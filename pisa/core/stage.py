"""
Stage base class designed to be inherited by PISA services, such that all basic
functionality is built-in.
"""


from __future__ import absolute_import, division, print_function

import os

from pisa import CACHE_DIR
from pisa.core.base_stage import BaseStage
from pisa.core.events import Events
from pisa.core.map import Map, MapSet
from pisa.core.param import Param
from pisa.core.transform import TransformSet
from pisa.utils.cache import DiskCache, MemoryCache
from pisa.utils.comparisons import normQuant
from pisa.utils.fileio import mkdir
from pisa.utils.hash import hash_obj
from pisa.utils.log import logging
from pisa.utils.profiler import profile
from pisa.utils.resources import find_resource


__all__ = ["Stage"]
__version__ = "Cake"

__author__ = "J.L. Lanfranchi"

__license__ = """Copyright (c) 2014-2018, The IceCube Collaboration

 Licensed under the Apache License, Version 2.0 (the "License");
 you may not use this file except in compliance with the License.
 You may obtain a copy of the License at

   http://www.apache.org/licenses/LICENSE-2.0

 Unless required by applicable law or agreed to in writing, software
 distributed under the License is distributed on an "AS IS" BASIS,
 WITHOUT WARRANTIES OR CONDITIONS OF ANY KIND, either express or implied.
 See the License for the specific language governing permissions and
 limitations under the License."""


# TODO: mode for not propagating errors. Probably needs hooks here, but meat of
# implementation would live inside map.py and/or transform.py.


class Stage(BaseStage):
    """
    PISA stage base class. Should encompass all behaviors common to (almost)
    all stages.

    Specialization should be done via subclasses.

    Parameters
    ----------
    use_transforms : bool (required)
        Whether or not this stage takes inputs to be transformed (and hence
        implements transforms).

    input_names : None or list of strings

    output_names : None or list of strings

    disk_cache : None, bool, string, or DiskCache
      * If None or False, no disk cache is available.
      * If True, a disk cache is generated at the path
        `CACHE_DIR/<stage_name>/<service_name>.sqlite` where CACHE_DIR is
        defined in pisa.__init__
      * If string, this is interpreted as a path. If an absolute path is
        provided (e.g. "/home/myuser/mycache.sqlite'), this locates the disk
        cache file exactly, while a relative path (e.g.,
        "relative/dir/mycache.sqlite") is taken relative to the CACHE_DIR; the
        aforementioned example will be turned into
        `CACHE_DIR/relative/dir/mycache.sqlite`.
      * If a DiskCache object is passed, it will be used directly

    memcache_deepcopy : bool
        Whether to deepcopy objects prior to storing to the memory cache and
        upon loading these objects from the memory cache. Setting to True
        ensures no modification of mutable objects stored to a memory cache
        will affect other logic relying on that object remaining unchanged.
        However, this comes at the cost of more memory used and slower
        operations.

    outputs_cache_depth : int >= 0

    transforms_cache_depth : int >= 0

    input_binning : None or interpretable as MultiDimBinning

    output_binning : None or interpretable as MultiDimBinning


    Notes
    -----
    The following methods can be overridden in derived classes where
    applicable:
        _derive_nominal_transforms_hash
        _derive_transforms_hash
        _derive_nominal_outputs_hash
        _derive_outputs_hash
        _compute_nominal_transforms
            This is called during initialization to compute what are termed
            "nominal" transforms -- i.e, transforms with all systematic
            parameters set to their nominal values, such that they have no
            effect on the transform. It is optional to use this stage, but if
            it *is* used, then the result will be cached to memory (and
            optionally to disk cache, if one is provided) for future use. A
            nominal transform is useful when systematic parameters merely have
            the effect of modifying the nominal transform, rather than
            requiring a complete recomputation of the transform.
        _compute_nominal_outputs
            same as nominal transforms, but for outputs (e.g. used for
            non-input stages)
        _compute_transforms
            Do the actual work to produce the stage's transforms. For stages
            that specify use_transforms=False, this method is never called.
        _compute_outputs
            Do the actual work to compute the stage's output. Default
            implementation is to call self.transforms.apply(inputs); override
            if no transforms are present or if more needs to be done to
            compute outputs than this.
        validate_params
            Perform validation on any parameters.

    """

    def __init__(
        self,
        use_transforms,
        params=None,
        expected_params=None,
        input_names=None,
        output_names=None,
        error_method=None,
        disk_cache=None,
        memcache_deepcopy=True,
        transforms_cache_depth=10,
        outputs_cache_depth=0,
        input_binning=None,
        output_binning=None,
        debug_mode=None,
    ):
        # Allow for string inputs, but have to populate into lists for
        # consistent interfacing to one or multiple of these things

<<<<<<< HEAD

        logging.warning('This is a cake-style PISA stage, which is DEPRECATED!')
        
=======
>>>>>>> cd8a10af
        self.use_transforms = use_transforms
        """Whether or not stage uses transforms"""

        self._events_hash = None

        self.input_binning = input_binning
        self.output_binning = output_binning
        self.validate_binning()

        # init base class!
        super(Stage, self).__init__(
            params=params,
            expected_params=expected_params,
            input_names=input_names,
            output_names=output_names,
            debug_mode=debug_mode,
            error_method=error_method,
        )

        # Storage of latest transforms and outputs; default to empty
        # TransformSet and None, respectively.
        self.transforms = TransformSet([])
        """A stage that takes to-be-transformed inputs and has had these
        transforms computed stores them here. Before computation, `transforms`
        is an empty TransformSet; a stage that does not make use of these (such
        as a no-input stage) has an empty TransformSet."""

        self.memcache_deepcopy = memcache_deepcopy

        self.transforms_cache_depth = int(transforms_cache_depth)

        self.transforms_cache = None
        """Memory cache object for storing transforms"""

        self.nominal_transforms_cache = None
        """Memory cache object for storing nominal transforms"""

        self.full_hash = True
        """Whether to do full hashing if true, otherwise do fast hashing"""

        self.transforms_cache = MemoryCache(
            max_depth=self.transforms_cache_depth,
            is_lru=True,
            deepcopy=self.memcache_deepcopy,
        )
        self.nominal_transforms_cache = MemoryCache(
            max_depth=self.transforms_cache_depth,
            is_lru=True,
            deepcopy=self.memcache_deepcopy,
        )

        self.outputs_cache_depth = int(outputs_cache_depth)

        self.outputs_cache = None
        """Memory cache object for storing outputs (excludes sideband
        objects)."""

        self.outputs_cache = None
        if self.outputs_cache_depth > 0:
            self.outputs_cache = MemoryCache(
                max_depth=self.outputs_cache_depth,
                is_lru=True,
                deepcopy=self.memcache_deepcopy,
            )

        self.disk_cache = disk_cache
        """Disk cache object"""

        self.disk_cache_path = None
        """Path to disk cache file for this stage/service (or None)."""

        # Include each attribute here for hashing if it is defined and its
        # value is not None
        default_attrs_to_hash = [
            "input_names",
            "output_names",
            "input_binning",
            "output_binning",
        ]
        self._attrs_to_hash = set([])
        for attr in default_attrs_to_hash:
            if not hasattr(self, attr):
                continue
            val = getattr(self, attr)
            if val is None:
                continue
            try:
                self.include_attrs_for_hashes(attr)
            except ValueError():
                pass

        self.events = None
        self.nominal_transforms = None

        # Define useful flags and values for debugging behavior after running

        self.nominal_transforms_loaded_from_cache = None
        """Records which cache nominal transforms were loaded from, or None."""

        self.nominal_transforms_computed = False
        """Records whether nominal transforms were (re)computed."""

        self.transforms_loaded_from_cache = None
        """Records which cache transforms were loaded from, or None."""

        self.transforms_computed = False
        """Records whether transforms were (re)computed."""

        self.nominal_outputs_computed = False
        """Records whether nominal outputs were (re)computed."""

        self.outputs_loaded_from_cache = None
        """Records which cache outputs were loaded from, or None."""

        self.outputs_computed = False
        """Records whether outputs were (re)computed."""

        self.nominal_transforms_hash = None
        self.transforms_hash = None
        self.nominal_outputs_hash = None
        self.outputs_hash = None
        self.instantiate_disk_cache()

    @profile
    def get_nominal_transforms(self, nominal_transforms_hash):
        """Load a cached transform from the nominal transform memory cache
        (which is backed by a disk cache, if one is specified) if the nominal
        transform is in the cache, or else recompute it and store to the
        cache(s).

        This method calls the `_compute_nominal_transforms` method, which by
        default does nothing.

        However, if you want to use the nominal transforms feature, override
        the `_compute_nominal_transforms` method and fill in the logic there.

        Deciding whether to invoke the `_compute_nominal_transforms` method or
        to load the nominal transforms from cache is done here, so you needn't
        think about any of this within the `_compute_nominal_transforms`
        method.

        Returns
        -------
        nominal_transforms, hash

        """
        # Reset flags
        self.nominal_transforms_loaded_from_cache = None
        self.nominal_transforms_computed = False

        if nominal_transforms_hash is None:
            nominal_transforms_hash = self._derive_nominal_transforms_hash()

        nominal_transforms = None
        # Quick way to avoid further logic is if hash value is None
        if nominal_transforms_hash is None:
            self.nominal_transforms_hash = None
            self.nominal_transforms = None
            return self.nominal_transforms, self.nominal_transforms_hash

        recompute = True
        # If hash found in memory cache, load nominal transforms from there
        if (
            nominal_transforms_hash in self.nominal_transforms_cache
            and self.debug_mode is None
        ):
            nominal_transforms = self.nominal_transforms_cache[nominal_transforms_hash]
            self.nominal_transforms_loaded_from_cache = "memory"
            recompute = False

        # Otherwise try to load from an extant disk cache
        elif self.disk_cache is not None and self.debug_mode is None:
            try:
                nominal_transforms = self.disk_cache[nominal_transforms_hash]
            except KeyError:
                pass
            else:
                self.nominal_transforms_loaded_from_cache = "disk"
                recompute = False
                # Save to memory cache
                self.nominal_transforms_cache[
                    nominal_transforms_hash
                ] = nominal_transforms

        if recompute:
            self.nominal_transforms_computed = True
            nominal_transforms = self._compute_nominal_transforms()
            if nominal_transforms is None:
                # Invalidate hash value since found transforms
                nominal_transforms_hash = None
            else:
                nominal_transforms.hash = nominal_transforms_hash
                self.nominal_transforms_cache[
                    nominal_transforms_hash
                ] = nominal_transforms
                if self.disk_cache is not None:
                    self.disk_cache[nominal_transforms_hash] = nominal_transforms

        self.nominal_transforms = nominal_transforms
        self.nominal_transforms_hash = nominal_transforms_hash
        return nominal_transforms, nominal_transforms_hash

    @profile
    def get_transforms(self, transforms_hash=None, nominal_transforms_hash=None):
        """Load a cached transform (keyed on hash of parameter values) if it
        is in the cache, or else compute a new transform from currently-set
        parameter values and store this new transform to the cache.

        This calls the private method _compute_transforms (which must be
        implemented in subclasses if the nominal transform feature is desired)
        to generate a new transform if the nominal transform is not found in
        the nominal transform cache.

        Notes
        -----
        The hash used here is only meant to be valid within the scope of a
        session; a hash on the full parameter set used to generate the
        transform *and* the version of the generating software is required for
        non-volatile storage.

        """
        # Reset flags
        self.transforms_loaded_from_cache = None
        self.transforms_computed = False

        # TODO: store nominal transforms to the transforms cache as well, but
        # derive the hash value the same way as it is done for transforms,
        # to avoid needing to apply no systematics to the nominal transforms
        # to get the (identical) transforms?
        # Problem: assumes the nominal transform is the same as the transforms
        # that will result, which *might* not be true (though it seems it will
        # usually be so)

        # Compute nominal transforms; if feature is not used, this doesn't
        # actually do much of anything. To do more than this, override the
        # `_compute_nominal_transforms` method.
        _, nominal_transforms_hash = self.get_nominal_transforms(
            nominal_transforms_hash=nominal_transforms_hash
        )

        # Generate hash from param values
        if transforms_hash is None:
            transforms_hash = self._derive_transforms_hash(
                nominal_transforms_hash=nominal_transforms_hash
            )
        logging.trace("transforms_hash: %s" % str(transforms_hash))

        # Load and return existing transforms if in the cache
        if (
            self.transforms_cache is not None
            and transforms_hash in self.transforms_cache
            and self.debug_mode is None
        ):
            self.transforms_loaded_from_cache = "memory"
            logging.trace("loading transforms from cache.")
            transforms = self.transforms_cache[transforms_hash]

        # Otherwise: compute transforms, set hash, and store to cache
        else:
            self.transforms_computed = True
            logging.trace("computing transforms.")
            transforms = self._compute_transforms()
            transforms.hash = transforms_hash
            if self.transforms_cache is not None:
                self.transforms_cache[transforms_hash] = transforms

        self.check_transforms(transforms)
        self.transforms = transforms
        return transforms

    @profile
    def get_nominal_outputs(self, nominal_outputs_hash):
        """Load a cached output from the nominal outputs memory cache
        (which is backed by a disk cache, if one is specified) if the nominal
        outout is in the cache, or else recompute it and store to the
        cache(s).

        This method calls the `_compute_nominal_outputs` method, which by
        default does nothing.

        However, if you want to use the nominal outputs feature, override
        the `_compute_nominal_outputs` method and fill in the logic there.

        Deciding whether to invoke the `_compute_nominal_outputs` method or
        to load the nominal outputs from cache is done here, so you needn't
        think about any of this within the `_compute_nominal_outputs`
        method.

        Returns
        -------
        nominal_outputs, hash

        """
        if nominal_outputs_hash is None:
            nominal_outputs_hash = self._derive_nominal_outputs_hash()

        if (
            self.nominal_outputs_hash is None
            or self.nominal_outputs_hash != nominal_outputs_hash
        ):
            self._compute_nominal_outputs()
            self.nominal_outputs_hash = nominal_outputs_hash

    # for PI compatibility
    def run(self, inputs=None):
        return self.get_outputs(inputs=inputs)

    @profile
    def get_outputs(self, inputs=None):
        """Top-level function for computing outputs. Use this method to get
        outputs if you live outside this stage/service.

        Caching is handled here, so if the output hash returned by
        `_derive_outputs_hash` is in `outputs_cache`, it is simply returned.
        Otherwise, the `_compute_outputs` private method is invoked to do the
        actual work of computing outputs.

        Parameters
        ----------
        inputs : None or Mapping
            Any inputs to be transformed, plus any sideband objects that are to
            be passed on (untransformed) to subsequent stages.

        See also
        --------
        Overloadable methods called directly from this:
            _derive_outputs_hash
            _compute_outputs

        """
        # Reset flags
        self.outputs_loaded_from_cache = None
        self.outputs_computed = False

        # TODO: store nominal outputs to the outputs cache as well, but
        # derive the hash value the same way as it is done for outputs,
        # to avoid needing to apply no systematics to the nominal outputs
        # to get the (identical) outputs?
        # Problem: assumes the nominal transform is the same as the outputs
        # that will result, which *might* not be true (though it seems it will
        # usually be so)

        # Keep inputs for internal use and for inspection later
        self.inputs = inputs

        outputs_hash, transforms_hash, nominal_transforms_hash = (
            self._derive_outputs_hash()
        )

        # Compute nominal outputs; if feature is not used, this doesn't
        # actually do much of anything. To do more than this, override the
        # `_compute_nominal_outputs` method.
        self.get_nominal_outputs(nominal_outputs_hash=nominal_transforms_hash)

        logging.trace("outputs_hash: %s" % outputs_hash)

        if (
            self.outputs_cache is not None
            and outputs_hash is not None
            and outputs_hash in self.outputs_cache
            and self.debug_mode is None
        ):
            self.outputs_loaded_from_cache = "memory"
            logging.trace("Loading outputs from cache.")
            outputs = self.outputs_cache[outputs_hash]
        else:
            logging.trace("Need to compute outputs...")

            if self.use_transforms:
                self.get_transforms(
                    transforms_hash=transforms_hash,
                    nominal_transforms_hash=nominal_transforms_hash,
                )

            logging.trace("... now computing outputs.")
            outputs = self._compute_outputs(inputs=self.inputs)
            self.check_outputs(outputs)

            if isinstance(outputs, (Map, MapSet)):
                outputs = outputs.rebin(self.output_binning)

            outputs.hash = outputs_hash
            self.outputs_computed = True

            # Store output to cache
            if self.outputs_cache is not None and outputs_hash is not None:
                self.outputs_cache[outputs_hash] = outputs

        # Keep outputs for inspection later
        self.outputs = outputs

        # Attach sideband objects (i.e., inputs not specified in
        # `self.input_names`) to the "augmented" output object
        if self.inputs is None:
            names_in_inputs = set()
        else:
            names_in_inputs = set(self.inputs.names)
        unused_input_names = names_in_inputs.difference(self.input_names)

        if len(unused_input_names) == 0:
            return outputs

        # TODO: update logic for Data object, generic sideband objects
        # Create a new output container different from `outputs` but copying
        # the contents, for purposes of attaching the sideband objects found.
        if isinstance(outputs, MapSet):
            augmented_outputs = MapSet(outputs)
            for name in unused_input_names:
                augmented_outputs.append(inputs[name])

            return augmented_outputs
        else:
            raise TypeError(
                "Outputs are %s, but must currently be a MapSet in"
                " the case that the input includes sideband"
                " objects." % type(outputs)
            )

    def check_transforms(self, transforms):
        """Check that transforms' inputs and outputs match those specified
        for this service.

        Parameters
        ----------
        transforms

        Raises
        ------
        ValueError if transforms' inputs/outputs don't match stage spec

        """
        assert set(transforms.input_names) == set(self.input_names), (
            "Transforms' inputs: "
            + str(transforms.input_names)
            + "\nStage inputs: "
            + str(self.input_names)
        )

        assert set(transforms.output_names) == set(self.output_names), (
            "Transforms' outputs: "
            + str(transforms.output_names)
            + "\nStage outputs: "
            + str(self.output_names)
        )

    def check_outputs(self, outputs):
        """Check that the output names are those expected"""
        if set(outputs.names) != set(self.output_names):
            raise ValueError(
                "'{}' : Outputs found do not match expected outputs for this stage:\n"
                "  Outputs found: {}\n"
                "  Expected stage outputs: {}".format(
                    self.stage_name, outputs.names, self.output_names
                )
            )

    def load_events(self, events):
        """Load events from path given by `events`. Stored as `self.events`.

        Parameters
        ----------
        events : string or Events object
            If string, load events from that location. If Events object,
            deepcopy to obtain `self.events`

        """
        if isinstance(events, Param):
            events = events.value
        elif isinstance(events, basestring):
            events = find_resource(events)
        this_hash = hash_obj(events, full_hash=self.full_hash)
        if self._events_hash is not None and this_hash == self._events_hash:
            return
        logging.debug("Extracting events from Events obj or file: %s", events)
        events_obj = Events(events)
        events_hash = this_hash

        self.events = events_obj
        self._events_hash = events_hash

    def cut_events(self, keep_criteria):
        """Apply a cut to `self.events`, keeping only events that pass
        `keep_criteria`.

        Parameters
        ----------
        keep_criteria : string
             See pisa.core.Events.applyCut for more info on specifying this.

        """
        if isinstance(keep_criteria, Param):
            keep_criteria = keep_criteria.value

        if keep_criteria is not None:
            events = self.events.applyCut(keep_criteria=keep_criteria)
            events_hash = hash_obj(events, full_hash=self.full_hash)

            self.events = events
            self._events_hash = events_hash

    def instantiate_disk_cache(self):
        """Instantiate a disk cache for use by the stage."""
        if isinstance(self.disk_cache, DiskCache):
            self.disk_cache_path = self.disk_cache.path
            return

        if self.disk_cache is False or self.disk_cache is None:
            self.disk_cache = None
            self.disk_cache_path = None
            return

        if isinstance(self.disk_cache, basestring):
            dirpath, filename = os.path.split(
                os.path.expandvars(os.path.expanduser(self.disk_cache))
            )
            if os.path.isabs(dirpath):
                self.disk_cache_path = os.path.join(dirpath, filename)
            else:
                self.disk_cache_path = os.path.join(CACHE_DIR, dirpath, filename)
        elif self.disk_cache is True:
            dirs = [CACHE_DIR, self.stage_name]
            dirpath = os.path.expandvars(os.path.expanduser(os.path.join(*dirs)))
            if self.service_name is not None and self.service_name != "":
                filename = self.service_name + ".sqlite"
            else:
                filename = "generic.sqlite"
            mkdir(dirpath, warn=False)
            self.disk_cache_path = os.path.join(dirpath, filename)
        else:
            raise ValueError("Don't know what to do with a %s." % type(self.disk_cache))

        self.disk_cache = DiskCache(self.disk_cache_path, max_depth=10, is_lru=False)

    def _derive_outputs_hash(self):
        """Derive a hash value that unique identifies the outputs that will be
        generated based upon the current state of the stage.

        This implementation hashes together:
        * Input and output binning objects' hash values (if either input or
          output binning is not None)
        * Current params' values hash
        * Hashes from any input objects with names in `self.input_names`

        If any of the above objects is specified but returns None for its hash
        value, the entire output hash is invalidated, and None is returned.

        """
        id_objects = []

        # If stage uses inputs, grab hash from the inputs container object
        if self.outputs_cache is not None and len(self.input_names) > 0:
            inhash = self.inputs.hash
            logging.trace("inputs.hash = %s" % inhash)
            id_objects.append(inhash)

        # If stage uses transforms, get hash from the transforms
        transforms_hash = None
        if self.use_transforms:
            transforms_hash, nominal_transforms_hash = self._derive_transforms_hash()
            id_objects.append(transforms_hash)
            logging.trace("derived transforms hash = %s" % id_objects[-1])

        # Otherwise, generate sub-hash on binning and param values here
        else:
            transforms_hash, nominal_transforms_hash = None, None

            if self.outputs_cache is not None:
                id_subobjects = []
                # Include all parameter values
                id_subobjects.append(self.params.values_hash)

                # Include additional attributes of this object
                for attr in sorted(self._attrs_to_hash):
                    val = getattr(self, attr)
                    if hasattr(val, "hash"):
                        attr_hash = val.hash
                    elif self.full_hash:
                        norm_val = normQuant(val)
                        attr_hash = hash_obj(norm_val, full_hash=self.full_hash)
                    else:
                        attr_hash = hash_obj(val, full_hash=self.full_hash)
                    id_subobjects.append(attr_hash)

                # Generate the "sub-hash"
                if any([(h is None) for h in id_subobjects]):
                    sub_hash = None
                else:
                    sub_hash = hash_obj(id_subobjects, full_hash=self.full_hash)
                id_objects.append(sub_hash)

        # If any hashes are missing (i.e, None), invalidate the entire hash
        if self.outputs_cache is None or any([(h is None) for h in id_objects]):
            outputs_hash = None
        else:
            outputs_hash = hash_obj(id_objects, full_hash=self.full_hash)

        return outputs_hash, transforms_hash, nominal_transforms_hash

    def _derive_transforms_hash(self, nominal_transforms_hash=None):
        """Compute a hash that uniquely identifies the transforms that will be
        produced from the current configuration. Note that this hash needs only
        to be valid for this run (i.e., it is a volatile hash).

        This implementation returns a hash from the current parameters' values.

        """
        id_objects = []
        h = self.params.values_hash
        logging.trace("self.params.values_hash = %s" % h)
        id_objects.append(h)

        # Grab any provided nominal transforms hash, or derive it again
        if nominal_transforms_hash is None:
            nominal_transforms_hash = self._derive_nominal_transforms_hash()
        # If a valid hash has been gotten, include it
        if nominal_transforms_hash is not None:
            id_objects.append(nominal_transforms_hash)

        for attr in sorted(self._attrs_to_hash):
            val = getattr(self, attr)
            if hasattr(val, "hash"):
                attr_hash = val.hash
            elif self.full_hash:
                norm_val = normQuant(val)
                attr_hash = hash_obj(norm_val, full_hash=self.full_hash)
            else:
                attr_hash = hash_obj(val, full_hash=self.full_hash)
            id_objects.append(attr_hash)

        # If any hashes are missing (i.e, None), invalidate the entire hash
        if any([(h is None) for h in id_objects]):
            transforms_hash = None
        else:
            transforms_hash = hash_obj(id_objects, full_hash=self.full_hash)

        return transforms_hash, nominal_transforms_hash

    def _derive_nominal_transforms_hash(self):
        """Derive a hash to uniquely identify the nominal transform. This
        should be unique across processes and invocations bacuase the nominal
        transforms can be non-volatile (cached to disk) and must still be
        valid given their hash value upon loading from disk in the future.

        This implementation uses the nominal parameter values' hash
        combined with the source code hash to generate the final nominal
        transforms hash.

        Notes
        -----
        The hashing scheme implemented here might be sufficiently unique for
        many cases, but override this method in services according to the
        following guidelines:

        * Stages that use a nominal transform should override this method if
          the hash is more accurately computed differently from here.

        * Stages that use transforms but do not use nominal transforms can
          override this method with a simpler version that simply returns None
          to save computation time (if this method is found to be a significant
          performance hit). (This method is called each time an output
          is computed if `self.use_transforms == True`.)

        * Stages that use no transforms (i.e., `self.use_transforms == False`)
          will not call any built-in methods related to transforms, so
          overriding this method is irrelevant to such stages.

        If this method *is* overridden (and not just to return None), since the
        nominal transform may be stored to a disk cache, make sure that
        `self.source_code_hash` is included in the objects used to compute the
        final hash value. Even if all parameters are the same, a nominal
        transform stored to disk is ***invalid if the source code changes***,
        and `_derive_nominal_transforms_hash` must reflect this.

        """
        id_objects = []
        id_objects.append(self.params.nominal_values_hash)
        for attr in sorted(self._attrs_to_hash):
            val = getattr(self, attr)
            if hasattr(val, "hash"):
                attr_hash = val.hash
            elif self.full_hash:
                norm_val = normQuant(val)
                attr_hash = hash_obj(norm_val, full_hash=self.full_hash)
            else:
                attr_hash = hash_obj(val, full_hash=self.full_hash)
            id_objects.append(attr_hash)
        id_objects.append(self.source_code_hash)

        # If any hashes are missing (i.e, None), invalidate the entire hash
        if any([(h is None) for h in id_objects]):
            nominal_transforms_hash = None
        else:
            nominal_transforms_hash = hash_obj(id_objects, full_hash=self.full_hash)
        return nominal_transforms_hash

    def _derive_nominal_outputs_hash(self):
        return self._derive_nominal_transforms_hash()

    def _compute_nominal_transforms(self):  # pylint: disable=no-self-use
        """Stages that start with a nominal transform and use systematic
        parameters to modify the nominal transform in order to obtain the final
        transforms should override this method for deriving the nominal
        transform."""
        return None

    def _compute_transforms(self):  # pylint: disable=no-self-use
        """Stages that apply transforms to inputs should override this method
        for deriving the transform. No-input stages should leave this as-is."""
        return TransformSet([])

    def _compute_nominal_outputs(self):  # pylint: disable=no-self-use
        return None

    @profile
    def _compute_outputs(self, inputs):
        """Override this method for no-input stages which do not use transforms.
        Input stages that compute a TransformSet needn't override this, as the
        work for computing outputs is done by the TransfromSet below."""
        return self.transforms.apply(inputs)

    def validate_binning(self):  # pylint: disable=no-self-use
        """Override this method to test if the input and output binning
        (e.g., dimensionality, domains, separately or in combination)
        conform to the transform applied by the stage."""
        return<|MERGE_RESOLUTION|>--- conflicted
+++ resolved
@@ -147,12 +147,8 @@
         # Allow for string inputs, but have to populate into lists for
         # consistent interfacing to one or multiple of these things
 
-<<<<<<< HEAD
-
         logging.warning('This is a cake-style PISA stage, which is DEPRECATED!')
-        
-=======
->>>>>>> cd8a10af
+
         self.use_transforms = use_transforms
         """Whether or not stage uses transforms"""
 
