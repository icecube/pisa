--- conflicted
+++ resolved
@@ -11,13 +11,9 @@
 from time import time
 import numpy as np
 
-<<<<<<< HEAD
 from pisa.core.binning import MultiDimBinning
 from pisa.core.container import Container, ContainerSet
-=======
-from pisa.core.container import ContainerSet
 from pisa.utils.format import format_times
->>>>>>> 88604791
 from pisa.utils.log import logging
 from pisa.core.param import ParamSelector
 from pisa.utils.format import arg_str_seq_none
