#! /usr/bin/env python

"""
Implementation of the Pipeline object, and a simple script to instantiate and
run a pipeline (the outputs of which can be plotted and stored to disk).
"""


from __future__ import absolute_import

from argparse import ArgumentParser
from collections import OrderedDict
from ConfigParser import NoSectionError
from copy import deepcopy
from importlib import import_module
from itertools import product
from inspect import getsource
import os
import traceback

import numpy as np

from pisa import ureg
from pisa.core.events import Data
from pisa.core.map import Map, MapSet
from pisa.core.param import ParamSet
from pisa.core.stage import Stage
from pisa.core.pi_stage import PiStage
from pisa.core.transform import TransformSet
from pisa.core.container import ContainerSet
from pisa.utils.config_parser import PISAConfigParser, parse_pipeline_config
from pisa.utils.fileio import mkdir
from pisa.utils.hash import hash_obj
from pisa.utils.log import logging, set_verbosity
from pisa.utils.profiler import profile


__all__ = ['Pipeline', 'test_Pipeline', 'parse_args', 'main']

__author__ = 'J.L. Lanfranchi, P. Eller'

__license__ = '''Copyright (c) 2014-2017, The IceCube Collaboration

 Licensed under the Apache License, Version 2.0 (the "License");
 you may not use this file except in compliance with the License.
 You may obtain a copy of the License at

   http://www.apache.org/licenses/LICENSE-2.0

 Unless required by applicable law or agreed to in writing, software
 distributed under the License is distributed on an "AS IS" BASIS,
 WITHOUT WARRANTIES OR CONDITIONS OF ANY KIND, either express or implied.
 See the License for the specific language governing permissions and
 limitations under the License.'''


# TODO: should we check that the output binning of a previous stage produces
# the inputs required by the current stage, or that the aggregate outputs that
# got produced by previous stages (less those that got consumed in other
# previous stages) hold what the current stage requires for inputs... or
# should we not assume either will check out, since it's possible that the
# stage requires sideband objects that are to be introduced at the top of the
# pipeline by the user (and so there's no way to verify that all inputs are
# present until we see what the user hands the pipeline as its top-level
# input)? Alternatively, the lack of apparent inputs for a stage could show
# a warning message. Or we just wait to see if it fails when the user runs the
# code.

# TODO: return an OrderedDict instead of a list if the user requests
# intermediate results? Or simply use the `outputs` attribute of each stage to
# dynamically access this?


class Pipeline(object):
    """Instantiate stages according to a parsed config object; excecute
    stages.

    Parameters
    ----------
    config : string, OrderedDict, or PISAConfigParser
        If string, interpret as resource location; send to the
        `config_parser.parse_pipeline_config()` method to get a config
        OrderedDict. If `OrderedDict`, use directly as pipeline configuration.

    """
    def __init__(self, config):
        if isinstance(config, (basestring, PISAConfigParser)):
            config = parse_pipeline_config(config=config)
        elif isinstance(config, OrderedDict):
            pass
        else:
            raise TypeError(
                '`config` passed is of type %s but must be string,'
                ' PISAConfigParser, or OrderedDict' % type(config).__name__
            )

        self.pisa_version = None

        self._stages = []
        self._config = config
        self._init_stages()
        self._source_code_hash = None

    def index(self, stage_id):
        """Return the index in the pipeline of `stage_id`.

        Parameters
        ----------
        stage_id : string or int
            Name of the stage, or stage number (0-indexed)

        Returns
        -------
        idx : integer stage number (0-indexed)

        Raises
        ------
        ValueError : if `stage_id` not in pipeline.

        """
        assert isinstance(stage_id, (int, basestring))
        for stage_num, stage in enumerate(self):
            if stage_id in [stage_num, stage.stage_name]:
                return stage_num
        raise ValueError('No stage "%s" found in the pipeline.' % stage_id)

    def __len__(self):
        return len(self._stages)

    def __iter__(self):
        return iter(self._stages)

    def __getitem__(self, idx):
        if isinstance(idx, basestring):
            return self.stages[self.index(idx)]

        if isinstance(idx, (int, slice)):
            return self.stages[idx]

        raise ValueError('Cannot locate stage "%s" in pipeline. Stages'
                         ' available are %s.' %(idx, self.stage_names))

    def __getattr__(self, attr):
        for stage in self:
            if stage.stage_name == attr:
                return stage
        #else:
        #    return .__getattr__(self, attr)
        #raise AttributeError('"%s" is not a stage in this pipeline or "%s" is'
        #                     ' a property of Pipeline that failed to execute.'
        #                     %(attr, attr))

    def _init_stages(self):
        """Stage factory: Instantiate stages specified by self.config.

        Conventions required for this to work:
            * Stage and service names must be lower-case
            * Service implementations must be found at Python path
              `pisa.stages.<stage_name>.<service_name>`
            * `service` cannot be an instantiation argument for a service

        """
        stages = []
        data = ContainerSet('events')
        for stage_num, ((stage_name, service_name), settings) \
                in enumerate(self.config.items()):
            try:
                logging.debug('instantiating stage %s / service %s',
                              stage_name, service_name)

                # Import service's module
                logging.trace('Importing: pisa.stages.%s.%s',
                              stage_name, service_name)
                module = import_module(
                    'pisa.stages.%s.%s' % (stage_name, service_name)
                )

                # Get service class from module
                cls = getattr(module, service_name)

                # Instantiate service
                service = cls(**settings)

                cake_stage = isinstance(service, Stage)
                pi_stage = isinstance(service, PiStage)

                if not (cake_stage or pi_stage):
                    raise TypeError(
                        'Trying to create service "%s" for stage #%d (%s),'
                        ' but object %s instantiated from class %s is not a'
                        ' PISA Stage type but instead is of type %s.'
                        %(service_name, stage_num, stage_name, service, cls,
                           type(service))
                        )

                # first stage can determine type of pipeline
                if self.pisa_version is None:
                    self.pisa_version = 'cake' if cake_stage else 'pi'
                
                elif self.pisa_version == 'cake' and pi_stage:
                    raise TypeError(
                        'Trying to use the PISA Pi Stage in '
                        'a PISA cake pipeline.'
                    )

                elif self.pisa_version == 'pi' and cake_stage:
                    raise TypeError(
                        'Trying to use the PISA cake Stage in '
                        'a PISA Pi pipeline.'
                    )


                # Append service to pipeline

                if self.pisa_version == 'pi':
                    service.data = data
                # add events object
                
                # run setup on service
                service.setup()

                stages.append(service)

            except:
                logging.error(
                    'Failed to initialize stage #%d (stage=%s, service=%s).',
                    stage_num, stage_name, service_name
                )
                raise

        previous_stage = None
        for stage in stages:
            stage.select_params(self.param_selections, error_on_missing=False)
            if previous_stage is not None:
                prev_has_binning = (
                    hasattr(previous_stage, 'output_binning')
                    and previous_stage.output_binning is not None
                )
                this_has_binning = (
                    hasattr(stage, 'input_binning')
                    and stage.input_binning is not None
                )
                if this_has_binning != prev_has_binning:
                    raise ValueError(
                        'hasattr(%s, "output_binning") is %s but'
                        ' hasattr(%s, "input_binning") is %s.'
                        % (previous_stage.stage_name, prev_has_binning,
                           stage.stage_name, this_has_binning)
                    )
                if this_has_binning:
                    is_compat = stage.input_binning.is_compat(
                        previous_stage.output_binning
                    )
                    if not is_compat:
                        logging.error('Stage %s output binning: %s',
                                      previous_stage.stage_name,
                                      previous_stage.output_binning)
                        logging.error('Stage %s input binning: %s',
                                      stage.stage_name, stage.input_binning)
                        raise ValueError(
                            "%s stage's output binning is incompatible with"
                            " %s stage's input binning."
                            % (previous_stage.stage_name, stage.stage_name)
                        )
            previous_stage = stage

        self._stages = stages

    # TODO: handle other container(s)
    @profile
    def get_outputs(self, inputs=None, idx=None,
                    return_intermediate=False):
        """Run the pipeline to compute its outputs.

        Parameters
        ----------
        inputs : None or MapSet
            Optional inputs to send to the first stage of the pipeline.

        idx : None, string, or int
            Specification of which stage(s) to run. If None is passed, all
            stages will be run. If a string is passed, all stages are run up to
            and including the named stage. If int is passed, all stages are run
            up to and including `idx`. Numbering follows Python
            conventions (i.e., is 0-indexed).

        return_intermediate : bool
            Return list containing outputs from each stage in the pipeline.

        Returns
        -------
        outputs : list or pisa.core.map.MapSet
            If `return_intermediate` is `False`, returns `MapSet` output by
            final stage. If `return_intermediate` is `True`, returns `list` of
            `MapSet`s output by each stage.

        """
        intermediate = []
        if isinstance(idx, basestring):
            idx = self.stage_names.index(idx)
        if idx is not None:
            if idx < 0:
                raise ValueError('Integer `idx` must be >= 0')
            idx += 1
        assert len(self) > 0
        last = len(self.stages[:idx]) - 1
        for i, stage in enumerate(self.stages[:idx]):
            logging.debug('>> Working on stage "%s" service "%s"',
                          stage.stage_name, stage.service_name)
            try:
                logging.trace('>>> BEGIN: get_outputs')
<<<<<<< HEAD
                if self.pisa_version == 'pi':
                    stage.run()
                    outputs = None
                    # return pisa cake style ouput if we're the last stage
                    if i==last:
                        #try:
                        outputs = stage.get_outputs()
                        #except:
                        #    pass
                else:
                    outputs = stage.run(inputs=inputs)
=======
                outputs = stage.get_outputs(inputs=inputs) # pylint: disable=redefined-outer-name
>>>>>>> 821f15c4
                logging.trace('>>> END  : get_outputs')
            except:
                logging.error('Error occurred computing outputs in stage %s /'
                              ' service %s ...',
                              stage.stage_name, stage.service_name)
                raise

            logging.trace('outputs: %s' %(outputs,))

            if return_intermediate:
                intermediate.append(outputs)

            inputs = outputs

        if return_intermediate:
            return intermediate

        return outputs

    def update_params(self, params):
        """Update params for the pipeline.

        Note that any param in `params` in excess of those that already exist
        in the pipeline's stages will have no effect.

        Parameters
        ----------
        params : ParamSet
            Parameters to be updated

        """
        for stage in self:
            stage.params.update_existing(params)

    def select_params(self, selections, error_on_missing=False):
        """Select a set of alternate param values/specifications.

        Parameters
        -----------
        selections : string or iterable of strings
        error_on_missing : bool

        Raises
        ------
        KeyError if `error_on_missing` is `True` and any of `selections` does
            not exist in any stage in the pipeline.

        """
        successes = 0
        for stage in self:
            try:
                stage.select_params(selections, error_on_missing=True)
            except KeyError:
                pass
            else:
                successes += 1

        if error_on_missing and successes == 0:
            raise KeyError(
                'None of the stages in this pipeline has all of the'
                ' selections %s available.' %(selections,)
            )

    @property
    def params(self):
        """pisa.core.param.ParamSet : pipeline's parameters"""
        params = ParamSet()
        for stage in self:
            params.extend(stage.params)
        return params

    @property
    def param_selections(self):
        """list of strings : param selections collected from all stages"""
        selections = set()
        for stage in self:
            selections.update(stage.param_selections)
        return sorted(selections)

    @property
    def stages(self):
        """list of Stage : stages in the pipeline"""
        return [s for s in self]

    @property
    def stage_names(self):
        """list of strings : names of stages in the pipeline"""
        return [s.stage_name for s in self]

    @property
    def config(self):
        """Deepcopy of the OrderedDict used to instantiate the pipeline"""
        return deepcopy(self._config)

    @property
    def source_code_hash(self):
        """Hash for the source code of this object's class.

        Not meant to be perfect, but should suffice for tracking provenance of
        an object stored to disk that were produced by a Stage.

        """
        if self._source_code_hash is None:
            self._source_code_hash = hash_obj(getsource(self.__class__))
        return self._source_code_hash

    @property
    def hash(self):
        """int : Hash of the state of the pipeline. This hashes together a hash
        of the Pipeline class's source code and a hash of the state of each
        contained stage."""
        return hash_obj([self.source_code_hash]
                        + [stage.hash for stage in self])

    def __hash__(self):
        return self.hash


def test_Pipeline():
    """Unit tests for Pipeline class"""
    # pylint: disable=line-too-long

    #
    # Test: select_params and param_selections
    #

    hierarchies = ['nh', 'ih']
    materials = ['iron', 'pyrolite']

    t23 = dict(
        ih=49.5 * ureg.deg,
        nh=42.3 * ureg.deg
    )
    YeO = dict(
        iron=0.4656,
        pyrolite=0.4957
    )

    # Instantiate with two pipelines: first has both nh/ih and iron/pyrolite
    # param selectors, while the second only has nh/ih param selectors.
    pipeline = Pipeline('tests/settings/test_Pipeline.cfg') # pylint: disable=redefined-outer-name

    current_mat = 'iron'
    current_hier = 'nh'

    for new_hier, new_mat in product(hierarchies, materials):
        _ = YeO[new_mat]

        assert pipeline.param_selections == sorted([current_hier, current_mat]), str(pipeline.params.param_selections)
        assert pipeline.params.theta23.value == t23[current_hier], str(pipeline.params.theta23)
        assert pipeline.params.YeO.value == YeO[current_mat], str(pipeline.params.YeO)

        # Select just the hierarchy
        pipeline.select_params(new_hier)
        assert pipeline.param_selections == sorted([new_hier, current_mat]), str(pipeline.param_selections)
        assert pipeline.params.theta23.value == t23[new_hier], str(pipeline.params.theta23)
        assert pipeline.params.YeO.value == YeO[current_mat], str(pipeline.params.YeO)

        # Select just the material
        pipeline.select_params(new_mat)
        assert pipeline.param_selections == sorted([new_hier, new_mat]), str(pipeline.param_selections)
        assert pipeline.params.theta23.value == t23[new_hier], str(pipeline.params.theta23)
        assert pipeline.params.YeO.value == YeO[new_mat], str(pipeline.params.YeO)

        # Reset both to "current"
        pipeline.select_params([current_mat, current_hier])
        assert pipeline.param_selections == sorted([current_hier, current_mat]), str(pipeline.param_selections)
        assert pipeline.params.theta23.value == t23[current_hier], str(pipeline.params.theta23)
        assert pipeline.params.YeO.value == YeO[current_mat], str(pipeline.params.YeO)

        # Select both hierarchy and material
        pipeline.select_params([new_mat, new_hier])
        assert pipeline.param_selections == sorted([new_hier, new_mat]), str(pipeline.param_selections)
        assert pipeline.params.theta23.value == t23[new_hier], str(pipeline.params.theta23)
        assert pipeline.params.YeO.value == YeO[new_mat], str(pipeline.params.YeO)

        current_hier = new_hier
        current_mat = new_mat


def parse_args():
    """Parse command line arguments if `pipeline.py` is called as a script."""
    parser = ArgumentParser(
        #formatter_class=ArgumentDefaultsHelpFormatter,
        description='''Instantiate and run a pipeline from a config file.
        Optionally store the resulting distribution(s) and plot(s) to disk.'''
    )

    required = parser.add_argument_group('required arguments')
    required.add_argument(
        '-p', '--pipeline', metavar='CONFIGFILE', type=str, required=True,
        help='File containing settings for the pipeline.'
    )

    parser.add_argument(
        '-a', '--arg', metavar='SECTION ARG=VAL', nargs='+', action='append',
        help='''Set config arg(s) manually. SECTION can be e.g.
        "stage:<stage_name>" (like "stage:flux", "stage:reco", etc.),
        "pipeline", and so forth. Arg values specified here take precedence
        over those in the config file, but note that the sections specified
        must already exist in the config file.'''
    )
    parser.add_argument(
        '--select', metavar='PARAM_SELECTIONS', nargs='+', default=None,
        help='''Param selectors (separated by spaces) to use to override any
        defaults in the config file.'''
    )
    parser.add_argument(
        '--inputs', metavar='FILE', type=str,
        help='''File from which to read inputs to be fed to the pipeline.'''
    )
    parser.add_argument(
        '--only-stage', metavar='STAGE', type=str,
        help='''Test stage: Instantiate a single stage in the pipeline
        specification and run it in isolation (as the sole stage in a
        pipeline). If it is a stage that requires inputs, these can be
        specified with the --infile argument, or else dummy stage input maps
        (numpy.ones(...), matching the input binning specification) are
        generated for testing purposes.'''
    )
    parser.add_argument(
        '--stop-after-stage', metavar='STAGE',
        help='''Instantiate a pipeline up to and including STAGE, but stop
        there. Can specify a stage by index in the pipeline config (e.g., 0, 1,
        etc.) or name (e.g., flux, osc, etc.)'''
    )
    parser.add_argument(
        '--outdir', metavar='DIR', type=str,
        help='''Store all output files (data and plots) to this directory.
        Directory will be created (including missing parent directories) if it
        does not exist already. If no dir is provided, no outputs will be
        saved.'''
    )
    parser.add_argument(
        '--intermediate', action='store_true',
        help='''Store all intermediate outputs, not just the final stage's
        outputs.'''
    )
    parser.add_argument(
        '--transforms', action='store_true',
        help='''Store all transforms (for stages that use transforms).'''
    )
    # TODO: optionally store the transform sets from each stage
    #parser.add_argument(
    #    '-T', '--transform-file', metavar='FILE', type=str,
    #    help='''File into which to store transform(s) from the pipeline.'''
    #)
    parser.add_argument(
        '--pdf', action='store_true',
        help='''Produce pdf plot(s).'''
    )
    parser.add_argument(
        '--png', action='store_true',
        help='''Produce png plot(s).'''
    )
    parser.add_argument(
        '--annotate', action='store_true',
        help='''Annotate plots with counts per bin'''
    )
    parser.add_argument(
        '-v', action='count', default=None,
        help='''Set verbosity level. Repeat for increased verbosity. -v is
        info-level, -vv is debug-level and -vvv is trace-level output.'''
    )
    args = parser.parse_args()
    return args


def main(return_outputs=False):
    """Run unit tests if `pipeline.py` is called as a script."""
    from pisa.utils.plotter import Plotter

    args = parse_args()
    set_verbosity(args.v)

    # Even if user specifies an integer on command line, it comes in as a
    # string. Try to convert to int (e.g. if `'1'` is passed to indicate the
    # second stage), and -- if successful -- use this as `args.only_stage`.
    # Otherwise, the string value passed will be used (e.g. `'osc'` could be
    # passed).
    try:
        only_stage_int = int(args.only_stage)
    except (ValueError, TypeError):
        pass
    else:
        args.only_stage = only_stage_int

    if args.outdir:
        mkdir(args.outdir)
    else:
        if args.pdf or args.png:
            raise ValueError('No --outdir provided, so cannot save images.')

    # Most basic parsing of the pipeline config (parsing only to this level
    # allows for simple strings to be specified as args for updating)
    bcp = PISAConfigParser()
    bcp.read(args.pipeline)

    # Update the config with any args specified on command line
    if args.arg is not None:
        for arg_list in args.arg:
            if len(arg_list) < 2:
                raise ValueError(
                    'Args must be formatted as: "section arg=val". Got "%s"'
                    ' instead.' % ' '.join(arg_list)
                )
            section = arg_list[0]
            remainder = ' '.join(arg_list[1:])
            eq_split = remainder.split('=')
            newarg = eq_split[0].strip()
            value = ('='.join(eq_split[1:])).strip()
            logging.debug('Setting config section "%s" arg "%s" = "%s"',
                          section, newarg, value)
            try:
                bcp.set(section, newarg, value)
            except NoSectionError:
                logging.error(
                    'Invalid section "%s" specified. Must be one of %s',
                    section, bcp.sections()
                )
                raise

    # Instantiate the pipeline
    pipeline = Pipeline(bcp) # pylint: disable=redefined-outer-name

    if args.select is not None:
        pipeline.select_params(args.select, error_on_missing=True)

    if args.only_stage is None:
        stop_idx = args.stop_after_stage
        try:
            stop_idx = int(stop_idx)
        except (TypeError, ValueError):
            pass
        if isinstance(stop_idx, basestring):
            stop_idx = pipeline.index(stop_idx)
        outputs = pipeline.get_outputs(idx=stop_idx) # pylint: disable=redefined-outer-name
        if stop_idx is not None:
            stop_idx += 1
        indices = slice(0, stop_idx)
    else:
        assert args.stop_after_stage is None
        idx = pipeline.index(args.only_stage)
        stage = pipeline[idx]
        indices = slice(idx, idx+1)

        # Create dummy inputs if necessary
        inputs = None
        if hasattr(stage, 'input_binning'):
            logging.warn(
                'Stage requires input, so building dummy'
                ' inputs of random numbers, with random state set to the input'
                ' index according to alphabetical ordering of input names and'
                ' filled in alphabetical ordering of dimension names.'
            )
            input_maps = []
            tmp = deepcopy(stage.input_binning)
            alphabetical_binning = tmp.reorder_dimensions(sorted(tmp.names))
            for input_num, input_name in enumerate(sorted(stage.input_names)):
                # Create a new map with all 3's; name according to the input
                hist = np.full(shape=alphabetical_binning.shape,
                               fill_value=3.0)
                input_map = Map(name=input_name, binning=alphabetical_binning,
                                hist=hist)

                # Apply Poisson fluctuations to randomize the values in the map
                input_map.fluctuate(method='poisson', random_state=input_num)

                # Reorder dimensions according to user's original binning spec
                input_map.reorder_dimensions(stage.input_binning)
                input_maps.append(input_map)
            inputs = MapSet(maps=input_maps, name='ones', hash=1)

        outputs = stage.run(inputs=inputs)

    for stage in pipeline[indices]:
        if not args.outdir:
            break
        stg_svc = stage.stage_name + '__' + stage.service_name
        fbase = os.path.join(args.outdir, stg_svc)
        if args.intermediate or stage == pipeline[indices][-1]:
            stage.outputs.to_json(fbase + '__output.json.bz2')
        if args.transforms and stage.use_transforms:
            stage.transforms.to_json(fbase + '__transforms.json.bz2')

<<<<<<< HEAD
        # also only plot if args intermediate or last stage
        if args.intermediate or stage == pipeline[indices][-1]:
            formats = OrderedDict(png=args.png, pdf=args.pdf)
            if isinstance(stage.outputs, Data):
                # TODO(shivesh): plots made here will use the most recent
                # "pisa_weight" column and so all stages will have identical plots
                # (one workaround is to turn on "memcache_deepcopy")
                # TODO(shivesh): intermediate stages have no output binning
                if stage.output_binning is None:
                    logging.debug('Skipping plot of intermediate stage '
                                  '{0}'.format(stage))
=======
        formats = OrderedDict(png=args.png, pdf=args.pdf)
        if isinstance(stage.outputs, Data):
            # TODO(shivesh): plots made here will use the most recent
            # "pisa_weight" column and so all stages will have identical plots
            # (one workaround is to turn on "memcache_deepcopy")
            # TODO(shivesh): intermediate stages have no output binning
            if stage.output_binning is None:
                logging.debug('Skipping plot of intermediate stage %s', stage)
                continue
            outputs = stage.outputs.histogram_set(
                binning=stage.output_binning,
                nu_weights_col='pisa_weight',
                mu_weights_col='pisa_weight',
                noise_weights_col='pisa_weight',
                mapset_name=stg_svc,
                errors=True
            )
        elif isinstance(stage.outputs, (MapSet, TransformSet)):
            outputs = stage.outputs

        try:
            for fmt, enabled in formats.items():
                if not enabled:
>>>>>>> 821f15c4
                    continue
                outputs = stage.outputs.histogram_set(
                    binning=stage.output_binning,
                    nu_weights_col='pisa_weight',
                    mu_weights_col='pisa_weight',
                    noise_weights_col='pisa_weight',
                    mapset_name=stg_svc,
                    errors=True
                )
            elif isinstance(stage.outputs, (MapSet, TransformSet)):
                outputs = stage.outputs

            try:
                for fmt, enabled in formats.items():
                    if not enabled:
                        continue
                    my_plotter = Plotter(
                        stamp='Event rate',
                        outdir=args.outdir,
                        fmt=fmt, log=False,
                        annotate=args.annotate
                    )
                    my_plotter.ratio = True
                    my_plotter.plot_2d_array(
                        outputs,
                        fname=stg_svc + '__output',
                        cmap='RdBu',
                    )
            except ValueError as exc:
                logging.error('Failed to save plot to format %s. See exception'
                              ' message below', fmt)
                traceback.format_exc()
                logging.exception(exc)
                logging.warning("I can't go on, I'll go on.")

    if return_outputs:
        return pipeline, outputs


if __name__ == '__main__':
    pipeline, outputs = main(return_outputs=True) # pylint: disable=invalid-name<|MERGE_RESOLUTION|>--- conflicted
+++ resolved
@@ -309,7 +309,6 @@
                           stage.stage_name, stage.service_name)
             try:
                 logging.trace('>>> BEGIN: get_outputs')
-<<<<<<< HEAD
                 if self.pisa_version == 'pi':
                     stage.run()
                     outputs = None
@@ -320,10 +319,7 @@
                         #except:
                         #    pass
                 else:
-                    outputs = stage.run(inputs=inputs)
-=======
-                outputs = stage.get_outputs(inputs=inputs) # pylint: disable=redefined-outer-name
->>>>>>> 821f15c4
+                    outputs = stage.run(inputs=inputs) # pylint: disable=redefined-outer-name
                 logging.trace('>>> END  : get_outputs')
             except:
                 logging.error('Error occurred computing outputs in stage %s /'
@@ -709,7 +705,6 @@
         if args.transforms and stage.use_transforms:
             stage.transforms.to_json(fbase + '__transforms.json.bz2')
 
-<<<<<<< HEAD
         # also only plot if args intermediate or last stage
         if args.intermediate or stage == pipeline[indices][-1]:
             formats = OrderedDict(png=args.png, pdf=args.pdf)
@@ -719,33 +714,23 @@
                 # (one workaround is to turn on "memcache_deepcopy")
                 # TODO(shivesh): intermediate stages have no output binning
                 if stage.output_binning is None:
-                    logging.debug('Skipping plot of intermediate stage '
-                                  '{0}'.format(stage))
-=======
-        formats = OrderedDict(png=args.png, pdf=args.pdf)
-        if isinstance(stage.outputs, Data):
-            # TODO(shivesh): plots made here will use the most recent
-            # "pisa_weight" column and so all stages will have identical plots
-            # (one workaround is to turn on "memcache_deepcopy")
-            # TODO(shivesh): intermediate stages have no output binning
-            if stage.output_binning is None:
-                logging.debug('Skipping plot of intermediate stage %s', stage)
-                continue
-            outputs = stage.outputs.histogram_set(
-                binning=stage.output_binning,
-                nu_weights_col='pisa_weight',
-                mu_weights_col='pisa_weight',
-                noise_weights_col='pisa_weight',
-                mapset_name=stg_svc,
-                errors=True
-            )
-        elif isinstance(stage.outputs, (MapSet, TransformSet)):
-            outputs = stage.outputs
-
+                    logging.debug('Skipping plot of intermediate stage %s', stage)
+                    continue
+                outputs = stage.outputs.histogram_set(
+                    binning=stage.output_binning,
+                    nu_weights_col='pisa_weight',
+                    mu_weights_col='pisa_weight',
+                    noise_weights_col='pisa_weight',
+                    mapset_name=stg_svc,
+                    errors=True
+                )
+            elif isinstance(stage.outputs, (MapSet, TransformSet)):
+                outputs = stage.outputs
+
+        # TDO: why the nested try/except blocks? And missing except block
         try:
             for fmt, enabled in formats.items():
                 if not enabled:
->>>>>>> 821f15c4
                     continue
                 outputs = stage.outputs.histogram_set(
                     binning=stage.output_binning,
