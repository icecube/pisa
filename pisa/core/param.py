"""
Define Param, ParamSet, and ParamSelector classes for handling parameters, sets
of parameters, and being able to discretely switch between sets of parameter
values.
"""


from __future__ import absolute_import, division

from collections.abc import Iterable, Mapping, MutableSequence, Set, Sequence
from collections import OrderedDict
from copy import deepcopy
from functools import total_ordering
from operator import setitem
from os.path import join
from shutil import rmtree
import sys
from tabulate import tabulate
import tempfile

import numpy as np
import pint
from six import string_types

from pisa import ureg
from pisa.core.prior import Prior
from pisa.utils import jsons
from pisa.utils.comparisons import (
    interpret_quantity, isbarenumeric, normQuant, recursiveEquality
)
from pisa.utils.hash import hash_obj
from pisa.utils.log import logging, set_verbosity
from pisa.utils.random_numbers import get_random_state
from pisa.utils.stats import ALL_METRICS, CHI2_METRICS, LLH_METRICS
from pisa.utils.comparisons import FTYPE_PREC

__all__ = [
    'Param',
    'ParamSet',
    'ParamSelector',
    'test_Param',
    'test_ParamSet',
    'test_ParamSelector',
]

__author__ = 'J.L. Lanfranchi'

__license__ = '''Copyright (c) 2014-2019, The IceCube Collaboration

 Licensed under the Apache License, Version 2.0 (the "License");
 you may not use this file except in compliance with the License.
 You may obtain a copy of the License at

   http://www.apache.org/licenses/LICENSE-2.0

 Unless required by applicable law or agreed to in writing, software
 distributed under the License is distributed on an "AS IS" BASIS,
 WITHOUT WARRANTIES OR CONDITIONS OF ANY KIND, either express or implied.
 See the License for the specific language governing permissions and
 limitations under the License.'''


# TODO: Make property "frozen" or "read_only" so params in param set e.g.
# returned by a template maker -- which updating the values of will NOT have
# the effect the user might expect -- will be explicitly forbidden?

# TODO: units: pass in attached to values, or as separate kwarg? If e.g.
# value hasn't been set yet, then there's no implicit units to reference
# when setting the prior, range, and possibly other things (which all need to
# at least have compatible units)
@total_ordering
class Param:
    """Parameter class to store any kind of parameters

    Parameters
    ----------
    name : string

    value : scalar, bool, pint Quantity (value with units), string, or None

    prior : pisa.prior.Prior or instantiable thereto

    range : sequence of two scalars or Pint quantities, or None

    is_fixed : bool

    unique_id : string, optional
        If None is provided (default), `unique_id` is set to `name`

    is_discrete : bool, optional
        Default is False

    scales_as_log : bool, optional
        Rescale the log of the parameter's value between 0 and 1 for minimization,
        rather than the value itself. This can help optimizing parameters spanning
        several orders of magnitude.

    nominal_value : same type as `value`, optional
        If None (default), set to same as `value`

    tex : None or string

    help : string

    Notes
    -----
    In the case of a free (`is_fixed`=False) parameter, a valid range for the
    parameter should be spicfied and a prior must be assigned to compute llh
    and chi2 values.

    Examples
    --------
    >>> from pisa import ureg
    >>> from pisa.core.prior import Prior
    >>> gaussian = Prior(kind='gaussian', mean=10*ureg.meter,
    ...                  stddev=1*ureg.meter)
    >>> x = Param(name='x', value=1.5*ureg.foot, prior=gaussian,
    ...           range=[-10, 60]*ureg.foot, is_fixed=False, is_discrete=False)
    >>> x.value
    <Quantity(1.5, 'foot')>
    >>> print(x.prior_llh)
    -45.532515919999994
    >>> print(x.to('m'))

    >>> x.value = 10*ureg.m
    >>> print(x.value)
    <Quantity(32.8083989501, 'foot')>
    >>> x.ito('m')
    >>> print(x.value)

    >>> x.prior_llh
    -1.5777218104420236e-30
    >>> p.nominal_value

    >>> x.reset()
    >>> print(x.value)


    """
    # pylint: disable=protected-access
    _slots = (
        'name',
        'unique_id',
        'value',
        'prior',
        '_prior',
        'range',
        'is_fixed',
        'is_discrete',
        'scales_as_log',
        'nominal_value',
        'tex',
        '_rescaled_value',
        '_nominal_value',
        '_tex',
        'help',
        '_value',
        '_range',
        '_units',
        'normalize_values',
    )
    _state_attrs = (
        'name',
        'unique_id',
        'value',
        'prior',
        'range',
        'is_fixed',
        'is_discrete',
        'scales_as_log',
        'nominal_value',
        'tex',
        'help',
    )

    def __init__(
        self,
        name,
        value,
        prior,
        range,
        is_fixed,
        unique_id=None,
        is_discrete=False,
        scales_as_log=False,
        nominal_value=None,
        tex=None,
        help='',
    ):  # pylint: disable=redefined-builtin
        self._range = None
        self._tex = None
        self._value = None
        self._units = None
        self._nominal_value = None
        self._prior = None

        self.value = value
        self.scales_as_log = scales_as_log
        self.name = name
        self.unique_id = unique_id if unique_id is not None else name
        self.tex = tex
        self.help = help
        self.range = range
        self.prior = prior
        self.is_fixed = is_fixed
        self.is_discrete = is_discrete
        self.nominal_value = value if nominal_value is None else nominal_value
        self.normalize_values = False

        if self.scales_as_log and range[0].m * range[1].m <= 0:
            raise ValueError("A parameter with log-scaling must have a range that is "
                "either entirely negative or entirely positive.")


    def __repr__(self):
        return f"{self.name}, value: {self.value}, nominal_value: {self.nominal_value}, range: {self.range}, prior: {self.prior}, is_fixed: {self.is_fixed}"

    def __eq__(self, other):
        if not isinstance(other, self.__class__):
            return False
        return recursiveEquality(self.state, other.state)

    def __ne__(self, other):
        return not self.__eq__(other)

    def __lt__(self, other):
        return self.name < other.name

    def __setattr__(self, attr, val):
        if attr not in self._slots:
            raise AttributeError('Invalid attribute: %s' % (attr,))
        object.__setattr__(self, attr, val)

    def __str__(self):
        return '%s=%s; prior=%s, range=%s, is_fixed=%s,' \
                ' is_discrete=%s; help="%s"' \
                % (self.name, self.value, self.prior, self.range,
                   self.is_fixed, self.is_discrete, self.help)

    def validate_value(self, value):
        if self.range is not None:
            if self.is_discrete:
                if value not in self.range:
                    raise ValueError(
                        'Param %s has a value %s which is not in the range of '
                        '%s'%(self.name, value, self.range)
                    )
            else:
                value_not_big_enough = value.m_as(self._units) < min(self.range).m_as(self._units)
                value_not_small_enough = value.m_as(self._units) > max(self.range).m_as(self._units)
                if value_not_big_enough or value_not_small_enough:
                    raise ValueError(
                        'Param %s has a value %s which is not in the range of '
                        '%s'%(self.name, value, self.range)
                    )

    @property
    def value(self):
        return self._value

    @value.setter
    def value(self, val):
        # Strings, bools, and `None` are simply used as-is; otherwise, enforce
        # input have units (or default to units of `dimensionless`)
        if not (val is None or isinstance(val, (string_types, bool))):
            # A number with no units actually has units of "dimensionless"
            val = interpret_quantity(val, expect_sequence=False)

        if self._value is not None:
            if hasattr(self._value, 'units'):
                assert hasattr(val, 'units'), \
                        'Passed values must have units if the param has units'
                val = val.to(self._value.units)
            self.validate_value(val)
        self._value = val
        if hasattr(self._value, 'units'):
            self._units = self._value.units
        else:
            self._units = ureg.Unit('dimensionless')

    @property
    def magnitude(self):
        return self._value.magnitude

    @property
    def m(self):  # pylint: disable=invalid-name
        return self._value.magnitude

    def m_as(self, u):
        return self._value.m_as(u)

    @property
    def dimensionality(self):
        return self._value.dimensionality

    @property
    def units(self):
        return self._units

    @property
    def u(self):  # pylint: disable=invalid-name
        return self._units

    @property
    def range(self):
        if self._range is None:
            return None
        return tuple(self._range)

    @range.setter
    def range(self, values):
        if values is None:
            self._range = None
            return

        if len(values) != 2:
            raise ValueError(
                "Must provide a lower and upper bound; got {} value(s)".format(
                    len(values)
                )
            )

        if self.scales_as_log and values[0].m * values[1].m <= 0:
            raise ValueError("A parameter with log-scaling must have a range that is "
                "either entirely negative or entirely positive.")

        new_vals = []
        for val in values:
            val = interpret_quantity(val, expect_sequence=False)

            # NOTE: intentionally using type() instead of isinstance() here.
            # Not sure if this could be converted to isinstance(), though.
            if not type(val) == type(self.value): # pylint: disable=unidiomatic-typecheck
                raise TypeError('Value "%s" has type %s but must be of type'
                                ' %s.' % (val, type(val), type(self.value)))

            if isinstance(self.value, ureg.Quantity):
                if self.dimensionality != val.dimensionality:
                    raise ValueError('Value "%s" units "%s" incompatible with'
                                     ' units "%s".'
                                     % (val, val.units, self.units))

            new_vals.append(val)

        self._range = new_vals

    # TODO: make discrete values rescale to integers 0, 1, ...
    @property
    def _rescaled_value(self):
        if self.is_discrete:
            return self.value
        srange = self.range
        if srange is None:
            raise ValueError('Cannot rescale without a range specified'
                             ' for parameter %s' % self)
        srange = self.range
        srange0 = srange[0].m_as(self._units)
        srange1 = srange[1].m_as(self._units)
        value = self._value.m_as(self._units)

        if self.scales_as_log:
            if srange0 < 0:  # entire range assumed negative (asserted elsewhere)
                srange0 *= -1
                srange1 *= -1
                value *= -1
            return (np.log(value) - np.log(srange0)) / (np.log(srange1) - np.log(srange0))
        else:
            return (value - srange0) / (srange1 - srange0)

    @_rescaled_value.setter
    def _rescaled_value(self, rval):
        srange = self.range
        if srange is None:
            raise ValueError('Cannot rescale without a range specified'
                             ' for parameter %s' % self)
        if rval < 0 or rval > 1 + FTYPE_PREC:
            raise ValueError(
                '%s: `rval`=%.15e, but cannot be outside [0, 1]'
                % (self.name, rval)
            )
        rval = np.min([1., rval])  # make exactly 1. if rounding error occurred
        srange0 = srange[0].m_as(self._units)
        srange1 = srange[1].m_as(self._units)
        if self.scales_as_log:
            # it is possible that the entire value range is negative, taking the
            # absolute value only inside log() produces the correct sign
            self._value = np.exp(rval*(np.log(np.abs(srange1)) - np.log(np.abs(srange0)))) * srange0 * self._units
        else:
            self._value = (srange0 + (srange1 - srange0)*rval) * self._units

    @property
    def tex(self):
        return self._tex

    @tex.setter
    def tex(self, t):
<<<<<<< HEAD
        self._tex = t if t is not None else r'{\rm %s}' % self.name.replace("_", r"\;")
=======
        self._tex = t
>>>>>>> 3600f4b8

    @property
    def nominal_value(self):
        return self._nominal_value

    @nominal_value.setter
    def nominal_value(self, value):
        if not (value is None or isinstance(value, (bool, string_types))):
            value = interpret_quantity(value, expect_sequence=False)
        self.validate_value(value)
        self._nominal_value = value

    @property
    def prior(self):
        return self._prior

    @prior.setter
    def prior(self, value):
        if value is None:
            prior = value
        elif isinstance(value, Prior):
            prior = value
        elif isinstance(value, Mapping):
            prior = Prior(**value)
        else:
            raise TypeError("Unhandled prior type {}".format(type(value)))
        self._prior = prior

    @property
    def state(self):
        state = OrderedDict()
        for attr in self._state_attrs:
            val = getattr(self, attr)
            if hasattr(val, 'state'):
                val = val.state
            setitem(state, attr, val)
        return state

    @property
    def serializable_state(self):
        return self.state

    def reset(self):
        """Reset the parameter's value to its nominal value."""
        self.value = self.nominal_value

    def set_nominal_to_current_value(self):
        """Define the nominal value to the parameter's current value."""
        self.nominal_value = self.value

    def randomize(self, random_state=None):
        """Randomize the parameter's value according to a uniform random
        distribution within the parameter's defined limits.

        Parameters
        ----------
        random_state : None, int, or RandomState
            Object to use for random state. None defaults to the global random
            state (this is discouraged, as results are not reproducible). An
            integer acts as a seed to `numpy.random.seed()`, and RandomState is
            a `numpy.random.RandomState` object.

        """
        random = get_random_state(random_state)
        rand = random.rand()
        self._rescaled_value = rand

    def prior_penalty(self, metric):
        """Return the prior penalty according to `metric`.

        Parameters
        ----------
        metric : str
            Metric to use for evaluating the prior penalty.

        Returns
        -------
        penalty : float prior penalty value

        """
        assert isinstance(metric, str)
        metric = metric.strip().lower()
        if metric not in ALL_METRICS:
            raise ValueError('Metric "%s" is invalid; must be one of %s'
                             %(metric, ALL_METRICS))
        if self.prior is None:
            return 0
        if metric in LLH_METRICS:
            logging.trace('self.value: %s' %self.value)
            logging.trace('self.prior: %s' %self.prior)
            return self.prior.llh(self.value)
        elif metric in CHI2_METRICS:
            return self.prior.chi2(self.value)
        else:
            raise ValueError('Unrecognized `metric` "%s"' %str(metric))

    def to(self, units): # pylint: disable=invalid-name
        """Return an equivalent copy of param but in units of `units`.

        Parameters
        ----------
        units : string or pint.Unit

        Returns
        -------
        Param : copy of this param, but in specified `units`.

        See also
        --------
        ito
        Pint.to
        Pint.ito

        """
        new_param = Param(**deepcopy(self.state))
        new_param.ito(units)
        return new_param

    def ito(self, units):
        """Convert this param (in place) to have units of `units`.

        Parameters
        ----------
        units : string or pint.Unit

        Returns
        -------
        None

        See also
        --------
        to
        Pint.to
        Pint.ito

        """
        self._value.ito(units)

    @property
    def prior_llh(self):
        return self.prior_penalty(metric='llh')

    @property
    def prior_chi2(self):
        return self.prior_penalty(metric='chi2')

    @property
    def hash(self):
        """int : hash of full state"""
        if self.normalize_values:
            return hash_obj(normQuant(self.state))
        return hash_obj(self.state)

    def __hash__(self):
        return self.hash

    def to_json(self, filename, **kwargs):
        """Serialize the state to a JSON file that can be instantiated as a new
        object later.
        """
        jsons.to_json(self.serializable_state, filename=filename, **kwargs)

    @classmethod
    def from_json(cls, filename):
        """Instantiate a new Param from a JSON file"""
        state = jsons.from_json(filename=filename)
        return cls(**state)


# TODO: temporary modification of parameters via "with" syntax?
# TODO: union, |, intersection, &, difference, -, symmetric_difference, ^, copy
class ParamSet(MutableSequence, Set):
    r"""Container class for a set of parameters. Most methods are passed
    through to contained params.

    Interface is a superset of both `MutableSequence` (i.e., behaves like a
    Python `list`, so ordering, appending, extending, etc. all work) and `Set`
    (i.e., behaves like a Python `set`, so no duplicates (tested by name) are
    allowed, you can test set membership like issuperset, issubset, etc.).
    See .. ::

        https://docs.python.org/3/library/collections.abc.html

    for the definitions of the `MutableSequence` and `Set` interfaces.


    Parameters
    ----------
    *args : one or more Param objects or sequences thereof

    Examples
    --------
    >>> from pisa import ureg
    >>> from pisa.core.prior import Prior

    >>> e_prior = Prior(kind='gaussian', mean=10*ureg.GeV, stddev=1*ureg.GeV)
    >>> cz_prior = Prior(kind='uniform', llh_offset=-5)
    >>> reco_energy = Param(name='reco_energy', value=12*ureg.GeV,
    ...                     prior=e_prior, range=[1, 80]*ureg.GeV,
    ...                     is_fixed=False, is_discrete=False,
    ...                     tex=r'E^{\rm reco}')
    >>> reco_coszen = Param(name='reco_coszen', value=-0.2, prior=cz_prior,
    ...                     range=[-1, 1], is_fixed=True, is_discrete=False,
    ...                     tex=r'\cos\,\theta_Z^{\rm reco}')
    >>> param_set = ParamSet(reco_energy, reco_coszen)
    >>> print(param_set)
    reco_coszen=-2.0000e-01 reco_energy=+1.2000e+01 GeV

    >>> print(param_set.free)
    reco_energy=+1.2000e+01 GeV

    >>> print(param_set.reco_energy.value)
    12 gigaelectron_volt

    >>> print([p.prior_llh for p in param_set])
    [-5.0, -2]

    >>> print(param_set.priors_llh)
    -7.0

    >>> print(param_set.values_hash)
    3917547535160330856

    >>> print(param_set.free.values_hash)
    -7121742559130813936

    """
    # pylint: disable=protected-access
    def __init__(self, *args):
        # Unpack the input args into a flat list of params
        param_sequence_ = []
        for arg_num, arg in enumerate(args, start=1):
            if isinstance(arg, (Mapping, Param)):
                param_sequence_.append(arg)
            elif isinstance(arg, Iterable):
                param_sequence_.extend(arg)
            else:
                raise TypeError(
                    "Unhandled type {}, arg #{}: {}".format(type(arg), arg_num, arg)
                )

        param_sequence = []
        for param in param_sequence_:
            if isinstance(param, Mapping):
                param = Param(**param)
            if isinstance(param, Param):
                param_sequence.append(param)
            else:
                raise TypeError("Unhandled type {}: {}".format(type(param), param))

        # Disallow duplicated params
        all_names = [p.name for p in param_sequence]
        unique_names = set(all_names)
        if len(unique_names) != len(all_names):
            duplicates = set(x for x in all_names if all_names.count(x) > 1)
            raise ValueError('Duplicate definitions found for param(s): ' +
                             ', '.join(str(e) for e in duplicates))

        # Elements of list must be Param type
        assert all([isinstance(x, Param) for x in param_sequence]), \
                'All params must be of type "Param"'

        self._params = param_sequence

        # if we do not normalize, then the hash will change upon evaluating unit changes
        # I think because the changed units are cached in the object (Philipp)
        self.normalize_values = True

    @property
    def serializable_state(self):
        return [p.state for p in self]

    @property
    def _by_name(self):
        return {obj.name: obj for obj in self._params}

    def __repr__(self):
        return self.tabulate(tablefmt="presto")

    def _repr_html_(self):
        return self.tabulate(tablefmt="html")

    def tabulate(self, tablefmt="plain"):
        headers = ['name', 'value', 'nominal_value', 'range', 'prior', 'units', 'is_fixed']
        colalign=["right"] + ["center"] * (len(headers) -1 )
        table = []
        for p in self:
            if (p.value is None or isinstance(p.value, (string_types, bool))):
                table.append([p.name, p.value, p.nominal_value, p.range, p.prior, p.units, p.is_fixed])
            else:
                if p.range is not None:
                    range_fmt = [r.m for r in p.range]
                else:
                    range_fmt = None
                if p.prior is not None:
                    if p.prior.kind == "gaussian":
                        prior_fmt = "+/- %s"%p.prior.stddev.m
                    elif p.prior.kind == "uniform":
                        prior_fmt = "uniform"
                    else:
                        prior_fmt = p.prior
                else:
                    prior_fmt = p.prior
                table.append([p.name, p.value.m, p.nominal_value.m, range_fmt, prior_fmt, p.units, p.is_fixed])
        if len(table) == 0:
            return "Empty Params"
        return tabulate(table, headers, tablefmt=tablefmt, colalign=colalign)

    def index(self, value):  # pylint: disable=arguments-differ
        """Return an integer index to the Param in this ParamSet indexed by
        `value`. This does not look up a param's `value` property but looks for
        param by name, integer index, or matching object.

        Parameters
        ----------
        value : int, str or Param
            The object to return an index for. If int, the integer is returned
            (so long as it's in the valid range). If str, return index of param
            with matching `name` attribute. If Param object, return index of an
            equivalent Param in this set.

        Returns
        -------
        idx : int index to a corresponding param in this ParamSet

        Raises
        ------
        ValueError : if `value` does not correspond to a param in this ParamSet

        """
        idx = -1
        if isinstance(value, int):
            idx = value
        elif value in self.names:
            idx = self.names.index(value)
        elif isinstance(value, Param) and value in self._params:
            idx = self._params.index(value)
        if idx < 0 or idx >= len(self):
            raise ValueError('%s not found in ParamSet' % (value,))
        return idx

    def replace(self, new):
        """Replace an existing param with `new` param, where the existing param
        must have the same `name` attribute as `new`.

        Parameters
        ----------
        new : Param
            New param to use instead of current param.

        Raises
        ------
        ValueError : if `new.name` does not match an existing param's name

        """
        idx = self.index(new.name)
        self._params[idx] = new

    def set_values(self, new_params):
        """Set values in current ParamSet to those defined in new ParamSet

        Parameters
        ----------
        new_params : ParamSet
            ParamSet containing set of values to change current ParamSet to.
        """
        if self.names != new_params.names:
            raise ValueError('ParamSet names do not match. Currently have %s '
                             'and want to change to a set containing %s.'
                             % (self.names, new_params.names))
        for new_param in new_params:
            self[new_param.name].value = new_param.value

    def fix(self, x):
        """Set param(s) to be fixed in value (and hence not modifiable by e.g.
        a minimizer).

        Note that the operation is atomic: If `x` is a sequence of indexing
        objects, if _any_ index in `x` cannot be found, _no_ other params
        specified in `x` will be set to be fixed.

        Any params specified in `x` that are already fixed simply remain so.

        Parameters
        ----------
        x : int, str, Param, or iterable thereof
            Object or sequence to index into params to define which to affix.
            See `index` method for valid objects to use for indexing into the
            ParamSet.

        Raises
        ------
        ValueError : if any index cannot be found

        """
        if isinstance(x, (Param, int, str)):
            x = [x]
        indices = set()
        for obj in x:
            indices.add(self.index(obj))
        for idx in indices:
            self[idx].is_fixed = True

    def unfix(self, x):
        """Set param(s) to be free (and hence  modifiable by e.g. a minimizer).

        Note that the operation is atomic: If `x` is a sequence of indexing
        objects, if _any_ index in `x` cannot be found, _no_ other params
        specified in `x` will be set to be free.

        Any params specified in `x` that are already free simply remain so.

        Parameters
        ----------
        x : int, str, Param, or iterable thereof
            Object or sequence to index into params to define which to affix.
            See `index` method for valid objects to use for indexing into the
            ParamSet.

        Raises
        ------
        ValueError : if any index cannot be found

        """
        if isinstance(x, (Param, int, str)):
            x = [x]
        indices = set()
        for obj in x:
            indices.add(self.index(obj))
        for idx in indices:
            self[idx].is_fixed = False

    def update(self, obj, existing_must_match=False, extend=True):
        """Update this param set using `obj`.

        Default behavior is similar to Python's dict.update, but this can be
        modified via `existing_must_match` and `extend`.

        Parameters
        ----------
        obj : Param, ParamSet, or sequence thereof
            Param or container with params to update and/or extend this param
            set
        existing_must_match : bool
            If True, raises ValueError if param values passed in that already
            exist in this param set have differing values.
        extend : bool
            If True, params not in this param set are appended.

        """
        # make sure we're having a new object!
        #obj = deepcopy(obj)
        if isinstance(obj, (Sequence, ParamSet)):
            for param in obj:
                self.update(param, existing_must_match=existing_must_match,
                            extend=extend)
            return
        if not isinstance(obj, Param):
            raise ValueError('`obj`="%s" is not a Param' % (obj))
        param = obj
        if param.name in self.names:
            if existing_must_match and (param != self[param.name]):
                raise ValueError(
                    'Param "%s" specified as\n\n%s\n\ncontradicts'
                    ' internally-stored version:\n\n%s'
                    %(param.name, param.state, self[param.name].state)
                )
            self.replace(param)
        elif extend:
            self._params.append(param)

    def insert(self, index, value):
        """Insert value before index"""
        if not isinstance(value, Param):
            raise TypeError(f"`value` must be a Param; got {type(value)} instead")
        if value.name in self.names:
            raise ValueError(f"Cannot insert an existing param name: '{value.name}'")
        idx = self.index(index)
        self._params.insert(idx, value)

    def extend(self, values):
        """Append param(s) in `values` to this param set, but ensure params in
        `values` that are already in this param set match. Params with same name
        attribute are not duplicated.

        (Convenience method or calling `update` method with
        existing_must_match=True and extend=True.)

        """
        self.update(values, existing_must_match=True, extend=True)

    def update_existing(self, obj):
        """Only existing params in this set are updated by that(those) param(s)
        in obj.

        Convenience method for calling `update` with
        existing_must_match=False and extend=False.

        """
        self.update(obj, existing_must_match=False, extend=False)

    def __len__(self):
        return len(self._params)

    def __setitem__(self, i, val):
        if isinstance(i, int):
            self._params[i].value = val
        elif isinstance(i, str):
            self._by_name[i].value = val

    def __delitem__(self, i):
        idx = self.index(i)
        del self._params[idx]

    def __deepcopy__(self, memo):
        cls = self.__class__
        result = cls.__new__(cls)
        memo[id(self)] = result
        for k, v in self.__dict__.items():
            setattr(result, k, deepcopy(v, memo))
        return result

    def __getitem__(self, i):
        if isinstance(i, int):
            return self._params[i]
        elif isinstance(i, str):
            return self._by_name[i]
        raise IndexError(
            f'Cannot index into a {self.__class__.__name__} with {type(i)} "{i}"'
        )

    def __getattr__(self, attr):
        try:
            return super().__getattribute__(attr)
        except AttributeError:
            t, v, tb = sys.exc_info()
            try:
                return self[attr]
            except KeyError:
                raise t(v).with_traceback(tb)

    def __setattr__(self, attr, val):
        try:
            params = super().__getattribute__('_params')
            param_names = [p.name for p in params]
        except AttributeError:
            params = []
            param_names = []
        try:
            idx = param_names.index(attr)
        except ValueError:
            super().__setattr__(attr, val)
        else:
            # `attr` (should be) param name
            if isinstance(val, Param):
                assert val.name == attr
                self._params[idx] = val
            elif isinstance(val, ureg.Quantity) or isbarenumeric(val):
                self._params[idx].value = val
            else:
                raise ValueError('Cannot set param "%s" to `val`=%s'
                                 %(attr, val))

    def __iter__(self):
        return iter(self._params)

    def __str__(self):
        numfmt = '%+.4e'
        strings = []
        for p in self:
            string = p.name + '='
            if isinstance(p.value, ureg.Quantity):
                string += numfmt %p.m
                full_unit_str = str(p.u)
                if full_unit_str in [str(ureg('electron_volt ** 2').u)]:
                    unit = ' eV2'
                elif full_unit_str in [str(ureg.deg)]:
                    unit = ' deg'
                elif full_unit_str in [str(ureg.rad)]:
                    unit = ' rad'
                else:
                    unit = ' ' + format(p.u, '~')
                string += unit
            else:
                try:
                    string += numfmt %p.value
                except TypeError:
                    string += '%s' %p.value
            strings.append(string.strip())
        return ' '.join(strings)

    def __eq__(self, other):
        if not isinstance(other, self.__class__):
            return False
        return recursiveEquality(self.state, other.state)

    def issubset(self, other):
        return all(param in other for param in self)

    def issuperset(self, other):
        return all(param in self for param in other)

    def __leq__(self, other):
        return self.issubset(other)

    def __lt__(self, other):
        return len(other) > len(self) and self.issubset(other)

    def __geq__(self, other):
        return self.issuperset(other)

    def __gt__(self, other):
        return len(self) > len(other) and self.issuperset(other)

    def priors_penalty(self, metric):
        """Return the aggregate prior penalty for all params at their current
        values.

        Parameters
        ----------
        metric : str
            Metric to use for evaluating the prior.

        Returns
        -------
        penalty : float sum of all parameters' prior values

        """
        return np.sum([obj.prior_penalty(metric=metric)
                       for obj in self._params])

    def priors_penalties(self, metric):
        """Return the prior penalties for each param at their current values.

        Parameters
        ----------
        metric : str
            Metric to use for evaluating the prior.

        Returns
        -------
        penalty : list of float prior values, one for each param

        """
        return [obj.prior_penalty(metric=metric) for obj in self._params]

    def reset_all(self):
        """Reset both free and fixed parameters to their nominal values."""
        self.values = self.nominal_values

    def reset_free(self):
        """Reset only free parameters to their nominal values."""
        self.free.reset_all()

    def set_nominal_by_current_values(self):
        """Define the nominal values as the parameters' current values."""
        self.nominal_values = self.values

    def randomize_free(self, random_state=None):
        """Randomize any free parameters with according to a uniform random
        distribution within the parameters' defined limits.

        Parameters
        ----------
        random_state : None, int, or RandomState
            Object to use for random state. None defaults to the global random
            state (this is discouraged, as results are not reproducible). An
            integer acts as a seed to `numpy.random.seed()`, and RandomState is
            a `numpy.random.RandomState` object.

        """
        random = get_random_state(random_state)
        n = len(self.free)
        rand = random.rand(n)
        self.free._rescaled_values = rand

    @property
    def _rescaled_values(self):
        """Parameter values rescaled to be in the range [0, 1], based upon
        their defined range."""
        return tuple(param._rescaled_value for param in self._params)

    @_rescaled_values.setter
    def _rescaled_values(self, vals):
        assert len(vals) == len(self)
        for param, val in zip(self._params, vals):
            param._rescaled_value = val

    @property
    def tex(self):
        return r',\;'.join([obj.tex for obj in self._params])

    @property
    def fixed(self):
        return ParamSet([obj for obj in self._params if obj.is_fixed])

    @property
    def free(self):
        return ParamSet([obj for obj in self._params if not obj.is_fixed])

    @property
    def continuous(self):
        return ParamSet([obj for obj in self._params if not obj.is_discrete])

    @property
    def discrete(self):
        return ParamSet([obj for obj in self._params if obj.is_discrete])

    @property
    def are_fixed(self):
        return tuple(obj.is_fixed for obj in self._params)

    @property
    def are_discrete(self):
        return tuple(obj.is_discrete for obj in self._params)

    @property
    def names(self):
        return tuple(obj.name for obj in self._params)

    @property
    def values(self):
        return tuple(obj.value for obj in self._params)

    @values.setter
    def values(self, values):
        assert len(values) == len(self._params)
        for i, val in enumerate(values):
            setattr(self._params[i], 'value', val)

    @property
    def name_val_dict(self):
        d = OrderedDict()
        for name, val in zip(self.names, self.values):
            d[name] = val
        return d

    @property
    def is_nominal(self):
        return np.all([(v0 == v1)
                       for v0, v1 in zip(self.values, self.nominal_values)])

    @property
    def nominal_values(self):
        return [obj.nominal_value for obj in self._params]

    @nominal_values.setter
    def nominal_values(self, values):
        assert len(values) == len(self._params)
        for i, val in enumerate(values):
            setattr(self._params[i], 'nominal_value', val)

    @property
    def priors(self):
        return tuple(obj.prior for obj in self._params)

    @priors.setter
    def priors(self, values):
        assert len(values) == len(self._params)
        for i, val in enumerate(values):
            setattr(self._params[i], 'prior', val)

    @property
    def priors_llh(self):
        return np.sum([obj.prior_llh for obj in self._params])

    @property
    def priors_chi2(self):
        return np.sum([obj.prior_chi2 for obj in self._params])

    @property
    def ranges(self):
        return tuple(obj.range for obj in self._params)

    @ranges.setter
    def ranges(self, values):
        assert len(values) == len(self._params)
        for i, val in enumerate(values):
            setattr(self._params[i], 'range', val)

    @property
    def state(self):
        return tuple(obj.state for obj in self._params)

    @property
    def values_hash(self):
        """int : hash only on the current param values (not full state)"""
        if self.normalize_values:
            return hash_obj(normQuant(self.values))
        return hash_obj(self.values)

    @property
    def nominal_values_hash(self):
        """int : hash only on the nominal param values"""
        if self.normalize_values:
            return hash_obj(normQuant(self.nominal_values))
        return hash_obj(self.nominal_values)

    @property
    def hash(self):
        """int : full state hash"""
        if self.normalize_values:
            return hash_obj(normQuant(self.state))
        return hash_obj(self.state)

    def __hash__(self):
        return self.hash

    def to_json(self, filename, **kwargs):
        """Serialize the state to a JSON file that can be instantiated as a new
        object later.
        """
        jsons.to_json(self.serializable_state, filename=filename, **kwargs)

    @classmethod
    def from_json(cls, filename):
        """Instantiate a new ParamSet from a JSON file"""
        state = jsons.from_json(filename=filename)
        if isinstance(state, Sequence):
            return cls(*state)
        if isinstance(state, Mapping):
            return cls(*tuple(state.values()))
        raise TypeError(
            'Unhandled type loaded from "{}": {}\n{}'.format(
                filename, type(state), state
            )
        )


class ParamSelector:
    """
    Parameters
    ----------
    regular_params : ParamSet or instantiable thereto

    selector_param_sets : None, dict, or sequence of dict
        Dict(s) format:
            {
              '<name1>': <ParamSet or instantiable thereto>,
              '<name2>': <ParamSet or instantiable thereto>,
              ...
            }
        The names are what must be specified in `selections` to select the
        corresponding ParamSets. Params specified in any of the ParamSets
        within `selector_param_sets cannot be in `regular_params`.

    selections : None, string, or sequence of strings
        One string is required per

    Notes
    -----
    Params specified in `regular_params` are enforced to be mutually exclusive
    with params in the param sets specified by `selector_param_sets`.

    """
    # pylint: disable=protected-access
    def __init__(self, regular_params=None, selector_param_sets=None,
                 selections=None):
        self._current_params = ParamSet()
        self._regular_params = ParamSet()
        self._selector_params = {}
        self._selections = []

        if regular_params is not None:
            self.update(regular_params, selector=None)

        if selector_param_sets is not None:
            for selector, params in selector_param_sets.items():
                selector = selector.strip().lower()
                params = ParamSet(params)
                self._selector_params[selector] = params

        self.select_params(selections=selections, error_on_missing=False)

    def select_params(self, selections=None, error_on_missing=False):
        if selections is None:
            return self.select_params(selections=self._selections,
                                      error_on_missing=error_on_missing)

        if isinstance(selections, str):
            selections = selections.split(',')

        assert isinstance(selections, Sequence)

        distilled_selections = []
        for selection in selections:
            if selection is None:
                continue
            if not isinstance(selection, str):
                raise ValueError(
                    "Selection should be a str. Got %s instead."%(
                        type(selection))
                )
            selection = selection.strip().lower()
            try:
                if selection not in self._selector_params:
                    raise KeyError(
                        'No selection "%s" available; valid selections are %s'
                        ' (case-insensitive).'
                        %(selection, self._selector_params.keys())
                    )
                self._current_params.update(self._selector_params[selection])
            except KeyError:
                if error_on_missing:
                    raise
            distilled_selections.append(selection)

        self._selections = sorted(distilled_selections)

        return self._current_params

    @property
    def params(self):
        return self._current_params

    @property
    def param_selections(self):
        return deepcopy(self._selections)

    def __iter__(self):
        return iter(self._current_params)

    def __eq__(self, other):
        if not isinstance(other, self.__class__):
            return False
        if not recursiveEquality(self._selections, other._selections):
            return False
        if not recursiveEquality(self._regular_params, other._regular_params):
            return False
        if not recursiveEquality(self._selector_params, other._selector_params):
            return False
        return True

    def update(self, p, selector=None):
        try:
            p = ParamSet(p)
        except:
            logging.error('Could not instantiate a ParamSet with `p` of type'
                          ' %s, value = %s', type(p), p)
            raise

        if selector is None:
            self._regular_params.update(p)
            self._current_params.update(p)
        else:
            assert isinstance(selector, str)
            selector = selector.strip().lower()
            if selector not in self._selector_params:
                self._selector_params[selector] = ParamSet()
            self._selector_params[selector].update(p)

            # Re-select current selectiosn in case the update modifies these
            self.select_params(error_on_missing=False)

    def get(self, name, selector=None):
        if selector is None:
            return self._regular_params[name]
        try:
            return self._selector_params[selector][name]
        except KeyError:
            return self._regular_params[name]


def test_Param():
    """Unit tests for Param class"""
    # pylint: disable=unused-variable
    from scipy.interpolate import splrep
    from pisa.utils.comparisons import ALLCLOSE_KW

    temp_dir = tempfile.mkdtemp()

    counter = [0]
    def check_json(param, name=""):
        fpath = join(temp_dir, "foo{}.json".format(counter[0]))
        counter[0] += 1
        param.to_json(fpath)
        loaded = Param.from_json(fpath)
        if not (
            recursiveEquality(param, loaded)
            and recursiveEquality(param.serializable_state, loaded.serializable_state)
        ):
            msg = (
                "{}: failed to save / load identical param:\n"
                "original = {:s}\n"
                "loaded   = {:s}"
                .format(name, str(param), str(loaded))
            )
            logging.error(msg)
            raise ValueError(msg)

    def check_scaling(p0):
        value_prescale = p0.value
        # calculate rescaled value that is used by the minimizer, make sure
        # the original value can be recovered
        rval = p0._rescaled_value
        p0._rescaled_value = rval
        assert np.isclose(p0.value.m_as(p0.u), value_prescale.m_as(p0.u), **ALLCLOSE_KW)
        # check nothing breaks when we go to the edges
        p0.value = p0.range[0]
        assert p0._rescaled_value == 0.
        p0.value = p0.range[1]
        assert p0._rescaled_value == 1.
        p0.value = value_prescale

    try:
        uniform = Prior(kind='uniform', llh_offset=1.5)
        gaussian = Prior(kind='gaussian', mean=10*ureg.meter, stddev=1*ureg.meter)
        param_vals = np.linspace(-10, 10, 100) * ureg.meter
        llh_vals = (param_vals.magnitude)**2
        linterp_m = Prior(kind='linterp', param_vals=param_vals, llh_vals=llh_vals)
        linterp_nounits = Prior(kind='linterp', param_vals=param_vals.m,
                                llh_vals=llh_vals)

        param_vals = np.linspace(-10, 10, 100)
        llh_vals = param_vals**2
        knots, coeffs, deg = splrep(x=param_vals, y=llh_vals)

        spline = Prior(kind='spline', knots=knots, coeffs=coeffs, deg=deg)

        # Param with units, prior with compatible units
        p0 = Param(name='c', value=5000*ureg.foot, prior=gaussian,
                   range=[-1, 2]*ureg.mile, is_fixed=False, is_discrete=False,
                   tex=r'\int{\rm c}')
        check_scaling(p0)
        check_json(p0, "p0")

        # Param with units, prior with compatible units, log-scaling behavior
        p0 = Param(name='c', value=5000*ureg.foot, prior=gaussian,
                   # range entirely positive
                   range=[0.1, 2]*ureg.mile, is_fixed=False, is_discrete=False,
                   scales_as_log=True, tex=r'\int{\rm c}')
        check_scaling(p0)
        check_json(p0, "p0")

        # range entirely negative
        p0 = Param(name='c', value=-5000*ureg.foot, prior=gaussian,
                   # range entirely positive
                   range=[-0.1, -2]*ureg.mile, is_fixed=False, is_discrete=False,
                   scales_as_log=True, tex=r'\int{\rm c}')
        check_scaling(p0)
        check_json(p0, "p0")

        # Param with no units, prior with no units
        p1 = Param(name='c', value=1.5, prior=spline, range=[1, 2],
                   is_fixed=False, is_discrete=False, tex=r'\int{\rm c}')
        check_json(p1, "p1")

        # Param with no units, prior with units
        try:
            p2 = Param(name='c', value=1.5, prior=linterp_m,
                       range=[1, 2], is_fixed=False, is_discrete=False,
                       tex=r'\int{\rm c}')
            _ = p2.prior_llh
            logging.debug(str(p2))
            logging.debug(str(linterp_m))
            logging.debug('p2.units: %s', p2.units)
            logging.debug('p2.prior.units: %s', p2.prior.units)
        except (TypeError, pint.DimensionalityError):
            pass
        else:
            assert False

        # Param with units, prior with no units
        try:
            p2 = Param(name='c', value=1.5*ureg.meter, prior=spline, range=[1, 2],
                       is_fixed=False, is_discrete=False, tex=r'\int{\rm c}')
            _ = p2.prior_llh
        except (ValueError, TypeError, AssertionError):
            pass
        else:
            assert False
        try:
            p2 = Param(name='c', value=1.5*ureg.meter, prior=linterp_nounits,
                       range=[1, 2], is_fixed=False, is_discrete=False,
                       tex=r'\int{\rm c}')
            _ = p2.prior_llh
        except (ValueError, TypeError, AssertionError):
            pass
        else:
            assert False

        # Param, range, prior with no units
        p2 = Param(name='c', value=1.5, prior=linterp_nounits,
                   range=[1, 2], is_fixed=False, is_discrete=False,
                   tex=r'\int{\rm c}')
        _ = p2.prior_llh

        # Param, prior with no units, range with units
        try:
            p2 = Param(name='c', value=1.5, prior=linterp_nounits,
                       range=[1, 2]*ureg.m, is_fixed=False, is_discrete=False,
                       tex=r'\int{\rm c}')
            _ = p2.prior_llh
            logging.debug(str(p2))
            logging.debug(str(linterp_nounits))
            logging.debug('p2.units: %s', p2.units)
            logging.debug('p2.prior.units: %s', p2.prior.units)
        except (ValueError, TypeError, AssertionError):
            pass
        else:
            assert False

        nom0 = p2.nominal_value
        val0 = p2.value
        p2.value = p2.value * 1.01
        val1 = p2.value
        assert p2.value != val0
        assert p2.value == val0 * 1.01
        assert p2.value != nom0
        assert p2.nominal_value == nom0

        p2.reset()
        assert p2.value == nom0
        assert p2.nominal_value == nom0

        p2.value = val1
        p2.set_nominal_to_current_value()
        assert p2.nominal_value == p2.value
        assert p2.nominal_value == val1, \
                '%s should be %s' %(p2.nominal_value, val1)

        # Test deepcopy
        param2 = deepcopy(p2)
        assert param2 == p2

    finally:
        rmtree(temp_dir)

    logging.info('<< PASS : test_Param >>')


# TODO: add tests for reset() and reset_all() methods
def test_ParamSet():
    """Unit tests for ParamSet class"""
    # pylint: disable=attribute-defined-outside-init
    p0 = Param(name='c', value=1.5, prior=None, range=[1, 2],
               is_fixed=False, is_discrete=False, tex=r'\int{\rm c}')
    p1 = Param(name='a', value=2.5, prior=None, range=[1, 5],
               is_fixed=True, is_discrete=False, tex=r'{\rm a}')
    p2 = Param(name='b', value=1.5, prior=None, range=[1, 2],
               is_fixed=False, is_discrete=False, tex=r'{\rm b}')
    p3 = Param(name='deleteme', value=0.1, prior=None, range=[-1, 1],
               is_fixed=True, is_discrete=False, tex=r'{\rm dm}')

    proto_param_set = ParamSet(p0, p1, p2)

    # Membership tests
    assert p0 in proto_param_set
    assert p1 in proto_param_set
    assert p2 in proto_param_set
    p0_mod = deepcopy(p0)
    p0_mod.value = 1.6
    assert p0_mod not in proto_param_set
    assert proto_param_set.issubset(proto_param_set)
    assert proto_param_set <= proto_param_set
    assert proto_param_set.issuperset(proto_param_set)
    assert proto_param_set >= proto_param_set
    assert not proto_param_set.isdisjoint(proto_param_set)

    param_set = ParamSet(p3, p0, p1, p2)
    logging.debug(str((param_set.values)))
    assert param_set >= proto_param_set
    assert param_set > proto_param_set
    assert proto_param_set <= param_set
    assert proto_param_set < param_set
    assert len(param_set.fixed) == 2
    del param_set['deleteme']
    assert param_set == proto_param_set
    assert param_set[0].value == 1.5
    assert len(param_set) == 3
    assert 'deleteme' not in param_set.names
    assert len(param_set.fixed) == 1
    logging.debug(str((param_set.values)))

    param_set = ParamSet(p3, p0, p1, p2)
    assert len(param_set.fixed) == 2
    logging.debug(str((param_set.values)))
    del param_set[0]
    assert param_set == proto_param_set
    assert param_set[0].value == 1.5
    assert len(param_set) == 3
    assert len(param_set.fixed) == 1
    assert 'deleteme' not in param_set.names

    # Test `remove`, `pop`, and `del` with param in any position
    for idx in range(0, 4):
        params = [p0, p1, p2]
        if idx > len(params) - 1:
            params.append(p3)
        else:
            params.insert(idx, p3)

        param_set = ParamSet(*params)
        param_set.remove(p3)
        assert param_set == proto_param_set

        param_set = ParamSet(*params)
        p = param_set.pop(idx)
        assert p == p3
        assert param_set == proto_param_set

        param_set = ParamSet(*params)
        del param_set[idx]
        assert param_set == proto_param_set

    # Test `insert`
    for idx in range(3):
        params = [p0, p1, p2]
        param_set = ParamSet(*params)

        params.insert(idx, p3)
        ref_param_set = ParamSet(*params)

        param_set.insert(idx, p3)
        assert param_set == ref_param_set

    logging.debug(str((param_set.values)))
    logging.debug(str((param_set[0])))
    param_set[0].value = 1
    logging.debug(str((param_set.values)))

    param_set = deepcopy(proto_param_set)
    param_set.values = [1.5, 5, 1]
    logging.debug(str((param_set.values)))
    logging.debug(str((param_set.values[0])))
    logging.debug(str((param_set[0].value)))

    logging.debug(str(('priors:', param_set.priors)))
    logging.debug(str(('names:', param_set.names)))

    logging.debug(str((param_set['a'])))
    logging.debug(str((param_set['a'].value)))
    logging.debug(str((param_set['a'].range)))
    try:
        param_set['a'].value = 33
    except Exception:
        pass
    else:
        assert False, 'was able to set value outside of range'
    logging.debug(str((param_set['a'].value)))

    logging.debug(str((param_set['c'].is_fixed)))
    param_set['c'].is_fixed = True
    logging.debug(str((param_set['c'].is_fixed)))
    logging.debug(str((param_set.are_fixed)))
    param_set.fix('a')
    logging.debug(str((param_set.are_fixed)))
    param_set.unfix('a')
    logging.debug(str((param_set.are_fixed)))
    param_set.unfix([0, 1, 2])
    logging.debug(str((param_set.are_fixed)))

    fixed_params = param_set.fixed
    logging.debug(str((fixed_params.are_fixed)))
    free_params = param_set.free
    logging.debug(str((free_params.are_fixed)))
    logging.debug(str((param_set.free.values)))

    logging.debug(str((param_set.values_hash)))
    logging.debug(str((param_set.fixed.values_hash)))
    logging.debug(str((param_set.free.values_hash)))

    logging.debug(str((param_set[0].state)))
    logging.debug(str((param_set.hash)))
    logging.debug(str((param_set.fixed.hash)))
    logging.debug(str((param_set.free.hash)))

    logging.debug(str(('fixed:', param_set.fixed.names)))
    logging.debug(str(('fixed, discrete:', param_set.fixed.discrete.names)))
    logging.debug(str(('fixed, continuous:',
                       param_set.fixed.continuous.names)))
    logging.debug(str(('free:', param_set.free.names)))
    logging.debug(str(('free, discrete:', param_set.free.discrete.names)))
    logging.debug(str(('free, continuous:', param_set.free.continuous.names)))
    logging.debug(str(('continuous, free:', param_set.continuous.free.names)))
    logging.debug(str(('free, continuous hash:',
                       param_set.free.continuous.values_hash)))
    logging.debug(str(('continuous, free hash:',
                       param_set.continuous.free.values_hash)))

    logging.debug(str((param_set['b'].prior_llh)))
    logging.debug(str((param_set.priors_llh)))
    logging.debug(str((param_set.free.priors_llh)))
    logging.debug(str((param_set.fixed.priors_llh)))

    logging.debug(str((param_set[0].prior_chi2)))
    logging.debug(str((param_set.priors_chi2)))

    # Test that setting attributes works
    e_prior = Prior(kind='gaussian', mean=10*ureg.GeV, stddev=1*ureg.GeV)
    cz_prior = Prior(kind='uniform', llh_offset=-5)
    reco_energy = Param(name='reco_energy', value=12*ureg.GeV,
                        prior=e_prior, range=[1, 80]*ureg.GeV,
                        is_fixed=False, is_discrete=False,
                        tex=r'E^{\rm reco}')
    reco_coszen = Param(name='reco_coszen', value=-0.2, prior=cz_prior,
                        range=[-1, 1], is_fixed=True, is_discrete=False,
                        tex=r'\cos\,\theta_Z^{\rm reco}')
    reco_coszen_fail = Param(name='reco_coszen_fail', value=-0.2,
                             prior=cz_prior, range=[-1, 1], is_fixed=True,
                             is_discrete=False,
                             tex=r'\cos\,\theta_Z^{\rm reco}')
    reco_coszen2 = Param(name='reco_coszen', value=-0.9, prior=cz_prior,
                         range=[-1, 1], is_fixed=True, is_discrete=False,
                         tex=r'\cos\,\theta_Z^{\rm reco}')
    param_set = ParamSet([reco_energy, reco_coszen])
    # Try setting a param with a differently-named param
    try:
        param_set.reco_coszen = reco_coszen_fail
    except Exception:
        pass
    else:
        assert False

    try:
        param_set.reco_coszen = 30
    except Exception:
        pass
    else:
        assert False

    param_set.reco_coszen = reco_coszen2
    assert param_set.reco_coszen is reco_coszen2
    assert param_set['reco_coszen'] is reco_coszen2
    assert param_set.reco_coszen.value == -0.9
    param_set.reco_coszen = -1.0
    assert param_set.reco_coszen.value == -1.0
    param_set.reco_coszen = -1
    assert param_set.reco_coszen.value == -1.0
    param_set.reco_coszen = ureg.Quantity("0.1 dimensionless")
    assert param_set.reco_coszen.value == 0.1 == ureg.Quantity("0.1 dimensionless")
    param_set.reco_energy = ureg.Quantity("10.1 GeV")
    assert param_set.reco_energy.value == ureg.Quantity("10.1 GeV")

    # Test deepcopy
    param_set2 = deepcopy(param_set)
    logging.debug(str((param_set)))
    logging.debug(str((param_set2)))
    assert param_set2 == param_set

    # Test case added as a result of issue #543
    # https://github.com/IceCubeOpenSource/pisa/issues/543
    param_set = ParamSet(
        [
            Param(
                name="param0",
                value=1*ureg.dimensionless,
                prior=None,
                range=(-1, 2)*ureg.dimensionless,
                is_fixed=False,
            ),
            Param(
                name="param1",
                value=1,
                prior=None,
                range=(-1, 2),
                is_fixed=False,
            ),
            Param(
                name="param2",
                value=1,
                prior=None,
                range=(-1.1, 1.1),
                is_fixed=False,
            ),
            Param(
                name="param3",
                value=2.0*ureg.m/ureg.s,
                prior=None,
                range=(-1, 10)*ureg.cm/ureg.ns,
                is_fixed=True,
            ),
            Param(
                name="param4",
                value=2.1*ureg.m/ureg.s,
                prior=None,
                range=(-1.1, 1.1)*ureg.cm/ureg.ns,
                is_fixed=True,
            ),
        ]
    )
    temp_dir = tempfile.mkdtemp()
    try:
        fpath = join(temp_dir, "foo.json")
        param_set.to_json(fpath)
        param_set2 = ParamSet.from_json(fpath)
    finally:
        rmtree(temp_dir)
    assert recursiveEquality(param_set, param_set2)
    assert recursiveEquality(
        param_set.serializable_state, param_set2.serializable_state
    )

    logging.info('<< PASS : test_ParamSet >>')


def test_ParamSelector():
    """Unit tests for ParamSelector class"""
    # pylint: disable=attribute-defined-outside-init, no-member, invalid-name
    p0 = Param(name='a', value=1.5, prior=None, range=[1, 2],
               is_fixed=False, is_discrete=False, tex=r'\int{\rm c}')
    p1 = Param(name='b', value=2.5, prior=None, range=[1, 5],
               is_fixed=False, is_discrete=False, tex=r'{\rm a}')
    p20 = Param(name='c', value=1.5, prior=None, range=[1, 2],
                is_fixed=False, is_discrete=False, tex=r'{\rm b}')
    p21 = Param(name='c', value=2.0, prior=None, range=[1, 2],
                is_fixed=False, is_discrete=False, tex=r'{\rm b}')
    p22 = Param(name='c', value=1.0, prior=None, range=[1, 2],
                is_fixed=False, is_discrete=False, tex=r'{\rm b}')
    p30 = Param(name='d', value=-1.5, prior=None, range=[-1, -2],
                is_fixed=False, is_discrete=False, tex=r'{\rm b}')
    p31 = Param(name='d', value=-2.0, prior=None, range=[-1, -2],
                is_fixed=False, is_discrete=False, tex=r'{\rm b}')
    p40 = Param(name='e', value=-15, prior=None, range=[-10, -20],
                is_fixed=False, is_discrete=False, tex=r'{\rm b}')
    p41 = Param(name='e', value=-20, prior=None, range=[-10, -20],
                is_fixed=False, is_discrete=False, tex=r'{\rm b}')
    ps30_40 = ParamSet(p30, p40)
    param_selector = ParamSelector(
        regular_params=[p0, p1],
        selector_param_sets={'p20': p20, 'p21': p21, 'p22': p22,
                             'p30_40': ps30_40, 'p31_41': [p31, p41]},
        selections=['p20', 'p30_40']
    )
    params = param_selector.params
    assert params.a.value == 1.5
    assert params.b.value == 2.5
    assert params.c.value == 1.5
    assert params.d.value == -1.5
    assert params.e.value == -15

    # Modify a param's value from the selector's params
    params.c = 1.8
    # Make sure that took
    assert params['c'].value == 1.8
    # Make sure the original param was also modified (i.e., that it's the exact
    # object that was populated to the param_selector's params)
    assert p20.value == 1.8

    param_selector.select_params('p21')
    # Make sure 'c' is changed using all ways to access 'c'
    assert param_selector.params.c.value == 2.0
    assert param_selector.params['c'].value == 2.0
    assert params['c'].value == 2.0
    assert params.c.value == 2.0
    # Make sure original params have values previous to selection
    assert p20.value == 1.8
    assert p21.value == 2.0

    # Change the newly-selected param's value
    params.c = 1.9
    # Make sure that took
    assert params['c'].value == 1.9
    # Make sure the original param was also modified (i.e., that it's the exact
    # object that was populated to the param_selector's params)
    assert p21.value == 1.9

    param_selector.select_params('p31_41')
    assert params['d'].value == -2
    assert params['e'].value == -20
    params.e = -19.9
    assert p41.value == -19.9

    # Test the update method

    p5 = Param(name='f', value=120, prior=None, range=[0, 1000],
               is_fixed=True, is_discrete=False, tex=r'{\rm b}')
    p60 = Param(name='g', value=-1, prior=None, range=[-10, 10],
                is_fixed=False, is_discrete=False, tex=r'{\rm b}')
    p61 = Param(name='g', value=-2, prior=None, range=[-10, 10],
                is_fixed=False, is_discrete=False, tex=r'{\rm b}')

    # Update with a "regular" param that doesn't exist yet
    param_selector.update(p=p5, selector=None)
    assert params.f.value == 120

    # Update with a new "selector" param with selector that's currently
    # selected
    param_selector.update(p=p61, selector='p31_41')
    assert params.g.value == -2
    p = param_selector.get(name='g', selector='p31_41')
    assert p.value == -2

    # Update with a new "selector" param with selector that's _not_ currently
    # selected
    param_selector.update(p=p60, selector='p30_40')

    # Selected param value shouldn't have changed
    assert params.g.value == -2

    # ... but the param should be in the object
    p = param_selector.get(name='g', selector='p30_40')
    assert p.value == -1

    # ... and selecting it should now set current param to its value
    param_selector.select_params('p30_40')
    assert params.g.value == -1

    # Double check that the other one didn't change
    p = param_selector.get(name='g', selector='p31_41')
    assert p.value == -2

    # Use update to overwrite existing params...

    p402 = Param(name='e', value=-11, prior=None, range=[0, -20],
                 is_fixed=False, is_discrete=False, tex=r'{\rm b}')
    p412 = Param(name='e', value=-22, prior=None, range=[0, -100],
                 is_fixed=False, is_discrete=False, tex=r'{\rm b}')

    # Update param that exists already and is selected
    param_selector.update(p=p402, selector='p30_40')
    assert params.e.value == -11

    # Make sure original param wasn't overwritten (just not in param_selector)
    assert p40.value == -15

    # Update param that exists already but is not selected
    param_selector.update(p=p412, selector='p31_41')
    assert params.e.value == -11
    p = param_selector.get('e', selector='p31_41')
    assert p.value == -22
    param_selector.select_params('p31_41')
    assert params.e.value == -22

    # Test deepcopy
    param_selector2 = deepcopy(param_selector)
    assert param_selector2 == param_selector

    logging.info('<< PASS : test_ParamSelector >>')


if __name__ == "__main__":
    set_verbosity(1)
    test_Param()
    test_ParamSet()
    test_ParamSelector()<|MERGE_RESOLUTION|>--- conflicted
+++ resolved
@@ -390,15 +390,7 @@
 
     @property
     def tex(self):
-        return self._tex
-
-    @tex.setter
-    def tex(self, t):
-<<<<<<< HEAD
-        self._tex = t if t is not None else r'{\rm %s}' % self.name.replace("_", r"\;")
-=======
-        self._tex = t
->>>>>>> 3600f4b8
+        return  r'{\rm %s}' % self.name.replace("_", r"\;") if self._tex is None else self._tex
 
     @property
     def nominal_value(self):
