#
# author: J.L. Lanfranchi
#         jll1062+pisa@phys.psu.edu
#
# date:   March 22, 2016
#
"""
Define Param, ParamSet, and ParamSelector classes for handling parameters, sets
of parameters, and being able to discretely switch between sets of parameter
values.

"""

from collections import OrderedDict, Sequence
from copy import deepcopy
from functools import total_ordering
from itertools import izip
from operator import setitem

import numpy as np
import pint

from pisa import ureg
from pisa.utils import jsons
from pisa.utils.comparisons import isbarenumeric, normQuant, recursiveEquality
from pisa.utils.hash import hash_obj
from pisa.utils.log import logging, set_verbosity
from pisa.utils.random_numbers import get_random_state
from pisa.utils.stats import ALL_METRICS, CHI2_METRICS, LLH_METRICS


__all__ = ['Param', 'ParamSet', 'ParamSelector',
           'test_Param', 'test_ParamSet', 'test_ParamSelector']


# TODO: Make property "frozen" or "read_only" so params in param set e.g.
# returned by a template maker -- which updating the values of will NOT have
# the effect the user might expect -- will be explicitly forbidden?

# TODO: units: pass in attached to values, or as separate kwarg? If e.g.
# value hasn't been set yet, then there's no implicit units to reference
# when setting the prior, range, and possibly other things (which all need to
# at least have compatible units)
@total_ordering
class Param(object):
    """Parameter class to store any kind of parameters

    Parameters
    ----------
    name : string

    unique_id : string
        set to name if None provided

    value : string or pint Quantity with units

    prior : pisa.prior.Prior

    range : sequence of two numbers or Pint quantities

    is_fixed : bool

    is_discrete : bool

    tex : None or string

    help : string

    Notes
    -----
    In the case of a free (`is_fixed`=False) parameter, a valid range for the
    parameter should be spicfied and a prior must be assigned to compute llh
    and chi2 values.

    Examples
    --------
    >>> from pisa import ureg
    >>> from pisa.core.prior import Prior
    >>> gaussian = Prior(kind='gaussian', mean=10*ureg.meter,
    ...                  stddev=1*ureg.meter)
    >>> x = Param(name='x', value=1.5*ureg.foot, prior=gaussian,
    ...           range=[-10, 60]*ureg.foot, is_fixed=False, is_discrete=False)
    >>> x.value
    <Quantity(1.5, 'foot')>
    >>> print x.prior_llh
    -45.532515919999994
    >>> print x.to('m')

    >>> x.value = 10*ureg.m
    >>> print x.value
    <Quantity(32.8083989501, 'foot')>
    >>> x.ito('m')
    >>> print x.value

    >>> x.prior_llh
    -1.5777218104420236e-30
    >>> p.nominal_value

    >>> x.reset()
    >>> print x.value


    """
    _slots = ('name', 'unique_id', 'value', 'prior', 'range', 'is_fixed',
              'is_discrete', 'nominal_value', '_rescaled_value',
              '_nominal_value', '_tex', 'help', '_value', '_range', '_units',
              'normalize_values')
    _state_attrs = ('name', 'unique_id', 'value', 'prior', 'range', 'is_fixed',
                    'is_discrete', 'nominal_value', 'tex', 'help')

    def __init__(self, name, value, prior, range, is_fixed, unique_id=None,
                 is_discrete=False, nominal_value=None, tex=None, help=''):
        self._range = None
        self._tex = None
        self._value = None
        self._units = None

        self.value = value
        self.name = name
        self.unique_id = unique_id if unique_id is not None else name
        self._tex = tex
        self.help = help
        self.range = range
        self.prior = prior
        self.is_fixed = is_fixed
        self.is_discrete = is_discrete
        self._nominal_value = value if nominal_value is None else nominal_value
        self.normalize_values = False

    def __eq__(self, other):
        if not isinstance(other, self.__class__):
            return False
        return recursiveEquality(self.state, other.state)

    def __ne__(self, other):
        return not self.__eq__(other)

    def __lt__(self, other):
        return self.name < other.name

    def __setattr__(self, attr, val):
        if attr not in self._slots:
            raise AttributeError('Invalid attribute: %s' % (attr,))
        object.__setattr__(self, attr, val)

    def __str__(self):
        return '%s=%s; prior=%s, range=%s, is_fixed=%s,' \
                ' is_discrete=%s; help="%s"' \
                % (self.name, self.value, self.prior, self.range,
                   self.is_fixed, self.is_discrete, self.help)

    def validate_value(self, value):
        if self.range is not None:
            if self.is_discrete:
                if value not in self.range:
                    raise ValueError(
                        'Param %s has a value %s which is not in the range of '
                        '%s'%(self.name, value, self.range)
                    )
            else:
                value_big_enough = value >= min(self.range)
                value_small_enough = value <= max(self.range)
<<<<<<< HEAD
                if not (value_big_enough and value_small_enough):
=======
                if (not value_big_enough) and (not value_small_enough):
>>>>>>> a0ce2d33
                    raise ValueError(
                        'Param %s has a value %s which is not in the range of '
                        '%s'%(self.name, value, self.range)
                    )

    @property
    def value(self):
        return self._value

    @value.setter
    def value(self, val):
        # A number with no units actually has units of "dimensionless"
        if isbarenumeric(val):
            val = val * ureg.dimensionless
        if self._value is not None:
            if hasattr(self._value, 'units'):
                assert hasattr(val, 'units'), \
                        'Passed values must have units if the param has units'
                val = val.to(self._value.units)
            self.validate_value(val)
        self._value = val
        if hasattr(self._value, 'units'):
            self._units = self._value.units
        else:
            self._units = ureg.Unit('dimensionless')

    @property
    def magnitude(self):
        return self._value.magnitude

    @property
    def m(self):
        return self._value.magnitude

    def m_as(self, u):
        return self._value.m_as(u)

    @property
    def dimensionality(self):
        return self._value.dimensionality

    @property
    def units(self):
        return self._units

    @property
    def u(self):
        return self._units

    @property
    def range(self):
        if self._range is None:
            return None
        return tuple(self._range)

    @range.setter
    def range(self, values):
        if values is None:
            self._range = None
            return
        new_vals = []
        for val in values:
            if isbarenumeric(val):
                val = val * ureg.dimensionless
            assert type(val) == type(self.value), \
                    'Value "%s" has type %s but must be of type %s.' \
                    %(val, type(val), type(self.value))
            if isinstance(self.value, pint.quantity._Quantity):
                assert self.dimensionality == val.dimensionality, \
                    'Value "%s" units "%s" incompatible with units "%s".' \
                    %(val, val.units, self.units)

            new_vals.append(val)
        self._range = new_vals

    @property
    def _rescaled_value(self):
        if self.is_discrete:
            val = self.value
        else:
            if self.range is None:
                raise ValueError('Cannot rescale without a range specified'
                                 ' for parameter %s' %self)
            val = (self._value.m - self.range[0].m) \
                    / (self.range[1].m-self.range[0].m)
        if hasattr(val, 'magnitude'):
            val = val.magnitude
        return val

    @_rescaled_value.setter
    def _rescaled_value(self, rval):
        self.value = ((self.range[1].m - self.range[0].m)*rval +
                      self.range[0].m)*self.units

    @property
    def tex(self):
        return '%s=%s' % (self._tex, self.value)

    @tex.setter
    def tex(self, t):
        self._tex = t if t is not None else r'{\rm %s}' % self.name

    @property
    def nominal_value(self):
        return self._nominal_value

    @nominal_value.setter
    def nominal_value(self, value):
        self.validate_value(value)
        self._nominal_value = value

    @property
    def state(self):
        state = OrderedDict()
        for attr in self._state_attrs:
            val = getattr(self, attr)
            if hasattr(val, 'state'):
                val = val.state
            setitem(state, attr, val)
        return state

    def reset(self):
        """Reset the parameter's value to its nominal value."""
        self.value = self.nominal_value

    def set_nominal_to_current_value(self):
        """Define the nominal value to the parameter's current value."""
        self.nominal_value = self.value

    def randomize(self, random_state=None):
        """Randomize the parameter's value according to a uniform random
        distribution within the parameter's defined limits.

        Parameters
        ----------
        random_state : None, int, or RandomState
            Object to use for random state. None defaults to the global random
            state (this is discouraged, as results are not reproducible). An
            integer acts as a seed to `numpy.random.seed()`, and RandomState is
            a `numpy.random.RandomState` object.

        """
        random = get_random_state(random_state)
        rand = random.rand()
        self._rescaled_value = rand

    def prior_penalty(self, metric):
        """Return the prior penalty according to `metric`.

        Parameters
        ----------
        metric : str
            Metric to use for evaluating the prior penalty.

        Returns
        -------
        penalty : float prior penalty value

        """
        assert isinstance(metric, basestring)
        metric = metric.strip().lower()
        if metric not in ALL_METRICS:
            raise ValueError('Metric "%s" is invalid; must be one of %s'
                             %(metric, ALL_METRICS))
        if self.prior is None:
            return 0
        if metric in LLH_METRICS:
            logging.trace('self.value: %s' %self.value)
            logging.trace('self.prior: %s' %self.prior)
            return self.prior.llh(self.value)
        elif metric in CHI2_METRICS:
            return self.prior.chi2(self.value)
        else:
            raise ValueError('Unrecognized `metric` "%s"' %str(metric))

    def to(self, units):
        """Return an equivalent copy of param but in units of `units`.

        Parameters
        ----------
        units : string or pint.Unit

        Returns
        -------
        Param : copy of this param, but in specified `units`.

        See also
        --------
        ito
        Pint.to
        Pint.ito

        """
        new_param = Param(**deepcopy(self.state))
        new_param.ito(units)
        return new_param

    def ito(self, units):
        """Convert this param (in place) to have units of `units`.

        Parameters
        ----------
        units : string or pint.Unit

        Returns
        -------
        None

        See also
        --------
        to
        Pint.to
        Pint.ito

        """
        self._value.ito(units)

    @property
    def prior_llh(self):
        return self.prior_penalty(metric='llh')

    @property
    def prior_chi2(self):
        return self.prior_penalty(metric='chi2')

    @property
    def state_hash(self):
        if self.normalize_values:
            return hash_obj(normQuant(self.state))
        return hash_obj(self.state)


# TODO: temporary modification of parameters via "with" syntax?
class ParamSet(Sequence):
    """Container class for a set of parameters. Most methods are passed through
    to contained params.

    Parameters
    ----------
    *args : one or more Param objects or sequences thereof

    Examples
    --------
    >>> from pisa import ureg
    >>> from pisa.core.prior import Prior

    >>> e_prior = Prior(kind='gaussian', mean=10*ureg.GeV, stddev=1*ureg.GeV)
    >>> cz_prior = Prior(kind='uniform', llh_offset=-5)
    >>> reco_energy = Param(name='reco_energy', value=12*ureg.GeV,
    ...                     prior=e_prior, range=[1, 80]*ureg.GeV,
    ...                     is_fixed=False, is_discrete=False,
    ...                     tex=r'E^{\rm reco}')
    >>> reco_coszen = Param(name='reco_coszen', value=-0.2, prior=cz_prior,
    ...                     range=[-1, 1], is_fixed=True, is_discrete=False,
    ...                     tex=r'\cos\,\theta_Z^{\rm reco}')
    >>> param_set = ParamSet(reco_energy, reco_coszen)
    >>> print param_set
    reco_coszen=-2.0000e-01 reco_energy=+1.2000e+01 GeV

    >>> print param_set.free
    reco_energy=+1.2000e+01 GeV

    >>> print param_set.reco_energy.value
    12 gigaelectron_volt

    >>> print [p.prior_llh for p in param_set]
    [-5.0, -2]

    >>> print param_set.priors_llh
    -7.0

    >>> print param_set.values_hash
    3917547535160330856

    >>> print param_set.free.values_hash
    -7121742559130813936

    """
    def __init__(self, *args):
        param_sequence = []
        # Unpack the input args into a flat list of params
        for arg in args:
            try:
                param_sequence.extend(arg)
            except TypeError:
                param_sequence.append(arg)

        # Disallow duplicated params
        all_names = [p.name for p in param_sequence]
        unique_names = set(all_names)
        if len(unique_names) != len(all_names):
            duplicates = set([x for x in all_names if all_names.count(x) > 1])
            raise ValueError('Duplicate definitions found for param(s): ' +
                             ', '.join(str(e) for e in duplicates))

        # Elements of list must be Param type
        assert all([isinstance(x, Param) for x in param_sequence]), \
                'All params must be of type "Param"'

        self._params = param_sequence
        self.normalize_values = False

    @property
    def _serializable_state(self):
        state = OrderedDict()
        for p in self._params:
            state[p.name] = p.state
        return state

    @property
    def _by_name(self):
        return {obj.name: obj for obj in self._params}

    def index(self, value):
        """Return an integer index to the Param in this ParamSet indexed by
        `value`. This does not look up a param's `value` property but looks for
        param by name, integer index, or matching object.

        Parameters
        ----------
        value : int, str or Param
            The object to return an index for. If int, the integer is returned
            (so long as it's in the valid range). If str, return index of param
            with matching `name` attribute. If Param object, return index of an
            equivalent Param in this set.

        Returns
        -------
        idx : int index to a corresponding param in this ParamSet

        Raises
        ------
        ValueError : if `value` does not correspond to a param in this ParamSet

        """
        idx = -1
        if isinstance(value, int):
            idx = value
        elif value in self.names:
            idx = self.names.index(value)
        elif isinstance(value, Param) and value in self._params:
            idx = self._params.index(value)
        if idx < 0 or idx >= len(self):
            raise ValueError('%s not found in ParamSet' % (value,))
        return idx

    def replace(self, new):
        """Replace an existing param with `new` param, where the existing param
        must have the same `name` attribute as `new`.

        Parameters
        ----------
        new : Param
            New param to use instead of current param.

        Raises
        ------
        ValueError : if `new.name` does not match an existing param's name

        """
        idx = self.index(new.name)
        self._params[idx] = new

    def set_values(self, new_params):
        """Set values in current ParamSet to those defined in new ParamSet

        Parameters
        ----------
        new_params : ParamSet
            ParamSet containing set of values to change current ParamSet to.
        """
        if self.names != new_params.names:
            raise ValueError("ParamSet names do not match. Currently have %s "
                             "and want to change to a set containing %s."%(
                                 self.names,new_params.names))
        for new_param in new_params:
<<<<<<< HEAD
            idx = self.index(new_param.name)
            self._params[idx].value = new_param.value
=======
            self[new_param.name].value = new_param.value
>>>>>>> a0ce2d33

    def fix(self, x):
        """Set param(s) to be fixed in value (and hence not modifiable by e.g.
        a minimizer).

        Note that the operation is atomic: If `x` is a sequence of indexing
        objects, if _any_ index in `x` cannot be found, _no_ other params
        specified in `x` will be set to be fixed.

        Any params specified in `x` that are already fixed simply remain so.

        Parameters
        ----------
        x : int, str, Param, or iterable thereof
            Object or sequence to index into params to define which to affix.
            See `index` method for valid objects to use for indexing into the
            ParamSet.

        Raises
        ------
        ValueError : if any index cannot be found

        """
        if isinstance(x, (Param, int, basestring)):
            x = [x]
        indices = set()
        for obj in x:
            indices.add(self.index(obj))
        for idx in indices:
            self[idx].is_fixed = True

    def unfix(self, x):
        """Set param(s) to be free (and hence  modifiable by e.g. a minimizer).

        Note that the operation is atomic: If `x` is a sequence of indexing
        objects, if _any_ index in `x` cannot be found, _no_ other params
        specified in `x` will be set to be free.

        Any params specified in `x` that are already free simply remain so.

        Parameters
        ----------
        x : int, str, Param, or iterable thereof
            Object or sequence to index into params to define which to affix.
            See `index` method for valid objects to use for indexing into the
            ParamSet.

        Raises
        ------
        ValueError : if any index cannot be found

        """
        if isinstance(x, (Param, int, basestring)):
            x = [x]
        indices = set()
        for obj in x:
            indices.add(self.index(obj))
        for idx in indices:
            self[idx].is_fixed = False

    def update(self, obj, existing_must_match=False, extend=True):
        """Update this param set using `obj`.

        Default behavior is similar to Python's dict.update, but this can be
        modified via `existing_must_match` and `extend`.

        Parameters
        ----------
        obj : Param, ParamSet, or sequence thereof
            Param or container with params to update and/or extend this param
            set
        existing_must_match : bool
            If True, raises ValueError if param values passed in that already
            exist in this param set have differing values.
        extend : bool
            If True, params not in this param set are appended.

        """
        if isinstance(obj, Sequence) or isinstance(obj, ParamSet):
            for param in obj:
                self.update(param, existing_must_match=existing_must_match,
                            extend=extend)
            return
        if not isinstance(obj, Param):
            raise ValueError('`obj`="%s" is not a Param' % (obj))
        param = obj
        if param.name in self.names:
            if existing_must_match and (param != self[param.name]):
                raise ValueError(
                    'Param "%s" specified as\n\n%s\n\ncontradicts'
                    ' internally-stored version:\n\n%s'
                    %(param.name, param.state, self[param.name].state)
                )
            self.replace(param)
        elif extend:
            self._params.append(param)

    def extend(self, obj):
        """Append param(s) in `obj` to this param set, but ensure params in
        `obj` that are already in this param set match. Params with same name
        attribute are not duplicated.

        (Convenience method or calling `update` method with
        existing_must_match=True and extend=True.)

        """
        self.update(obj, existing_must_match=True, extend=True)

    def update_existing(self, obj):
        """Only existing params in this set are updated by that(those) param(s)
        in obj.

        Convenience method for calling `update` with
        existing_must_match=False and extend=False.

        """
        self.update(obj, existing_must_match=False, extend=False)

    def __len__(self):
        return len(self._params)

    def __setitem__(self, i, val):
        if isinstance(i, int):
            self._params[i].value = val
        elif isinstance(i, basestring):
            self._by_name[i].value = val

    def __deepcopy__(self, memo):
        cls = self.__class__
        result = cls.__new__(cls)
        memo[id(self)] = result
        for k, v in self.__dict__.items():
            setattr(result, k, deepcopy(v, memo))
        return result

    def __getitem__(self, i):
        if isinstance(i, int):
            return self._params[i]
        elif isinstance(i, basestring):
            return self._by_name[i]

    def __getattr__(self, attr):
        try:
            return super(self.__class__, self).__getattribute__(attr)
        except AttributeError, exc:
            try:
                return self[attr]
            except KeyError:
                raise exc

    def __setattr__(self, attr, val):
        try:
            params = super(self.__class__, self).__getattribute__('_params')
            param_names = [p.name for p in params]
        except AttributeError:
            params = []
            param_names = []
        try:
            idx = param_names.index(attr)
        except ValueError:
            super(self.__class__, self).__setattr__(attr, val)
        else:
            # `attr` (should be) param name
            if isinstance(val, Param):
                assert val.name == attr
                self._params[idx] = val
            elif isbarenumeric(val):
                self._params[idx].value = val
            else:
                raise ValueError('Cannot set param "%s" to `val`=%s'
                                 %(attr, val))

    def __iter__(self):
        return iter(self._params)

    def __str__(self):
        numfmt = '%+.4e'
        strings = []
        for p in self:
            string = p.name + '='
            if isinstance(p.value, pint.quantity._Quantity):
                string += numfmt %p.m
                full_unit_str = str(p.u)
                if full_unit_str in [str(ureg('electron_volt ** 2').u)]:
                    unit = ' eV2'
                elif full_unit_str in [str(ureg.deg)]:
                    unit = ' deg'
                elif full_unit_str in [str(ureg.rad)]:
                    unit = ' rad'
                else:
                    unit = ' ' + format(p.u, '~')
                string += unit
            else:
                try:
                    string += numfmt %p.value
                except TypeError:
                    string += '%s' %p.value
            strings.append(string.strip())
        return ' '.join(strings)

    def __eq__(self, other):
        if not isinstance(other, self.__class__):
            return False
        return recursiveEquality(self.state, other.state)

    def priors_penalty(self, metric):
        """Return the aggregate prior penalty for all params at their current
        values.

        Parameters
        ----------
        metric : str
            Metric to use for evaluating the prior.

        Returns
        -------
        penalty : float sum of all parameters' prior values

        """
        return np.sum([obj.prior_penalty(metric=metric)
                       for obj in self._params])

    def priors_penalties(self, metric):
        """Return the prior penalties for each param at their current values.

        Parameters
        ----------
        metric : str
            Metric to use for evaluating the prior.

        Returns
        -------
        penalty : list of float prior values, one for each param

        """
        return [obj.prior_penalty(metric=metric) for obj in self._params]

    def reset_all(self):
        """Reset both free and fixed parameters to their nominal values."""
        self.values = self.nominal_values

    def reset_free(self):
        """Reset only free parameters to their nominal values."""
        self.free.reset_all()

    def set_nominal_by_current_values(self):
        """Define the nominal values as the parameters' current values."""
        self.nominal_values = self.values

    def randomize_free(self, random_state=None):
        """Randomize any free parameters with according to a uniform random
        distribution within the parameters' defined limits.

        Parameters
        ----------
        random_state : None, int, or RandomState
            Object to use for random state. None defaults to the global random
            state (this is discouraged, as results are not reproducible). An
            integer acts as a seed to `numpy.random.seed()`, and RandomState is
            a `numpy.random.RandomState` object.

        """
        random = get_random_state(random_state)
        n = len(self.free)
        rand = random.rand(n)
        self.free._rescaled_values = rand

    @property
    def _rescaled_values(self):
        """Parameter values rescaled to be in the range [0, 1], based upon
        their defined range."""
        return tuple([param._rescaled_value for param in self._params])

    @_rescaled_values.setter
    def _rescaled_values(self, vals):
        assert len(vals) == len(self)
        for param, val in zip(self._params, vals):
            param._rescaled_value = val

    @property
    def tex(self):
        return r',\;'.join([obj.tex for obj in self._params])

    @property
    def fixed(self):
        return ParamSet([obj for obj in self._params if obj.is_fixed])

    @property
    def free(self):
        return ParamSet([obj for obj in self._params if not obj.is_fixed])

    @property
    def continuous(self):
        return ParamSet([obj for obj in self._params if not obj.is_discrete])

    @property
    def discrete(self):
        return ParamSet([obj for obj in self._params if obj.is_discrete])

    @property
    def are_fixed(self):
        return tuple([obj.is_fixed for obj in self._params])

    @property
    def are_discrete(self):
        return tuple([obj.is_discrete for obj in self._params])

    @property
    def names(self):
        return tuple([obj.name for obj in self._params])

    @property
    def values(self):
        return tuple([obj.value for obj in self._params])

    @values.setter
    def values(self, values):
        assert len(values) == len(self._params)
        [setattr(self._params[i], 'value', val) for i, val in enumerate(values)]

    @property
    def name_val_dict(self):
        d = OrderedDict()
        for name, val in izip(self.names, self.values):
            d[name] = val
        return d

    @property
    def is_nominal(self):
        return np.all([(v0 == v1)
                       for v0, v1 in izip(self.values, self.nominal_values)])

    @property
    def nominal_values(self):
        return [obj.nominal_value for obj in self._params]

    @nominal_values.setter
    def nominal_values(self, values):
        assert len(values) == len(self._params)
        for i, val in enumerate(values):
            setattr(self._params[i], 'nominal_value', val)

    @property
    def priors(self):
        return tuple([obj.prior for obj in self._params])

    @priors.setter
    def priors(self, values):
        assert len(values) == len(self._params)
        for i, val in enumerate(values):
            setattr(self._params[i], 'prior', val)

    @property
    def priors_llh(self):
        return np.sum([obj.prior_llh for obj in self._params])

    @property
    def priors_chi2(self):
        return np.sum([obj.prior_chi2 for obj in self._params])

    @property
    def ranges(self):
        return tuple([obj.range for obj in self._params])

    @ranges.setter
    def ranges(self, values):
        assert len(values) == len(self._params)
        [setattr(self._params[i], 'range', val) for i, val in enumerate(values)]

    @property
    def state(self):
        return tuple([obj.state for obj in self._params])

    @property
    def values_hash(self):
        if self.normalize_values:
            return hash_obj(normQuant(self.values))
        return hash_obj(self.values)

    @property
    def nominal_values_hash(self):
        if self.normalize_values:
            return hash_obj(normQuant(self.nominal_values))
        return hash_obj(self.nominal_values)

    @property
    def state_hash(self):
        if self.normalize_values:
            return hash_obj(normQuant(self.state))
        return hash_obj(self.state)

    def to_json(self, filename, **kwargs):
        """Serialize the state to a JSON file that can be instantiated as a new
        object later.
        """
        jsons.to_json(self._serializable_state, filename=filename, **kwargs)

class ParamSelector(object):
    """
    Parameters
    ----------
    regular_params : ParamSet or instantiable thereto

    selector_param_sets : None, dict, or sequence of dict
        Dict(s) format:
            {
              '<name1>': <ParamSet or instantiable thereto>,
              '<name2>': <ParamSet or instantiable thereto>,
              ...
            }
        The names are what must be specified in `selections` to select the
        corresponding ParamSets. Params specified in any of the ParamSets
        within `selector_param_sets cannot be in `regular_params`.

    selections : None, string, or sequence of strings
        One string is required per

    Notes
    -----
    Params specified in `regular_params` are enforced to be mutually exclusive
    with params in the param sets specified by `selector_param_sets`.

    """
    def __init__(self, regular_params=None, selector_param_sets=None,
                 selections=None):
        self._current_params = ParamSet()
        self._regular_params = ParamSet()
        self._selector_params = {}
        self._selections = []

        if regular_params is not None:
            self.update(regular_params, selector=None)

        if selector_param_sets is not None:
            for selector, params in selector_param_sets.items():
                selector = selector.strip().lower()
                params = ParamSet(params)
                self._selector_params[selector] = params

        self.select_params(selections=selections, error_on_missing=False)

    def select_params(self, selections=None, error_on_missing=False):
        if selections is None:
            return self.select_params(selections=self._selections,
                                      error_on_missing=error_on_missing)

        if isinstance(selections, basestring):
            selections = selections.split(',')

        assert isinstance(selections, Sequence)

        distilled_selections = []
        for selection in selections:
            if selection is None:
                continue
            assert isinstance(selection, basestring)
            selection = selection.strip().lower()
            try:
                if selection not in self._selector_params:
                    raise KeyError(
                        'No selection "%s" available; valid selections are %s'
                        ' (case-insensitive).'
                        %(selection, self._selector_params.keys())
                    )
                self._current_params.update(self._selector_params[selection])
            except KeyError:
                if error_on_missing:
                    raise
            distilled_selections.append(selection)

        self._selections = sorted(distilled_selections)

        return self._current_params

    @property
    def params(self):
        return self._current_params

    @property
    def param_selections(self):
        return deepcopy(self._selections)

    def __iter__(self):
        return iter(self._current_params)

    def __eq__(self, other):
        if not isinstance(other, self.__class__):
            return False
        if not recursiveEquality(self._selections, other._selections):
            return False
        if not recursiveEquality(self._regular_params, other._regular_params):
            return False
        if not recursiveEquality(self._selector_params, other._selector_params):
            return False
        return True

    def update(self, p, selector=None):
        try:
            p = ParamSet(p)
        except:
            logging.error('Could not instantiate a ParamSet with `p` of type'
                          ' %s, value = %s' %(type(p), p))
            raise

        if selector is None:
            self._regular_params.update(p)
            self._current_params.update(p)
        else:
            assert isinstance(selector, basestring)
            selector = selector.strip().lower()
            if selector not in self._selector_params:
                self._selector_params[selector] = ParamSet()
            self._selector_params[selector].update(p)

            # Re-select current selectiosn in case the update modifies these
            self.select_params(error_on_missing=False)

    def get(self, name, selector=None):
        if selector is None:
            return self._regular_params[name]
        try:
            return self._selector_params[selector][name]
        except KeyError:
            return self._regular_params[name]


def test_Param():
    """Unit tests for Param class"""
    from scipy.interpolate import splrep, splev
    from pisa.core.prior import Prior

    uniform = Prior(kind='uniform', llh_offset=1.5)
    gaussian = Prior(kind='gaussian', mean=10*ureg.meter, stddev=1*ureg.meter)
    param_vals = np.linspace(-10, 10, 100) * ureg.meter
    llh_vals = (param_vals.magnitude)**2
    linterp_m = Prior(kind='linterp', param_vals=param_vals, llh_vals=llh_vals)
    linterp_nounits = Prior(kind='linterp', param_vals=param_vals.m,
                            llh_vals=llh_vals)

    param_vals = np.linspace(-10, 10, 100)
    llh_vals = param_vals**2
    knots, coeffs, deg = splrep(x=param_vals, y=llh_vals)

    spline = Prior(kind='spline', knots=knots, coeffs=coeffs, deg=deg)

    # Param with units, prior with compatible units
    p0 = Param(name='c', value=1.5*ureg.foot, prior=gaussian,
               range=[1, 2]*ureg.foot, is_fixed=False, is_discrete=False,
               tex=r'\int{\rm c}')
    # Param with no units, prior with no units
    p1 = Param(name='c', value=1.5, prior=spline, range=[1, 2],
               is_fixed=False, is_discrete=False, tex=r'\int{\rm c}')

    # Param with no units, prior with units
    try:
        p2 = Param(name='c', value=1.5, prior=linterp_m,
                   range=[1, 2], is_fixed=False, is_discrete=False,
                   tex=r'\int{\rm c}')
        _ = p2.prior_llh
        logging.debug(str(p2))
        logging.debug(str(linterp_m))
        logging.debug('p2.units: %s' %p2.units)
        logging.debug('p2.prior.units: %s' %p2.prior.units)
    except (TypeError, pint.DimensionalityError):
        pass
    else:
        assert False

    # Param with units, prior with no units
    try:
        p2 = Param(name='c', value=1.5*ureg.meter, prior=spline, range=[1, 2],
                   is_fixed=False, is_discrete=False, tex=r'\int{\rm c}')
        _ = p2.prior_llh
    except (TypeError, AssertionError):
        pass
    else:
        assert False
    try:
        p2 = Param(name='c', value=1.5*ureg.meter, prior=linterp_nounits,
                   range=[1, 2], is_fixed=False, is_discrete=False,
                   tex=r'\int{\rm c}')
        _ = p2.prior_llh
    except (TypeError, AssertionError):
        pass
    else:
        assert False

    # Param, range, prior with no units
    p2 = Param(name='c', value=1.5, prior=linterp_nounits,
               range=[1, 2], is_fixed=False, is_discrete=False,
               tex=r'\int{\rm c}')
    _ = p2.prior_llh

    # Param, prior with no units, range with units
    try:
        p2 = Param(name='c', value=1.5, prior=linterp_nounits,
                   range=[1, 2]*ureg.m, is_fixed=False, is_discrete=False,
                   tex=r'\int{\rm c}')
        _ = p2.prior_llh
        logging.debug(str(p2))
        logging.debug(str(linterp_nounits))
        logging.debug('p2.units: %s' %p2.units)
        logging.debug('p2.prior.units: %s' %p2.prior.units)
    except (TypeError, AssertionError):
        pass
    else:
        assert False

    nom0 = p2.nominal_value
    val0 = p2.value
    p2.value = p2.value * 1.01
    val1 = p2.value
    assert p2.value != val0
    assert p2.value == val0 * 1.01
    assert p2.value != nom0
    assert p2.nominal_value == nom0

    p2.reset()
    assert p2.value == nom0
    assert p2.nominal_value == nom0

    p2.value = val1
    p2.set_nominal_to_current_value()
    assert p2.nominal_value == p2.value
    assert p2.nominal_value == val1, \
            '%s should be %s' %(p2.nominal_value, val1)

    # Test deepcopy
    param2 = deepcopy(p2)
    assert param2 == p2

    logging.info('<< PASSED : test_Param >>')


# TODO: add tests for reset() and reset_all() methods
def test_ParamSet():
    """Unit tests for ParamSet class"""
    from pisa.core.prior import Prior

    p0 = Param(name='c', value=1.5, prior=None, range=[1, 2],
               is_fixed=False, is_discrete=False, tex=r'\int{\rm c}')
    p1 = Param(name='a', value=2.5, prior=None, range=[1, 5],
               is_fixed=False, is_discrete=False, tex=r'{\rm a}')
    p2 = Param(name='b', value=1.5, prior=None, range=[1, 2],
               is_fixed=False, is_discrete=False, tex=r'{\rm b}')
    param_set = ParamSet(p0, p1, p2)
    logging.debug(str((param_set.values)))
    logging.debug(str((param_set[0])))
    param_set[0].value = 1
    logging.debug(str((param_set.values)))

    param_set.values = [1.5, 5, 1]
    logging.debug(str((param_set.values)))
    logging.debug(str((param_set.values[0])))
    logging.debug(str((param_set[0].value)))

    logging.debug(str(('priors:', param_set.priors)))
    logging.debug(str(('names:', param_set.names)))

    logging.debug(str((param_set['a'])))
    logging.debug(str((param_set['a'].value)))
    try:
        param_set['a'].value = 33
    except:
        pass
    else:
        assert False
    logging.debug(str((param_set['a'].value)))

    logging.debug(str((param_set['c'].is_fixed)))
    param_set['c'].is_fixed = True
    logging.debug(str((param_set['c'].is_fixed)))
    logging.debug(str((param_set.are_fixed)))
    param_set.fix('a')
    logging.debug(str((param_set.are_fixed)))
    param_set.unfix('a')
    logging.debug(str((param_set.are_fixed)))
    param_set.unfix([0, 1, 2])
    logging.debug(str((param_set.are_fixed)))

    fixed_params = param_set.fixed
    logging.debug(str((fixed_params.are_fixed)))
    free_params = param_set.free
    logging.debug(str((free_params.are_fixed)))
    logging.debug(str((param_set.free.values)))

    logging.debug(str((param_set.values_hash)))
    logging.debug(str((param_set.fixed.values_hash)))
    logging.debug(str((param_set.free.values_hash)))

    logging.debug(str((param_set[0].state)))
    logging.debug(str((param_set.state_hash)))
    logging.debug(str((param_set.fixed.state_hash)))
    logging.debug(str((param_set.free.state_hash)))

    logging.debug(str(('fixed:', param_set.fixed.names)))
    logging.debug(str(('fixed, discrete:', param_set.fixed.discrete.names)))
    logging.debug(str(('fixed, continuous:',
                       param_set.fixed.continuous.names)))
    logging.debug(str(('free:', param_set.free.names)))
    logging.debug(str(('free, discrete:', param_set.free.discrete.names)))
    logging.debug(str(('free, continuous:', param_set.free.continuous.names)))
    logging.debug(str(('continuous, free:', param_set.continuous.free.names)))
    logging.debug(str(('free, continuous hash:',
                       param_set.free.continuous.values_hash)))
    logging.debug(str(('continuous, free hash:',
                       param_set.continuous.free.values_hash)))

    logging.debug(str((param_set['b'].prior_llh)))
    logging.debug(str((param_set.priors_llh)))
    logging.debug(str((param_set.free.priors_llh)))
    logging.debug(str((param_set.fixed.priors_llh)))

    logging.debug(str((param_set[0].prior_chi2)))
    logging.debug(str((param_set.priors_chi2)))

    # Test that setting attributes works
    e_prior = Prior(kind='gaussian', mean=10*ureg.GeV, stddev=1*ureg.GeV)
    cz_prior = Prior(kind='uniform', llh_offset=-5)
    reco_energy = Param(name='reco_energy', value=12*ureg.GeV,
                        prior=e_prior, range=[1, 80]*ureg.GeV,
                        is_fixed=False, is_discrete=False,
                        tex=r'E^{\rm reco}')
    reco_coszen = Param(name='reco_coszen', value=-0.2, prior=cz_prior,
                        range=[-1, 1], is_fixed=True, is_discrete=False,
                        tex=r'\cos\,\theta_Z^{\rm reco}')
    reco_coszen_fail = Param(name='reco_coszen_fail', value=-0.2,
                             prior=cz_prior, range=[-1, 1], is_fixed=True,
                             is_discrete=False,
                             tex=r'\cos\,\theta_Z^{\rm reco}')
    reco_coszen2 = Param(name='reco_coszen', value=-0.9, prior=cz_prior,
                         range=[-1, 1], is_fixed=True, is_discrete=False,
                         tex=r'\cos\,\theta_Z^{\rm reco}')
    param_set = ParamSet([reco_energy, reco_coszen])
    # Try setting a param with a differently-named param
    try:
        param_set.reco_coszen = reco_coszen_fail
    except:
        pass
    else:
        assert False

    try:
        param_set.reco_coszen = 30
    except:
        pass
    else:
        assert False

    param_set.reco_coszen = reco_coszen2
    assert param_set.reco_coszen is reco_coszen2
    assert param_set['reco_coszen'] is reco_coszen2
    assert param_set.reco_coszen.value == -0.9
    param_set.reco_coszen = -1.0
    assert param_set.reco_coszen.value == -1.0
    param_set.reco_coszen = -1
    assert param_set.reco_coszen.value == -1.0

    # Test deepcopy
    param_set2 = deepcopy(param_set)
    logging.debug(str((param_set)))
    logging.debug(str((param_set2)))
    assert param_set2 == param_set

    logging.info('<< PASSED : test_ParamSet >>')


def test_ParamSelector():
    """Unit tests for ParamSelector class"""
    p0 = Param(name='a', value=1.5, prior=None, range=[1, 2],
               is_fixed=False, is_discrete=False, tex=r'\int{\rm c}')
    p1 = Param(name='b', value=2.5, prior=None, range=[1, 5],
               is_fixed=False, is_discrete=False, tex=r'{\rm a}')
    p20 = Param(name='c', value=1.5, prior=None, range=[1, 2],
                is_fixed=False, is_discrete=False, tex=r'{\rm b}')
    p21 = Param(name='c', value=2.0, prior=None, range=[1, 2],
                is_fixed=False, is_discrete=False, tex=r'{\rm b}')
    p22 = Param(name='c', value=1.0, prior=None, range=[1, 2],
                is_fixed=False, is_discrete=False, tex=r'{\rm b}')
    p30 = Param(name='d', value=-1.5, prior=None, range=[-1, -2],
                is_fixed=False, is_discrete=False, tex=r'{\rm b}')
    p31 = Param(name='d', value=-2.0, prior=None, range=[-1, -2],
                is_fixed=False, is_discrete=False, tex=r'{\rm b}')
    p40 = Param(name='e', value=-15, prior=None, range=[-10, -20],
                is_fixed=False, is_discrete=False, tex=r'{\rm b}')
    p41 = Param(name='e', value=-20, prior=None, range=[-10, -20],
                is_fixed=False, is_discrete=False, tex=r'{\rm b}')
    ps30_40 = ParamSet(p30, p40)
    param_selector = ParamSelector(
        regular_params=[p0, p1],
        selector_param_sets={'p20': p20, 'p21': p21, 'p22': p22,
                             'p30_40': ps30_40, 'p31_41': [p31, p41]},
        selections=['p20', 'p30_40']
    )
    params = param_selector.params
    assert params.a.value == 1.5
    assert params.b.value == 2.5
    assert params.c.value == 1.5
    assert params.d.value == -1.5
    assert params.e.value == -15

    # Modify a param's value from the selector's params
    params.c = 1.8
    # Make sure that took
    assert params['c'].value == 1.8
    # Make sure the original param was also modified (i.e., that it's the exact
    # object that was populated to the param_selector's params)
    assert p20.value == 1.8

    param_selector.select_params('p21')
    # Make sure 'c' is changed using all ways to access 'c'
    assert param_selector.params.c.value == 2.0
    assert param_selector.params['c'].value == 2.0
    assert params['c'].value == 2.0
    assert params.c.value == 2.0
    # Make sure original params have values previous to selection
    assert p20.value == 1.8
    assert p21.value == 2.0

    # Change the newly-selected param's value
    params.c = 1.9
    # Make sure that took
    assert params['c'].value == 1.9
    # Make sure the original param was also modified (i.e., that it's the exact
    # object that was populated to the param_selector's params)
    assert p21.value == 1.9

    param_selector.select_params('p31_41')
    assert params['d'].value == -2
    assert params['e'].value == -20
    params.e = -19.9
    assert p41.value == -19.9

    # Test the update method

    p5 = Param(name='f', value=120, prior=None, range=[0, 1000],
               is_fixed=True, is_discrete=False, tex=r'{\rm b}')
    p60 = Param(name='g', value=-1, prior=None, range=[-10, 10],
                is_fixed=False, is_discrete=False, tex=r'{\rm b}')
    p61 = Param(name='g', value=-2, prior=None, range=[-10, 10],
                is_fixed=False, is_discrete=False, tex=r'{\rm b}')

    # Update with a "regular" param that doesn't exist yet
    param_selector.update(p=p5, selector=None)
    assert params.f.value == 120

    # Update with a new "selector" param with selector that's currently
    # selected
    param_selector.update(p=p61, selector='p31_41')
    assert params.g.value == -2
    p = param_selector.get(name='g', selector='p31_41')
    assert p.value == -2

    # Update with a new "selector" param with selector that's _not_ currently
    # selected
    param_selector.update(p=p60, selector='p30_40')

    # Selected param value shouldn't have changed
    assert params.g.value == -2

    # ... but the param should be in the object
    p = param_selector.get(name='g', selector='p30_40')
    assert p.value == -1

    # ... and selecting it should now set current param to its value
    param_selector.select_params('p30_40')
    assert params.g.value == -1

    # Double check that the other one didn't change
    p = param_selector.get(name='g', selector='p31_41')
    assert p.value == -2

    # Use update to overwrite existing params...

    p402 = Param(name='e', value=-11, prior=None, range=[0, -20],
                 is_fixed=False, is_discrete=False, tex=r'{\rm b}')
    p412 = Param(name='e', value=-22, prior=None, range=[0, -100],
                 is_fixed=False, is_discrete=False, tex=r'{\rm b}')

    # Update param that exists already and is selected
    param_selector.update(p=p402, selector='p30_40')
    assert params.e.value == -11

    # Make sure original param wasn't overwritten (just not in param_selector)
    assert p40.value == -15

    # Update param that exists already but is not selected
    param_selector.update(p=p412, selector='p31_41')
    assert params.e.value == -11
    p = param_selector.get('e', selector='p31_41')
    assert p.value == -22
    param_selector.select_params('p31_41')
    assert params.e.value == -22

    # Test deepcopy
    param_selector2 = deepcopy(param_selector)
    assert param_selector2 == param_selector

    logging.info('<< PASSED : test_ParamSelector >>')


if __name__ == "__main__":
    set_verbosity(1)
    test_Param()
    test_ParamSet()
    test_ParamSelector()<|MERGE_RESOLUTION|>--- conflicted
+++ resolved
@@ -160,11 +160,7 @@
             else:
                 value_big_enough = value >= min(self.range)
                 value_small_enough = value <= max(self.range)
-<<<<<<< HEAD
                 if not (value_big_enough and value_small_enough):
-=======
-                if (not value_big_enough) and (not value_small_enough):
->>>>>>> a0ce2d33
                     raise ValueError(
                         'Param %s has a value %s which is not in the range of '
                         '%s'%(self.name, value, self.range)
@@ -541,12 +537,7 @@
                              "and want to change to a set containing %s."%(
                                  self.names,new_params.names))
         for new_param in new_params:
-<<<<<<< HEAD
-            idx = self.index(new_param.name)
-            self._params[idx].value = new_param.value
-=======
             self[new_param.name].value = new_param.value
->>>>>>> a0ce2d33
 
     def fix(self, x):
         """Set param(s) to be fixed in value (and hence not modifiable by e.g.
