#! /usr/bin/env python
# authors: J.Lanfranchi/P.Eller
# date:    March 20, 2016

from collections import Sequence
import sys
import scipy.optimize as opt
import time

from pisa.core.distribution_maker import DistributionMaker
from pisa.utils.fileio import from_file
from pisa.utils.log import logging, set_verbosity
from pisa import ureg, Q_

<<<<<<< HEAD
=======

>>>>>>> 800f104a
class Analysis(object):
    """Major tools for performing "canonical" IceCube/DeepCore/PINGU analyses.

    * "Data" distribution creation (via passed `data_maker` object)
    * Template distribution creation (via passed `distribution_maker` object)
    * Minimizer Interface (via method `_minimizer_callable`)
        Interfaces to a minimizer for modifying the free parameters of the
        `distribution_maker` to fit its output (as closely as possible) to the
        data distribution is provided. See [minimizer_settings] for

    Parameters
    ----------
    data_maker : DistributionMaker
        Generates a (pseudo)data distribution. Parameters used for generating
        this distribution are not modified from their injected values during
        the analysis, although added fluctuations may be regenerated if
        `data_fluctuations='fluctuated'` is specified (see below for more
        explanation).

    template_maker : DistributionMaker
        Provides output templates to compare against the data-like template.
        The `template_maker` provides the interface to those parameters
        that can be modifed or studied for their effects during the analysis
        process.

    metric : str
        What metric to be used for likelihood calculations / optimization
        llh or chi2

    """
    def __init__(self, data_maker, template_maker, metric, minimizer_settings=None):
        assert isinstance(data_maker, DistributionMaker)
        assert isinstance(template_maker, DistributionMaker)

        self.data_maker = data_maker
        """DistributionMaker object for making data distributions"""

        self.template_maker = template_maker
        """DistributionMaker object for making template distributions to be fit
        to the data distribution"""

        assert isinstance(metric, basestring)
        self.metric = metric.lower()
        if isinstance(minimizer_settings, basestring):
            self.minimizer_settings = from_file(minimizer_settings)
        elif isinstance(minimizer_settings, Mapping):
            self.minimizer_settings = minimizer_settings
        else:
            raise ValueError('Minimizer settings expected either as path to '
                             'file or as dictionary read from file')

        # Generate distribution
        self.asimov = self.data_maker.get_outputs()
        self.pseudodata = None
        self.n_minimizer_calls = 0

<<<<<<< HEAD
    def generate_pseudodata(self, method):
=======
    @property
    def minimizer_settings(self):
        return self._minimizer_settings

    @minimizer_settings.setter
    def minimizer_settings(self, settings):
        self._minimizer_settings = settings

    def generate_psudodata(self, method):
>>>>>>> 800f104a
        if method == 'asimov':
            self.pseudodata = self.asimov
        elif method == 'poisson':
            self.pseudodata = self.asimov.fluctuate('poisson')
        else:
            raise ValueError('Unknown `method` "%s"' %method)

    # TODO: move the complexity of defining a scan into a class with various
    # factory methods, and just pass that class to the scan method; we will
    # surely want to use scanning over parameters in more general ways, too:
    #   set (some) fixed params, then run (minimizer, scan, etc.) on free params
    #   set (some free or fixed) params, then check metric
    # where the setting of the params is done for some number of values.
    def scan(self, param_names=None, steps=None, values=None,
             outer=False):
        """Set template maker parameters named by `param_names` according to
        either values specified by `values` or number of steps specified by
        `steps`, and return the `metric` indicating how well each template
        matches the data distribution.

        Some flexibility in how the user can specify `values` is allowed, based
        upon the shapes of `param_names` and `values` and how the `outer` flag
        is set.

        Either `values` or `steps` must be specified, but not both.

        Parameters
        ----------
        param_names : None, string, or sequence of strings
            If None, assume all parameters are to be scanned; otherwise,
            specifies only the name or names of parameters to be scanned.

        steps : None, integer, or sequence of strings
            Number of steps to take within the allowed range of the parameter
            (or parameters). Value(s) specified for `steps` must be >= 2. Note
            that the endpoints of the range are always included, and numbers of
            steps higher than 2 fill in between the endpoints.
            * If integer...
                Take this many steps for each specified parameter.
            * If sequence of integers...
                Take the coresponding number of steps within the allowed range
                for each specified parameter.

        values : None, scalar, sequence of scalars, or sequence-of-sequences
          * If scalar...
                Set this value for the (one) param name in `param_names`.
          * If sequence of scalars...
              * if len(param_names) is 1, set its value to each number in the
                sequence.
              * otherwise, set each param in param_names to the corresponding
                value in `values`. There must be the same number of param names
                as values.
          * If sequence of (sequences or iterables)...
              * Each param name corresponds to one of the inner sequences, in
                the order that the param names are specified.
              * If `outer` is False, all inner sequences must have the same
                length, and there will be one template generated for each set
                of values across the inner sequences. In other words, there will
                be a total of len(inner sequenc) templates generated.
              * If `outer` is True, the lengths of inner sequences needn't be
                the same. This takes the outer product of the passed sequences
                to arrive at the permutations of the parameter values that will
                be used to produce templates (essentially nested loops over
                each parameter). E.g., if two params are scanned, for each
                value of the first param's inner sequence, a template is
                produced for every value of the second param's inner sequence.
                In total, there will be len(inner seq0) * len(inner seq1) * ...
                templates produced.

        outer : bool
            If set to True and a sequence of sequences is passed for `values`,
            the points scanned are the *outer product* of the inner sequences.
            See `values` for a more detailed explanation.

        """
        assert not (steps is not None and values is not None)
        if isinstance(param_names, basestring):
            param_names = [param_names]

        if values is not None and np.isscalar(values):
            values = np.array([values])
            nparams = len(param_names)

        metric_vals = []
        for val in values:
            fp = self.template_maker.params.free
            fp[param_names].value = val
            self.template_maker.update_params(fp)
            template = self.template_maker.get_outputs()
            metric_vals.append(self.pseudodata.metric_total(expected_values=template,
                                                      metric=self.metric))
        return metric_vals

    def _minimizer_callable(self, scaled_param_vals, pprint=True):
        """The callable interface to provide to simple minimzers e.g. those in
        scipy.optimize.

        This should *not* in general be called by users, as `scaled_param_vals`
        are stripped of their units and rescaled to [0, 1], and hence some
        validation of inputs is bypassed by this method.

        Parameters
        ----------
        scaled_param_vals : sequence of floats
            If called from a scipy.optimize minimizer, this sequence is provied
            by the minimizer itself. These values are all expected to be in the
            range [0, 1] and be simple floats (no units or uncertainties
            attached, etc.). Rescaling the parameter values to their
            original (physical) ranges (including units) is handled within this
            method.

        pprint :bool
            Displays a single-line that updates live (assuming the entire line
            fits the width of your TTY).

        """
        sign = +1
        if self.metric in ['llh', 'conv_llh']:
            # Want to *maximize* log-likelihood but we're using a minimizer
            sign = -1

        self.template_maker.params.free._rescaled_values = scaled_param_vals

        template = self.template_maker.get_outputs()

        # Assess the fit of the template to the data distribution, and negate
        # if necessary
        metric_val = (
            self.pseudodata.metric_total(expected_values=template, metric=self.metric)
            + self.template_maker.params.priors_penalty(metric=self.metric)
        )

        # TODO: make this a single header line and a single line that gets
        # updated, to save horizontal space (and easier to read/follow)

        # Report status of metric & params
        msg = '%s=%.6e | %s' %(self.metric, metric_val,
                               self.template_maker.params.free)
        if pprint:
            sys.stdout.write(msg)
            sys.stdout.flush()
            sys.stdout.write('\b' * len(msg))
        else:
            logging.debug(msg)

        self.n_minimizer_calls += 1
        return sign*metric_val

    def run_minimizer(self, pprint=True):
        # Get initial values
        x0 = self.template_maker.params.free._rescaled_values

        # bfgs steps outside of given bounds by 1 epsilon to evaluate gradients
        try:
            epsilon = self.minimizer_settings['options']['value']['eps']
        except:
            epsilon = self.minimizer_settings['options']['value']['epsilon']
        bounds = [(0+epsilon, 1-epsilon)]*len(x0)
        logging.info('running the %s optimizer'%self.minimizer_settings['method']['value'])

        # Using scipy.opt.minimize allows a whole host of minimisers to be used
        # This set by the method value in your minimiser settings file
        self.n_minimizer_calls = 0
        start_t = time.time()
        minim_result = opt.minimize(
            fun=self._minimizer_callable,
            x0=x0,
            args=(pprint,),
            bounds=bounds,
            method = self.minimizer_settings['method']['value'],
            options = self.minimizer_settings['options']['value']
        )
        end_t = time.time()
        if pprint:
            # clear the line
            print ''
        print '\naverage template generation time during minimizer run: %.4f ms'%((end_t - start_t) * 1000./self.n_minimizer_calls)
        best_fit_vals = minim_result.x
        metric_val = minim_result.fun
        dict_flags = {}
        dict_flags['warnflag'] = minim_result.status
        dict_flags['task'] = minim_result.message
        if minim_result.has_key('jac'):
            dict_flags['grad'] = minim_result.jac
        dict_flags['funcalls'] = minim_result.nfev
        dict_flags['nit'] = minim_result.nit
        if dict_flags['warnflag'] > 0:
            logging.warning(str(dict_flags))

        return best_fit_vals, metric_val, dict_flags

    def find_best_fit(self, check_octant=True, pprint=True):
        """Find best fit points according to (that maximize likelihood / minimize
        chi-squared) for the free parameters.
        
        Parameters
        ----------
        check_octant : bool

        pprint : bool

        Returns
        -------
        Best-fit metric (e.g. log-likelihood or chi-squared) value and the
        corresponding parameter values.

        """
        # Reset free parameters to nominal values
        logging.info('resetting params')
        self.template_maker.params.reset_free()

        best_fit_vals, metric_val, dict_flags = self.run_minimizer(pprint=pprint)
        best_fit = {}
        best_fit['metric'] = metric_val
        best_fit['warnflag'] = dict_flags['warnflag']
        print self.template_maker.params.free
        for pname in self.template_maker.params.free.names:
            best_fit[pname] = self.template_maker.params[pname].value

        # Decide whether fit for second octant is necessary
        if 'theta23' in self.template_maker.params.free:
            if check_octant:
                logging.info('checking other octant of theta23')
                self.template_maker.params.reset_free()
                # changing to other octant
                theta23 = self.template_maker.params['theta23']
                inflection_point = 45 * ureg.degree
                theta23.value = 2*inflection_point.to(theta23.value.units) - theta23.value
                self.template_maker.update_params(theta23)
                best_fit_vals, metric_val, dict_flags = self.run_minimizer(pprint=pprint)

                # compare results a and b, take one with lower llh
                if metric_val < best_fit['metric']:
                    # accept these values
                    logging.info('Accepting other octant fit')
                    best_fit['metric'] = metric_val
                    best_fit['warnflag'] = dict_flags['warnflag']
                    for pname in self.template_maker.params.free:
                        best_fit[pname] = self.template_maker.params[pname].value

                else:
                    logging.info('Accepting initial octant fit')

        return best_fit

    # TODO: add references, usage, docstring correctness
    def profile_llh(self, param_name, values):
        """Run profile log likelihood for a single parameter.

        Parameters
        ----------
        param_name : string
            Parameter for which to run the profile log likelihood.

        values : sequence of float (?)
            Values at which to fix parameter in conditional llh

        Returns
        -------
        list of [condMLEs, globMLE]

        Notes
        -----

        Examples
        --------

        """
        # run numerator (conditional MLE)
        logging.info('fixing param %s'%param_name)
        self.template_maker.params.fix(param_name)
        condMLEs = {}
        for value in values:
            test = template_maker.params[param_name]
            test.value = value
            template_maker.update_params(test)
            condMLE = self.find_best_fit()
            condMLE[param_name] = self.template_maker.params[param_name].value
            append_results(condMLEs, condMLE)
            # report MLEs and LLH
            # also add the fixed param
        # run denominator (global MLE)
        ravel_results(condMLEs)
        logging.info('unfixing param %s'%param_name)
        self.template_maker.params.unfix(param_name)
        globMLE = self.find_best_fit()
        # report MLEs and LLH
        return [condMLEs, globMLE]

    def llr(self, template_maker0, template_maker1, hypo0='0', hypo1='1'):
        """Find the log-likelihood ratio that the distribution generated by
        `data_maker` came from either of the two hypotheses contained in 
        template_maker0 and template_maker1.

        Parameters
        ----------
        template_maker0 : DistributionMaker
            The DistributionMaker object initialised with hypo0

        template_maker1 : DistributionMaker
            The DistributionMaker object initialised with hypo1

        hypo0 :
            A name by which hypo0 can be identified. 
            e.g. for the NMO analysis this could be NO.

        hypo1 :
            A name by which hypo1 can be identified.
            e.g. for the NMO analysis this could be IO

        Returns
        -------
        A dictionary of results containing the best fit for each of hypo0 and 
        hypo1 and a LLR value corresponding to hypo0/hypo1

        """

        if self.metric != 'llh':
            raise ValueError(
                'LLR method must be used with log-likelihood metric. '
                'Please switch to this from your choice of %s.'%self.metric
            )
        results = {}
        template_makers = [template_maker0, template_maker1]
        hypos = [hypo0, hypo1]
        for hypo, template_maker in zip(hypos, template_makers):
            self.template_maker = template_maker
            print ">>>> Fitting for %s"%hypo
            results[hypo] = self.find_best_fit()
        metric0 = results[hypo0]['metric']
        metric1 = results[hypo1]['metric']
        results['llr'] = metric0/metric1
        
        return results


if __name__ == '__main__':
    from argparse import ArgumentParser, ArgumentDefaultsHelpFormatter

    import numpy as np
    from pisa import ureg, Q_

    from pisa.utils.fileio import from_file, to_file
    from pisa.utils.config_parser import parse_pipeline_config
    from pisa.utils.format import append_results, ravel_results

    parser = ArgumentParser()
    parser.add_argument(
        '-d', '--data-settings', type=str,
        metavar='configfile', default=None,
        help='''Settings for the generation of "data" distributions; repeat
        this argument to specify multiple pipelines. If omitted, the same
        settings as specified for --template-settings are used to generate data
        distributions.'''
    )
    parser.add_argument(
        '-t', '--template-settings',
        metavar='CONFIGFILE', required=True,
        action='append',
        help='''Settings for generating template distributions; repeat
        this option to define multiple pipelines.'''
    )
    parser.add_argument(
        '-o', '--outfile', metavar='FILE',
        type=str, action='store', default='out.json',
        help='file to store the output'
    )
    parser.add_argument(
        '-n', '--num-trials', type=int, default=1,
        help='number of trials'
    )
    parser.add_argument(
        '-m', '--minimizer-settings', type=str,
        metavar='JSONFILE', required=True,
        help='''Settings related to the optimizer used in the LLR analysis.'''
    )
    parser.add_argument(
        '--metric', type=str,
        choices=['llh', 'chi2', 'conv_llh'], required=True,
        help='''Settings related to the optimizer used in the LLR analysis.'''
    )
    parser.add_argument(
        '-v', action='count', default=None,
        help='set verbosity level'
    )
    args = parser.parse_args()

    set_verbosity(args.v)

    if args.data_settings is None:
        data_settings = args.template_settings
    else:
        data_settings = args.data_settings

    data_maker = DistributionMaker(data_settings)
    template_maker = DistributionMaker(args.template_settings)

    # select inverted hierarchy
    #template_maker_settings.set('stage:osc', 'param_selector', 'ih')
    #template_maker_configurator = parse_pipeline_config(template_maker_settings)
    #template_maker_IO = DistributionMaker(template_maker_configurator)

    analysis = Analysis(data_maker=data_maker,
                        template_maker=template_maker,
                        metric=args.metric)

    analysis.minimizer_settings = from_file(args.minimizer_settings)

    results = []
    for i in range(args.num_trials):
        logging.info('Running trial %i'%i)
        np.random.seed()
        #analysis.generate_pseudodata('poisson')
        analysis.generate_pseudodata('asimov')

        # LLR:
        #append_results(results, analysis.llr(template_maker, template_maker_IO))

        # profile LLH:
        results.append(analysis.profile_llh(
            'nutau_cc_norm', np.linspace(0, 2, 21)*ureg.dimensionless
        ))
        #results.append(analysis.profile_llh('nutau_cc_norm', [0.]*ureg.dimensionless))

    to_file(results, args.outfile)
    logging.info('Done.')<|MERGE_RESOLUTION|>--- conflicted
+++ resolved
@@ -12,10 +12,7 @@
 from pisa.utils.log import logging, set_verbosity
 from pisa import ureg, Q_
 
-<<<<<<< HEAD
-=======
-
->>>>>>> 800f104a
+
 class Analysis(object):
     """Major tools for performing "canonical" IceCube/DeepCore/PINGU analyses.
 
@@ -72,9 +69,6 @@
         self.pseudodata = None
         self.n_minimizer_calls = 0
 
-<<<<<<< HEAD
-    def generate_pseudodata(self, method):
-=======
     @property
     def minimizer_settings(self):
         return self._minimizer_settings
@@ -84,7 +78,6 @@
         self._minimizer_settings = settings
 
     def generate_psudodata(self, method):
->>>>>>> 800f104a
         if method == 'asimov':
             self.pseudodata = self.asimov
         elif method == 'poisson':
