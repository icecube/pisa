--- conflicted
+++ resolved
@@ -72,13 +72,8 @@
         out[0] = n_bins
     else:
         out[0] = idx_x * n_y_bins + idx_y
-<<<<<<< HEAD
-
-
-=======
-
-
->>>>>>> 720c9a1c
+
+
 @guvectorize(
     [f"({FX}[:], {FX}[:], {FX}[:], {FX}[:], {FX}[:], {FX}[:], i8[:])"],
     "(), (), (), (a), (b), (c) -> ()",
@@ -110,13 +105,8 @@
 def lookup_indices(sample, binning):
     """Lookup (flattened) bin index for sample points.
 
-<<<<<<< HEAD
-    Paramters
-    ---------
-=======
     Parameters
     ----------
->>>>>>> 720c9a1c
     sample : length-M_dimensions sequence of length-N_events SmartArrays
         All smart arrays must have the same lengths; corresponding elements of
         the arrays are the coordinates of an event in the dimensions each array
