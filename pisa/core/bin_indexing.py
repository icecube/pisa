"""
Functions to retrieve the bin index for a 1- to 3-dimensional sample.

Functions were adapted from translation.py


Notes
-----
The binning convention in PISA (from numpy.histogramdd) is that the lower edge
is inclusive and upper edge is exclusive for a given bin, except for the
upper-most bin whose upper edge is also inclusive. Visually, for 1D:

    [ bin 0 ) [ bin 1 ) ... [ bin num_bins - 1 ]

First bin is index = 0 and last bin is index = (num_bins - 1)

* Values below the lowermost-edge of any dimension's binning return index = -1
* NaN values return index = -1
* Otherwise, values above the uppermost-edge of any dimension's binning return
  index = num_bins

"""

from __future__ import absolute_import, print_function, division

import numpy as np
from numba import guvectorize, SmartArray

from pisa import FTYPE, TARGET
from pisa.core.binning import OneDimBinning, MultiDimBinning
from pisa.core.translation import find_index
from pisa.utils.log import logging, set_verbosity
from pisa.utils.numba_tools import WHERE


__all__ = ["lookup_indices", "test_lookup_indices"]


FX = "f4" if FTYPE == np.float32 else "f8"


@guvectorize(
    [f"({FX}[:], {FX}[:], i8[:])"],
    "(), (j) -> ()",
    target=TARGET,
)
def lookup_indices_vectorized_1d(sample_x, bin_edges_x, out):
    """Lookup bin indices for sample_x values, where binning is defined by
    `bin_edges_x`."""
    out[0] = find_index(val=sample_x[0], bin_edges=bin_edges_x)


@guvectorize(
    [f"({FX}[:], {FX}[:], {FX}[:], {FX}[:], i8[:])"],
    "(), (), (a), (b) -> ()",
    target=TARGET,
)
def lookup_indices_vectorized_2d(sample_x, sample_y, bin_edges_x, bin_edges_y, out):
    """Same as above, except we get back the index"""
    idx_x = find_index(val=sample_x[0], bin_edges=bin_edges_x)
    idx_y = find_index(val=sample_y[0], bin_edges=bin_edges_y)

    n_x_bins = len(bin_edges_x) - 1
    n_y_bins = len(bin_edges_y) - 1
    n_bins = n_x_bins * n_y_bins

    if idx_x == -1 or idx_y == -1:
        # any dim underflowed
        out[0] = -1
    elif idx_x == n_x_bins or idx_y == n_y_bins:
        # any dim overflowed
        out[0] = n_bins
    else:
        out[0] = idx_x * n_y_bins + idx_y


@guvectorize(
    [f"({FX}[:], {FX}[:], {FX}[:], {FX}[:], {FX}[:], {FX}[:], i8[:])"],
    "(), (), (), (a), (b), (c) -> ()",
    target=TARGET,
)
def lookup_indices_vectorized_3d(
    sample_x, sample_y, sample_z, bin_edges_x, bin_edges_y, bin_edges_z, out
):
    """Vectorized gufunc to perform the lookup"""
    idx_x = find_index(val=sample_x[0], bin_edges=bin_edges_x)
    idx_y = find_index(val=sample_y[0], bin_edges=bin_edges_y)
    idx_z = find_index(val=sample_z[0], bin_edges=bin_edges_z)

    n_x_bins = len(bin_edges_x) - 1
    n_y_bins = len(bin_edges_y) - 1
    n_z_bins = len(bin_edges_z) - 1
    n_bins = n_x_bins * n_y_bins * n_z_bins

    if idx_x == -1 or idx_y == -1 or idx_z == -1:
        # any dim underflowed
        out[0] = -1
    elif idx_x == n_x_bins or idx_y == n_y_bins or idx_z == n_z_bins:
        # any dim overflowed
        out[0] = n_bins
    else:
        out[0] = (idx_x * n_y_bins + idx_y) * n_z_bins + idx_z


def lookup_indices(sample, binning):
    """Lookup (flattened) bin index for sample points.

    Paramters
    ---------
    sample : length-M_dimensions sequence of length-N_events SmartArrays
        All smart arrays must have the same lengths; corresponding elements of
        the arrays are the coordinates of an event in the dimensions each array
        represents.

    binning : pisa.core.binning.MultiDimBinning or convertible thereto
        `binning` is passed to instantiate ``MultiDimBinning``, so e.g., a
        pisa.core.binning.OneDimBinning is valid to pass as `binning`

    Returns
    -------
    indices : length-N_events SmartArray
        One for each event the index of the histogram in which it falls into

    Notes
    -----
    this method works for 1d, 2d and 3d histogram only

    """
    # Convert non-MultiDimBinning objects into MultiDimBinning if possible;
    # if this fails, an error will result, as it should
    binning = MultiDimBinning(binning)

    if len(sample) != binning.num_dims:
        raise ValueError(
            f"`binning` has {binning.num_dims} dimension(s), but `sample`"
            f"contains {len(sample)} arrays (so represents {len(sample)}"
            f" dimensions)"
        )

    lookup_funcs = {
        1: lookup_indices_vectorized_1d,
        2: lookup_indices_vectorized_2d,
        3: lookup_indices_vectorized_3d,
    }

    if binning.num_dims not in lookup_funcs:
        raise NotImplementedError(
            "binning must have num_dims in {}; got {}".format(
                sorted(lookup_funcs.keys()), binning.num_dims
            )
        )

    lookup_func = lookup_funcs[binning.num_dims]

    lookup_func_args = (
        [a.get(WHERE) for a in sample]
        + [SmartArray(dim.edge_magnitudes).get(WHERE) for dim in binning]
    )
    logging.trace("lookup_func_args = {}".format(lookup_func_args))

    # Create an array to store the results
    indices = SmartArray(np.empty_like(sample[0], dtype=np.int64))

    # Perform the lookup
    lookup_func(*lookup_func_args, out=indices.get(WHERE))

    indices.mark_changed(WHERE)

    return indices


def test_lookup_indices():
    """Unit tests for `lookup_indices` function"""

    #
    # Test a variety of points.
    # Points falling exactly on the bound are included in the
    #
    n_evts = 100

    x = np.array([-5, 0.5, 1.5, 7.0, 6.5, 8.0, 6.5], dtype=FTYPE)
    y = np.array([-5, 0.5, 1.5, 1.5, 3.0, 1.5, 2.5], dtype=FTYPE)
    z = np.array([-5, 0.5, 1.5, 1.5, 0.5, 6.0, 0.5], dtype=FTYPE)

    w = np.ones(n_evts, dtype=FTYPE)

    x = SmartArray(x)
    y = SmartArray(y)
    z = SmartArray(z)

    w = SmartArray(w)

    binning_x = OneDimBinning(name="x", num_bins=7, is_lin=True, domain=[0, 7])
    binning_y = OneDimBinning(name="y", num_bins=4, is_lin=True, domain=[0, 4])
    binning_z = OneDimBinning(name="z", num_bins=2, is_lin=True, domain=[0, 2])

    binning_1d = binning_x
    binning_2d = binning_x * binning_y
    binning_3d = binning_x * binning_y * binning_z

    # 1D case: check that each event falls into its predicted bin
    #
    # All values higher or equal to the last bin edges are assigned an index of zero
    #
    logging.trace("TEST 1D:")
    logging.trace("Total number of bins: {}".format(7))
    logging.trace("array in 1D: {}".format(x.get()))
    logging.trace("Binning: {}".format(binning_1d.bin_edges[0]))
    indices = lookup_indices([x], binning_1d)
    logging.trace("indices of each array element: {}".format(indices.get()))
    logging.trace("*********************************")
<<<<<<< HEAD
    assert np.array_equal(indices.get(), np.array([-1, 0, 1, 6, 6, 7, 6]))
=======
    test = indices.get()
    ref = np.array([-1, 0, 1, 6, 6, 7, 6])
    assert np.array_equal(test, ref), "test={} != ref={}".format(test, ref)
>>>>>>> 13226351

    # 2D case:
    #
    # The binning edges are flattened as follows:
    #   [(x=0, y=0), (x=0, y=1), (x=1, y=0), ...]
    #
    logging.trace("TEST 2D:")
    logging.trace("Total number of bins: {}".format(7 * 4))
    logging.trace(
        "array in 2D: {}".format([(i, j) for i, j in zip(x.get(), y.get())])
    )
    logging.trace("Binning: {}".format(binning_2d.bin_edges))
    indices = lookup_indices([x, y], binning_2d)
    logging.trace("indices of each array element: {}".format(indices.get()))
    logging.trace("*********************************")
<<<<<<< HEAD
    assert np.array_equal(indices.get(), np.array([-1, 0, 5, 25, 27, 28, 26]))
=======
    test = indices.get()
    ref = np.array([-1, 0, 5, 25, 27, 28, 26])
    assert np.array_equal(test, ref), "test={} != ref={}".format(test, ref)
>>>>>>> 13226351

    # 3D case:
    #
    # the binning edges are flattened as follows:
    #   [(x=0, y=0, z=0), (x=0, y=0, z=1), (x=0, y=1, z=0)...]
    #
    logging.trace("TEST 3D:")
    logging.trace("Total number of bins: {}".format(7 * 4 * 2))
    logging.trace(
        "array in 3D: {}".format(
            [(i, j, k) for i, j, k in zip(x.get(), y.get(), z.get())]
        )
    )
    logging.trace("Binning: {}".format(binning_3d.bin_edges))
    indices = lookup_indices([x, y, z], binning_3d)
    logging.trace("indices of each array element: {}".format(indices.get()))
    logging.trace("*********************************")
<<<<<<< HEAD
    assert np.array_equal(indices.get(), np.array([-1, 0, 11, 51, 54, 56, 52]))
=======
    test = indices.get()
    ref = np.array([-1, 0, 11, 51, 54, 56, 52])
    assert np.array_equal(test, ref), "test={} != ref={}".format(test, ref)
>>>>>>> 13226351

    logging.info("<< PASS : test_lookup_indices >>")


if __name__ == "__main__":
    set_verbosity(1)
    test_lookup_indices()<|MERGE_RESOLUTION|>--- conflicted
+++ resolved
@@ -209,13 +209,9 @@
     indices = lookup_indices([x], binning_1d)
     logging.trace("indices of each array element: {}".format(indices.get()))
     logging.trace("*********************************")
-<<<<<<< HEAD
-    assert np.array_equal(indices.get(), np.array([-1, 0, 1, 6, 6, 7, 6]))
-=======
     test = indices.get()
     ref = np.array([-1, 0, 1, 6, 6, 7, 6])
     assert np.array_equal(test, ref), "test={} != ref={}".format(test, ref)
->>>>>>> 13226351
 
     # 2D case:
     #
@@ -224,20 +220,14 @@
     #
     logging.trace("TEST 2D:")
     logging.trace("Total number of bins: {}".format(7 * 4))
-    logging.trace(
-        "array in 2D: {}".format([(i, j) for i, j in zip(x.get(), y.get())])
-    )
+    logging.trace("array in 2D: {}".format(list(zip(x.get(), y.get()))))
     logging.trace("Binning: {}".format(binning_2d.bin_edges))
     indices = lookup_indices([x, y], binning_2d)
     logging.trace("indices of each array element: {}".format(indices.get()))
     logging.trace("*********************************")
-<<<<<<< HEAD
-    assert np.array_equal(indices.get(), np.array([-1, 0, 5, 25, 27, 28, 26]))
-=======
     test = indices.get()
     ref = np.array([-1, 0, 5, 25, 27, 28, 26])
     assert np.array_equal(test, ref), "test={} != ref={}".format(test, ref)
->>>>>>> 13226351
 
     # 3D case:
     #
@@ -246,22 +236,14 @@
     #
     logging.trace("TEST 3D:")
     logging.trace("Total number of bins: {}".format(7 * 4 * 2))
-    logging.trace(
-        "array in 3D: {}".format(
-            [(i, j, k) for i, j, k in zip(x.get(), y.get(), z.get())]
-        )
-    )
+    logging.trace("array in 3D: {}".format(list(zip(x.get(), y.get(), z.get()))))
     logging.trace("Binning: {}".format(binning_3d.bin_edges))
     indices = lookup_indices([x, y, z], binning_3d)
     logging.trace("indices of each array element: {}".format(indices.get()))
     logging.trace("*********************************")
-<<<<<<< HEAD
-    assert np.array_equal(indices.get(), np.array([-1, 0, 11, 51, 54, 56, 52]))
-=======
     test = indices.get()
     ref = np.array([-1, 0, 11, 51, 54, 56, 52])
     assert np.array_equal(test, ref), "test={} != ref={}".format(test, ref)
->>>>>>> 13226351
 
     logging.info("<< PASS : test_lookup_indices >>")
 
