--- conflicted
+++ resolved
@@ -71,11 +71,7 @@
     def get_outputs(self, return_sum=False, **kwargs):
         outputs = [pipeline.get_outputs(**kwargs) for pipeline in self]
         if return_sum:
-<<<<<<< HEAD
-            outputs = reduce(lambda x,y: x + y, outputs)
-=======
             outputs = reduce(lambda x,y: sum(x) + sum(y), outputs)
->>>>>>> bffb772f
         return outputs
 
     def update_params(self, params):
