--- conflicted
+++ resolved
@@ -644,12 +644,12 @@
         
         binlabel_stripzeros : bool, optional
             Strip zeros from bin labels. Default: `True`
-        
+
         binlabel_colors : :obj:`str` or list of :obj:`str`, optional
             Colors to be used below (index 0) and above (index 1) the
             `binlabel_color_thresh` value. Default: "white" below and "black" above
             threshold. If only one :obj:`str` is given, all labels will have that color.
-        
+
         binlabel_color_thresh : float or :obj:`str`, optional
             Threshold at which to switch color of the bin labels for better contrast. If
             `None` (default), all labels will use the last color given in
@@ -1025,7 +1025,7 @@
                 error_vals[valid_mask] = np.sqrt(orig_hist[valid_mask])
                 error_vals[nan_at] = np.nan
             return {'hist': unp.uarray(hist_vals, error_vals)}
-        
+
         if method == 'scaled_poisson':
             random_state = get_random_state(random_state, jumpahead=jumpahead)
             with np.errstate(invalid='ignore'):
@@ -1096,16 +1096,10 @@
                 nan_at = np.isnan(orig_hist)
                 valid_mask = ~nan_at
                 hist_vals = np.empty_like(orig_hist, dtype=np.float64)
-<<<<<<< HEAD
-                hist_vals[valid_mask] = norm.rvs(loc=orig_hist[valid_mask],
-                                                 scale=sigma[valid_mask],
-                                                 random_state=random_state)
-=======
                 hist_vals[valid_mask] = norm.rvs(
                     loc=orig_hist[valid_mask], scale=sigma[valid_mask],
                     random_state=random_state
                 )
->>>>>>> 74da73b9
                 hist_vals[nan_at] = np.nan
                 error_vals = np.empty_like(orig_hist, dtype=np.float64)
                 error_vals[valid_mask] = np.sqrt(orig_hist[valid_mask])
