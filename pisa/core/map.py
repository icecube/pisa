"""
Map class to contain 2D histogram, error, and metadata about the contents.
MapSet class to contain a set of maps.

Also provide basic mathematical operations that user applies directly to the
containers but that get passed down to operate on the contained data.
"""


from __future__ import absolute_import, division

from collections.abc import Iterable, Mapping, Sequence
from collections import OrderedDict
from copy import deepcopy, copy
from fnmatch import fnmatch
from functools import reduce
from itertools import permutations
from operator import add, getitem, setitem
import os
import re
import shutil
import tempfile

from decorator import decorate
import numpy as np
from scipy.stats import poisson, norm
from six import string_types
import uncertainties
from uncertainties import ufloat
from uncertainties import unumpy as unp

from pisa import ureg, HASH_SIGFIGS
from pisa.core.binning import OneDimBinning, MultiDimBinning
from pisa.utils.comparisons import normQuant, recursiveEquality, ALLCLOSE_KW
from pisa.utils.flavInt import NuFlavIntGroup
from pisa.utils.hash import hash_obj
from pisa.utils import jsons
from pisa.utils.fileio import get_valid_filename, mkdir
from pisa.utils.format import (make_valid_python_name, strip_outer_dollars,
                               text2tex)
from pisa.utils.log import logging, set_verbosity
from pisa.utils.random_numbers import get_random_state
from pisa.utils import stats


__all__ = ['FLUCTUATE_METHODS', 'type_error', 'reduceToHist', 'rebin',
           'valid_nominal_values', 'Map', 'MapSet', 'test_Map', 'test_MapSet']

__author__ = 'J.L. Lanfranchi'

__license__ = '''Copyright (c) 2014-2020, The IceCube Collaboration

 Licensed under the Apache License, Version 2.0 (the "License");
 you may not use this file except in compliance with the License.
 You may obtain a copy of the License at

   http://www.apache.org/licenses/LICENSE-2.0

 Unless required by applicable law or agreed to in writing, software
 distributed under the License is distributed on an "AS IS" BASIS,
 WITHOUT WARRANTIES OR CONDITIONS OF ANY KIND, either express or implied.
 See the License for the specific language governing permissions and
 limitations under the License.'''


# TODO: inconsistent treatment of metrics in *chi2*, *llh*, and metric* methods
# (Issue #264: https://github.com/jllanfranchi/pisa/issues/264)

# TODO: make sure logic works for PID-separated-maps as well as
# PID-as-binning-dimension maps

# TODO: CUDA and numba implementations of rebin if these libs are available

# TODO: move these utilities functions to a generic utils module?

FLUCTUATE_METHODS = ['poisson', 'scaled_poisson', 'gauss', 'gauss+poisson']

def type_error(value):
    """Generic formulation of a TypeError that can be called throughout the
    code"""
    raise TypeError('Type of argument not supported: "%s"'
                    % value.__class__.__name__)


def reduceToHist(obj):
    """Recursively sum to reduce an object to a single histogram.

    Parameters
    ----------
    obj : numpy.ndarray, Map, MapSet, or iterable of MapSets

    Returns
    -------
    hist : numpy.ndarray
        Single histogram version of `obj`

    Raises
    ------
    TypeError if `obj` is an unhandled type

    """
    if isinstance(obj, np.ndarray):
        hist = obj
    elif isinstance(obj, Map):
        hist = obj.hist
    elif isinstance(obj, MapSet):
        hist = sum(obj).hist
    elif isinstance(obj, Iterable):
        hist = sum([reduceToHist(x) for x in obj])
    else:
        raise TypeError('Unhandled type for `obj`: %s' % type(obj))
    return hist


def rebin(hist, orig_binning, new_binning, normalize_values=True):
    """Rebin a histogram.

    Note that the new binning's edges must be a subset of the original
    binning's edges (i.e. no sub-division or extrapolation of bins is
    implemented).

    Parameters
    ----------
    hist : numpy.ndarray
        Array containing the (original) histogram's entries

    orig_binning : MultiDimBinning
        Original binning

    new_binning : MultiDimBinning
        Desired binning, where `new_binning.bin_edges` must be a subset of
        `orig_binning.bin_edges`.

    normalize_values : bool
        Whether to apply `pisa.utils.comparisons.normQuant` to the bin edges
        prior to comparing `new_binning` to `orig_binning`. This is
        computationally expensive but ensures similar binnings and eqivalent
        units do not cause erroneous results. It is recommended to set
        `normalize_values=True` unless you know the two binning specs are
        consistently defined.

    Returns
    -------
    new_hist : numpy.ndarray
        New histogram rebinned from `hist`

    """
    if set(new_binning.basenames) != set(orig_binning.basenames):
        raise ValueError(
            "`new_binning` dimensions' basenames %s do not have 1:1"
            " correspondence (modulo pre/suffixes) to original binning"
            " dimensions' basenames %s"
            % (new_binning.basenames, orig_binning.basenames)
        )

    if orig_binning.edges_hash == new_binning.edges_hash:
        return hist

    orig_dim_indices = []
    new_dim_indices = []
    for new_dim_idx, new_dim in enumerate(new_binning):
        orig_dim_idx = orig_binning.index(new_dim.name, use_basenames=False)

        new_dim_indices.append(new_dim_idx)
        orig_dim_indices.append(orig_dim_idx)

        orig_dim = orig_binning.dimensions[orig_dim_idx]

        if normalize_values:
            orig_edges = normQuant(orig_dim.bin_edges, sigfigs=HASH_SIGFIGS)
            new_edges = normQuant(new_dim.bin_edges, sigfigs=HASH_SIGFIGS)
        else:
            orig_edges = orig_dim.bin_edges
            new_edges = new_dim.bin_edges
        if not np.all(new_edges == orig_edges):
            orig_edge_idx = np.array([np.where(orig_edges == n)
                                      for n in new_edges]).ravel()
            hist = np.add.reduceat(hist, orig_edge_idx[:-1],
                                   axis=orig_dim_idx)

    new_hist = np.moveaxis(hist, source=orig_dim_indices,
                           destination=new_dim_indices)

    return new_hist


def _new_obj(original_function):
    """Decorator to deepcopy unaltered states into new Map object."""
    def new_function(*args, **kwargs):
        """Augmented function to replace `original_function`. Note that this
        docstring and the function signature will be overwritten by those from
        `original_function` upon the call to `decorate` below."""
        # pylint: disable=protected-access
        func = args[0]
        self = args[1]
        args = args[2:]
        new_state = OrderedDict()
        state_updates = func(self, *args, **kwargs)
        for slot in self._state_attrs:
            if state_updates is not None and slot in state_updates:
                new_state[slot] = state_updates[slot]
            else:
                new_state[slot] = deepcopy(getattr(self, slot))
        if len(new_state['binning']) == 0:
            return np.asscalar(new_state['hist'])
        return Map(**new_state)
    return decorate(original_function, new_function)


def valid_nominal_values(data_array):
    """Get the the nominal values that are valid for an array"""
    return np.ma.masked_invalid(unp.nominal_values(data_array))


# TODO: implement strategies for decreasing dimensionality (i.e.
# projecting map onto subset of dimensions in the original map)

# TODO: Should all calls to np.<...> be replaced with unp.<...> as is done for
# unp.sqrt below?

class Map(object):
    """Class to contain a multi-dimensional histogram, error, and metadata
    about the histogram. Also provides basic mathematical operations for the
    contained data. See Examples below for how to use a Map object.


    Parameters
    ----------
    name : string
        Name for the map. Used to identify the map.

    hist : numpy.ndarray (incl. obj array from uncertainties.unumpy.uarray)
        The "data" (counts, etc.) in the map.  The shape of `hist` must be
        compatible with the `binning` specified.

    binning : MultiDimBinning
        Describes the binning of the Map.

    error_hist : numpy ndarray
        Must be same shape as `hist`. If specified, sets the error standard
        deviations for the contained `hist`, replacing any stddev information
        that might be contained in the passed `hist` arg.

    hash : None, or immutable object (typically an integer)
        Hash value to attach to the map.

    tex : None or string
        TeX string that can be used for e.g. plotting.

    full_comparison : bool
        Whether to perform full (recursive) comparisons when testing the
        equality of this map with another. See `__eq__` method.


    Examples
    --------
    >>> from pisa.core.binning import MultiDimBinning
    >>> binning = MultiDimBinning([dict(name='energy', is_log=True, num_bins=4,
    ...                                 domain=[1, 80], units='GeV'),
    ...                            dict(name='coszen', is_lin=True, num_bins=5,
    ...                                 domain=[-1, 0])])
    >>> m0 = Map(name='x', binning=binning, hist=np.zeros(binning.shape))
    >>> m0
    array([[ 0.,  0.,  0.,  0.,  0.],
           [ 0.,  0.,  0.,  0.,  0.],
           [ 0.,  0.,  0.,  0.,  0.],
           [ 0.,  0.,  0.,  0.,  0.]])
    >>> m0.binning
    energy: 4 logarithmically-uniform bins spanning [1.0, 80.0] GeV
    coszen: 5 equally-sized bins spanning [-1.0, 0.0]
    >>> m0.hist[0:4, 0] = 1
    >>> m0
    array([[ 1.,  0.,  0.,  0.,  0.],
           [ 1.,  0.,  0.,  0.,  0.],
           [ 1.,  0.,  0.,  0.,  0.],
           [ 1.,  0.,  0.,  0.,  0.]])
    >>> m1 = m0[0:3, 0:2]
    >>> m1.binning
    energy: 3 logarithmically-uniform bins spanning [1.0, 26.7496121991]
    coszen: 2 equally-sized bins spanning [-1.0, -0.6]
    >>> m1
    array([[ 1.,  0.],
           [ 1.,  0.],
           [ 1.,  0.]])
    >>> for bin in m1.iterbins():
    ...     print('({0:~.2f}, {1:~.2f}): {2:0.1f}'.format(
    ...             bin.binning.energy.midpoints[0],
    ...             bin.binning.coszen.midpoints[0],
    ...             bin.hist[0, 0]))
    (2.00 GeV, -0.90 ): 1.0
    (2.00 GeV, -0.70 ): 0.0
    (5.97 GeV, -0.90 ): 1.0
    (5.97 GeV, -0.70 ): 0.0
    (17.85 GeV, -0.90 ): 1.0
    (17.85 GeV, -0.70 ): 0.0

    """
    _slots = ('name', 'hist', 'binning', 'hash', '_hash', 'tex',
              'full_comparison', 'parent_indexer', '_normalize_values')
    _state_attrs = ('name', 'hist', 'binning', 'hash', 'tex',
                    'full_comparison')

    def __init__(self, name, hist, binning, error_hist=None, hash=None,
                 tex=None, full_comparison=False):
        # Set Read/write attributes via their defined setters
        super().__setattr__('_name', name)
        super().__setattr__('_tex', tex)
        super().__setattr__('_hash', hash)
        super().__setattr__('_full_comparison', full_comparison)

        if not isinstance(binning, MultiDimBinning):
            if isinstance(binning, Sequence):
                binning = MultiDimBinning(dimensions=binning)
            elif isinstance(binning, Mapping):
                binning = MultiDimBinning(**binning)
            else:
                raise ValueError('Do not know what to do with `binning`=%s of'
                                 ' type %s' %(binning, type(binning)))
        self.parent_indexer = None

        # Do the work here to set read-only attributes
        super().__setattr__('_binning', binning)
        binning.assert_array_fits(hist)
        super().__setattr__(
            '_hist', np.ascontiguousarray(hist)
        )
        if error_hist is not None:
            self.set_errors(error_hist)
        self._normalize_values = True

    def __repr__(self):
        previous_precision = np.get_printoptions()['precision']
        np.set_printoptions(precision=18)
        try:
            state = self.serializable_state
            state['hist'] = np.array_repr(state['hist'])
            if state['error_hist'] is not None:
                state['error_hist'] = np.array_repr(state['error_hist'])
            argstrs = [('%s=%r' % item) for item in
                       self.serializable_state.items()]
            r = '%s(%s)' % (self.__class__.__name__, ',\n    '.join(argstrs))
        finally:
            np.set_printoptions(precision=previous_precision)
        return r

    def __str__(self):
        attrs = ['name', 'tex', 'full_comparison', 'hash', 'parent_indexer',
                 'binning', 'hist']
        state = {a: getattr(self, a) for a in attrs}
        state['name'] = repr(state['name'])
        state['tex'] = repr(state['tex'])
        state['hist'] = np.array_repr(state['hist'])
        argstrs = [('%s=%s' % (a, state[a])) for a in attrs]
        s = '%s(%s)' % (self.__class__.__name__, ',\n    '.join(argstrs))
        return s

    def __pretty__(self, p, cycle):
        """Method used by the `pretty` library for formatting"""
        myname = self.__class__.__name__
        if cycle:
            p.text('%s(...)' % myname)
        else:
            p.begin_group(4, '%s(' % myname)
            attrs = ['name', 'tex', 'full_comparison', 'hash',
                     'parent_indexer', 'binning', 'hist']
            for n, attr in enumerate(attrs):
                p.breakable()
                p.text(attr + '=')
                p.pretty(getattr(self, attr))
                if n < len(attrs)-1:
                    p.text(',')
            p.end_group(4, ')')

    def _repr_pretty_(self, p, cycle):
        """Method used by e.g. ipython/Jupyter for formatting"""
        return self.__pretty__(p, cycle)

    def item(self, *args):
        """Call ``item(*args)`` method on the contained `hist`, returning a
        single Python scalar corresponding to `*args`. See help for
        :method:`numpy.ndarray.item` for more info.

        Note that this method is called by :method:`numpy.asscalar`.

        Parameters
        ----------
        *args
            Passed to :method:`numpy.ndarray.item`

        Returns
        -------
        z : Standard Python scalar object

        """
        return self.hist.item(*args)

    def slice(self, **kwargs):
        """Slice the map, where each argument is the name of a dimension.
        Dimensions not named are included in full (i.e., via `np.slice(None)`).

        Note that the resulting map maintains the same number of dimensions as
        its parent, including the ordering of the dimensions. The size of each
        dimension, however, is reduced by slicing.

        Note also that modifications to the returned object's `hist` will
        modify the parent's `hist`.


        Examples
        --------
        Indexing can be done as in the following examples:

        >>> mdb = MultiDimBinning([
        ...     dict(name='x', domain=[0,1], is_lin=True, num_bins=5),
        ...     dict(name='y', domain=[1,2], is_lin=True, num_bins=10)
        ... ])
        >>> ones = mdb.ones(name='ones')
        >>> print(ones.slice(x=0,))
        Map(name='ones',
                tex='{\\rm ones}',
                full_comparison=False,
                hash=None,
                parent_indexer=(0, slice(None, None, None)),
                binning=MultiDimBinning([
                            OneDimBinning(name=OneDimBinning('x', 1 bin with edges at [0.0, 0.2] (behavior is linear))),
                            OneDimBinning(name=OneDimBinning('y', 10 equally-sized bins spanning [1.0, 2.0]))]),
                hist=array([[ 1.,  1.,  1.,  1.,  1.,  1.,  1.,  1.,  1.,  1.]]))
        >>> print(ones.slice(x=0, y=slice(None)).hist)
        [[ 1.  1.  1.  1.  1.  1.  1.  1.  1.  1.]]
        >>> print(ones.slice(x=0, y=0).hist)
        [[ 1.]]

        Modifications to the slice modifies the original:

        >>> mdb = MultiDimBinning([
        ...     dict(name='x', domain=[0,1], is_lin=True, num_bins=5),
        ...     dict(name='y', domain=[1,2], is_lin=True, num_bins=10)
        ... ])
        >>> ones = mdb.ones(name='ones')
        >>> sl = ones.slice(x=2)
        >>> sl.hist[...] = 0
        >>> print(sl.hist)
        >>> print(ones.hist)
        [[ 1.  1.  1.  1.  1.  1.  1.  1.  1.  1.]
         [ 1.  1.  1.  1.  1.  1.  1.  1.  1.  1.]
         [ 0.  0.  0.  0.  0.  0.  0.  0.  0.  0.]
         [ 1.  1.  1.  1.  1.  1.  1.  1.  1.  1.]
         [ 1.  1.  1.  1.  1.  1.  1.  1.  1.  1.]]


        See Also
        --------
        pisa.core.binning.MultiDimBinning.indexer
            Method used to generate a raw indexer (that can be used to
            index into a map or a Numpy array of same dimensionality).
            This method is accessible from a Map `map_x` object via its
            `binning` attribute: `map_x.binning.indexer(...)`

        pisa.core.binning.MultiDimBinning.broadcast
            Broadcast a 1D Numpy array to dimensionality with reference to this
            object's dimensionality.

        """
        return self[self.binning.indexer(**kwargs)]

    def set_poisson_errors(self):
        """Approximate poisson errors using sqrt(n)."""
        nom_values = self.nominal_values
        super().__setattr__(
            '_hist',
            unp.uarray(nom_values, np.sqrt(nom_values))
        )

    def set_errors(self, error_hist):
        """Manually define the error with an array the same shape as the
        contained histogram. Can also remove errors by passing None.

        Parameters
        ----------
        error_hist : None or ndarray (same shape as hist)
            Standard deviations to apply to `self.hist`.
            If None is passed, any errors present are removed, making
            `self.hist` a bare numpy array.

        """
        if error_hist is None:
            super().__setattr__(
                '_hist', self.nominal_values
            )
            return
        self.assert_compat(error_hist)
        super().__setattr__(
            '_hist',
            unp.uarray(self._hist, np.ascontiguousarray(error_hist))
        )

    # TODO: make this return an OrderedDict to organize all of the returned
    # objects
    def compare(self, ref):
        """Compare this map with another, where the other map is taken to be
        the "reference" against which this is compared.

        Parameters
        ----------
        ref : Map
            Map against with to compare this one. `ref is taken as reference.
            Each dimension in `ref.binning` must have the same name and
            bin edges as this map, but the order of the dimensions does not
            matter.

        Returns
        -------
        comparisons : OrderedDict containing the following key/value pairs:
          * 'diff' : Map, `self - ref`
          * 'fract' : Map, `self / ref`
          * 'fractdiff' : Map, `(self - ref) / ref`
          * 'max_abs_diff' : float, `max(abs(diff))`
          * 'max_abs_fractdiff' : float, `max(abs(fractdiff))`
          * 'nanmatch' : bool, whether nan elements match
          * 'infmatch' : bool, whether +inf (and separately -inf) entries match

        """
        assert isinstance(ref, Map)
        assert ref.binning == self.binning
        diff = self - ref
        with np.errstate(divide='ignore', invalid='ignore'):
            fract = self / ref
            fractdiff = diff / ref

        max_abs_fractdiff = np.nanmax(np.abs(fractdiff.nominal_values))

        # Handle cases where ratio returns infinite
        # This isn't necessarily a fail, since all it means is the referene was
        # zero; if the new value is sufficiently close to zero then it's still
        # fine.
        if np.isinf(max_abs_fractdiff):
            # First find all the finite elements
            finite_mask = np.isfinite(fractdiff.nominal_values)
            # Then find the nanmax of this, will be our new test value
            max_abs_fractdiff = np.nanmax(np.abs(
                fractdiff.nominal_values[finite_mask]
            ))

            # TODO(bug): Why is ~finite_mask used to select elements here?
            # Shouldn't all elements be considered, regardless if fractdiff is
            # inf somewhere?

            # Also find all the infinite elements; compute a second test value
            max_abs_diff = np.nanmax(np.abs(diff.nominal_values[~finite_mask]))
        else:
            # Without any infinite elements we can ignore this second test
            max_abs_diff = np.nanmax(np.abs(diff.nominal_values))

        nanmatch = bool(np.all(np.isnan(self.nominal_values)
                               == np.isnan(ref.nominal_values)))
        infmatch = bool(np.all(
            self.nominal_values[np.isinf(self.nominal_values)]
            == ref.nominal_values[np.isinf(ref.nominal_values)]
        ))

        comparisons = OrderedDict([
            ('diff', diff),
            ('fract', fract),
            ('fractdiff', fractdiff),
            ('max_abs_fractdiff', max_abs_fractdiff),
            ('max_abs_diff', max_abs_diff),
            ('nanmatch', nanmatch),
            ('infmatch', infmatch)
        ])

        return comparisons

    def plot(self, symm=False, logz=False, vmin=None, vmax=None, backend=None,
             ax=None, title=None, cmap=None, clabel=None, clabelsize=None,
             xlabelsize=None, ylabelsize=None, titlesize=None, fig_kw=None,
             pcolormesh_kw=None, colorbar_kw=None, outdir=None, fname=None,
             fmt=None, binlabel_format=None, binlabel_colors=["white", "black"],
             binlabel_color_thresh=None, binlabel_stripzeros=True):
        """Plot a 2D map.

        Parameters
        ----------
        symm : bool, optional
            Plot with symmetric (about 0) value-range limits.

        logz : bool, optional
            Plot logarithmic value-range

        vmin, vmax : float, optional
            Minimum and maximum values for the value-range of the plot. If None
            specified, these are set according to `symm` and/or the values of
            the `hist` in this Map.

        backend : string, optional
            Matplotlib backend to use (only takes effect if matplotlib is first
            imported by this function).

        ax : matplotlib.axis.Axis, optional
            Provide an axis onto which the plot is drawn; if None is specified,
            a new figure and axis are created.

        title : string, optional
            Set the title to this value; if None is specified, the title is
            taken from the name of this Map.

        cmap : string or matplotlib.colors.Colormap, optional

        clabel : string, optional
            Label to place on the colorbar

        clabelsize, xlabelsize, ylabelsize, titlesize : float, optional
            Size of the colorbar, x-axis label, y-axis label, and title text

        fig_kw : mapping, optional
            Keyword arguments passed to call to `matplotlib.pyplot.figure`;
            this is only done, however, if `ax` is None and so a new figure
            needs to be created.

        pcolormesh_kw : mapping, optional
            Keyword arguments to pass to call to `matplotlib.pyplot.pcolormesh`
            (if Map is two or more dimensions).

        colorbar_kw : mapping, optional
            Keyword arguments to pass to call to `matplotlib.colorbar`.

        fmt : string in ('pdf', 'png') or iterable thereof, optional
            File format(s) in which to save the file. If None, then the plot
            will not be saved.

        outdir : string, optional
            Directory into which to save the plot. If None is provided, the the
            default is the current directory. Note that if `fmt` is None, then
            this argument is irrelevant.

        fname : string, optional
             Custom filename to set for saved figure. If not provided, a name
             is derived from the `name` attribute of the Map. Note that if
             `fmt` is None, then this argument is irrelevant.

        binlabel_format : :obj:`str`, optional
            Format string to label the content in each bin. If None (default), the bins
            will not be labeled. Bin labels are generated by calling `.format(zi)` on
            the given string, where `zi` is the z-value of bin i.
        
        binlabel_stripzeros : bool, optional
            Strip zeros from bin labels. Default: `True`

        binlabel_colors : :obj:`str` or list of :obj:`str`, optional
            Colors to be used below (index 0) and above (index 1) the
            `binlabel_color_thresh` value. Default: "white" below and "black" above
            threshold. If only one :obj:`str` is given, all labels will have that color.

        binlabel_color_thresh : float or :obj:`str`, optional
            Threshold at which to switch color of the bin labels for better contrast. If
            `None` (default), all labels will use the last color given in
            `binlabel_colors`. If a `float` is given, bins with a value below the given
            number use the first color in `binlabel_colors` and bins with a value above
            the given number use the second color in `binlabel_colors`. If "auto", set
            threshold automatically (basically half way).

        Returns
        -------
        fig : :class:`matplotlib.figure.Figure` object
        ax : :class:`matplotlib.axes.Axes` object
        pcmesh : :class:`matplotlib.collections.QuadMesh`
        colorbar : :class:`matplotlib.colorbar.Colorbar`

        """
        import matplotlib as mpl
        import matplotlib.pyplot as plt

        cmap_seq = plt.cm.inferno
        cmap_seq.set_bad(color=(0.0, 0.2, 0.0), alpha=1)

        cmap_div = plt.cm.RdBu_r
        cmap_div.set_bad(color=(0.5, 0.9, 0.5), alpha=1)

        # TODO: use https://matplotlib.org/users/colormapnorms.html
        # to allow for both symm and logz (and to implement logz in the first
        # place!)
        assert not(symm and logz)

        if title is None:
            title = '$%s$' % (self.name if self.tex is None else self.tex)

        if fname is None:
            fname = get_valid_filename(self.name)

        fig_kw = {} if fig_kw is None else fig_kw
        pcolormesh_kw = {} if pcolormesh_kw is None else pcolormesh_kw
        colorbar_kw = {} if colorbar_kw is None else colorbar_kw
        if fmt is not None:
            if isinstance(fmt, string_types):
                fmt = [fmt]
            fmt = set(f.strip().lower().lstrip('.') for f in fmt)
            if outdir is None:
                outdir = './'
            else:
                mkdir(outdir, warn=False)

        if ax is None:
            fig = plt.figure(**fig_kw)
            ax = fig.add_subplot(111)
        else:
            fig = ax.figure

        # TODO: allow plotting of N-dimensional arrays: 1D should be simple; >
        # 2D by arraying them as 2D slices in the smallest dimension(s)
        if len(self.binning) == 2:
            to_plot = self
        else:
            to_plot = self.squeeze()
        assert len(to_plot.binning) == 2

        if fmt is not None and fname is None:
            fname = get_valid_filename(to_plot.name)

        hist = valid_nominal_values(to_plot.hist)
        if symm:
            cmap = cmap_div if cmap is None else cmap
            if vmin is None and vmax is None:
                vmax_ = np.nanmax(np.abs(hist))
            elif vmin is None and vmax is not None:
                vmax_ = np.abs(vmax)
            elif vmin is not None and vmax is None:
                vmax_ = np.abs(vmin)
            else:  # neither vmax nor vmin are None
                assert vmax > vmin and vmax == -vmin
                vmax_ = vmax
            vmin_ = -vmax_
        else:
            cmap = cmap_seq if cmap is None else cmap
            vmin_ = vmin if vmin is not None else np.nanmin(hist)
            vmax_ = vmax if vmax is not None else np.nanmax(hist)

        x = to_plot.binning.dims[0].bin_edges.magnitude
        y = to_plot.binning.dims[1].bin_edges.magnitude

        if to_plot.binning.dims[0].is_log:
            xticks = 2**(np.arange(np.ceil(np.log2(min(x))),
                                   np.floor(np.log2(max(x)))+1))
            x = np.log10(x)
        if to_plot.binning.dims[1].is_log:
            yticks = 2**(np.arange(np.ceil(np.log2(min(y))),
                                   np.floor(np.log2(max(y)))+1))
            y = np.log10(y)

        defaults = dict(
            vmin=vmin_, vmax=vmax_, cmap=cmap,
            shading='flat', edgecolors='face'
        )
        if logz:
            defaults['norm'] = mpl.colors.LogNorm(
                hist[hist > 0].min(), hist.max(), clip=True
            )
        for key, dflt_val in defaults.items():
            if key not in pcolormesh_kw:
                pcolormesh_kw[key] = dflt_val

        X, Y = np.meshgrid(x, y)
        pcmesh = ax.pcolormesh(X, Y, hist.T, **pcolormesh_kw)
        if binlabel_format is not None:
            X_mid = np.true_divide(X[1:, 1:] + X[1:, :-1], 2)
            Y_mid = np.true_divide(Y[1:, 1:] + Y[:-1, 1:], 2)
            for xi, yi, zi in zip(np.ravel(X_mid), np.ravel(Y_mid), np.ravel(hist.T)):
                if binlabel_color_thresh is not None:
                    assert len(binlabel_colors) == 2, "must give two colors with thresh"
                    if binlabel_color_thresh == "auto":
                        thresh = np.mean([np.nanmax(hist), np.nanmin(hist)])
                    else:
                        thresh = binlabel_color_thresh
                    txtcolor = binlabel_colors[0] if zi < thresh else binlabel_colors[1]
                else:
                    try:
                        txtcolor = binlabel_colors[-1]
                    except:  # if binlabel_colors is not a list
                        txtcolor = binlabel_colors
                binlabel = binlabel_format.format(zi)
                if binlabel_stripzeros:
                    binlabel = binlabel.lstrip('0')
                ax.text(xi, yi, binlabel,
                                horizontalalignment='center',
                                verticalalignment='center',
                                color=txtcolor,
                                fontsize=10)
        colorbar = plt.colorbar(mappable=pcmesh, ax=ax, **colorbar_kw)
        colorbar.ax.tick_params(labelsize='large')
        if clabel is not None:
            colorbar.set_label(label=clabel, size=clabelsize)

        xlabel = '$%s$' % to_plot.binning.dims[0].label
        ylabel = '$%s$' % to_plot.binning.dims[1].label

        ax.set_xlabel(xlabel, size=xlabelsize)
        ax.set_ylabel(ylabel, size=ylabelsize)
        ax.set_title(title, y=1.03, size=titlesize)
        ax.set_xlim(np.min(x), np.max(x))
        ax.set_ylim(np.min(y), np.max(y))

        if to_plot.binning.dims[0].is_log:
            ax.set_xticks(np.log10(xticks))
            ax.set_xticklabels([str(int(xt)) for xt in xticks])
        if to_plot.binning.dims[1].is_log:
            ax.set_yticks(np.log10(yticks))
            ax.set_yticklabels([str(int(yt)) for yt in yticks])

        if fmt is not None:
            for fmt_ in fmt:
                path = os.path.join(outdir, fname + '.' + fmt_)
                fig.savefig(os.path.join(*path))
                logging.debug('>>>> Plot for inspection saved at %s', path)

        return fig, ax, pcmesh, colorbar

    @_new_obj
    def reorder_dimensions(self, order):
        """Rearrange the dimensions in the map. This affects both the binning
        and the contained histogram.

        Parameters
        ----------
        order : MultiDimBinning or sequence of str, int, or OneDimBinning
            Ordering desired for the dimensions of this map. See
            `binning.reorder_dimensions` for details on how to specify `order`.

        Returns
        -------
        Map : copy of this map but with dimensions reordered

        See Also
        --------
        rebin
            Modify Map (and its binning) by splitting or combining adjacent
            bins

        downsample
            Modify Map (and its binning) by combining adjacent bins

        """
        new_binning = self.binning.reorder_dimensions(order)
        orig_order = list(range(len(self.binning)))
        new_order = [self.binning.index(b, use_basenames=False)
                     for b in new_binning]
        # TODO: should this be a deepcopy rather than a simple veiw of the
        # original hist (the result of np.moveaxis)?
        new_hist = np.moveaxis(self.hist, source=new_order,
                               destination=orig_order)
        return {'hist': new_hist, 'binning': new_binning}

    @_new_obj
    def squeeze(self):
        """Remove any singleton dimensions (i.e. that have only a single bin).
        Analagous to `numpy.squeeze`.

        Returns
        -------
        Map with equivalent values but singleton dimensions removed

        """
        new_binning = self.binning.squeeze()
        new_hist = self.hist.squeeze()
        return {'hist': new_hist, 'binning': new_binning}

    @_new_obj
    def sum(self, axis=None, keepdims=False):
        """Sum over dimensions corresponding to `axis` specification. Similar
        in behavior to `numpy.sum` method.

        Parameters
        ----------
        axis : None; or str, int, or sequence thereof
            Dimension(s) to be summed over. If None, sum over _all_ dimensions.

        keepdims : bool
            If True, marginalizes out (removes) the specified dimensions. If
            False, the binning in the summed dimension(s) is expanded to the
            full range of the binning for each dimension over which the sum is
            performed.

        Returns
        -------
        s : Map or scalar
            If all contained dimensiosn are summed over and `keepdims` is
            False, a scalar is returned. Otherwise, a Map is returned with
            dimensions marginalized out in the sum removed if `keepdims` is
            False.

        """
        if axis is None:
            axis = self.binning.names
        if isinstance(axis, (string_types, int)):
            axis = [axis]
        # Note that the tuple is necessary here (I think...)
        sum_indices = tuple([self.binning.index(dim) for dim in axis])
        new_hist = self.hist.sum(axis=sum_indices, keepdims=keepdims)

        new_binning = []
        for idx, dim in enumerate(self.binning.dims):
            if idx in sum_indices:
                if keepdims:
                    new_binning.append(dim.downsample(len(dim)))
            else:
                new_binning.append(dim)
        return {'hist': new_hist, 'binning': new_binning}

    def project(self, axis, keepdims=False):
        """Project all dimensions onto a single `axis`.

        Parameters
        ----------
        axis : string or int
            Dimensions to be projected onto.
        keepdims : bool
            If True, marginalizes out (removes) the _un_specified dimensions.
            If False, the binning in the summed dimension(s) includes
            the full range of the binning for each dimension in the original
            Map. Note that if you want to remove all _singleton_ dimensions
            (which could include the `axis` specified here), call the
            `squeeze` method on the result of `project`.

        Returns
        -------
        projection : Map

        """
        keep_index = self.binning.index(axis)
        sum_indices = list(range(len(self.binning.dims)))
        sum_indices.remove(keep_index)

        return self.sum(axis=sum_indices, keepdims=keepdims)

    @_new_obj
    def rebin(self, new_binning):
        """Rebin the map with bin edge locations and names according to those
        specified in `new_binning`.

        Calls the `rebin` function in the pisa.core.map.rebin module to do the
        actual work.

        Parameters
        ----------
        new_binning : MultiDimBinning
            Dimensions specified in `new_binning` must match (modulo
            pre/suffixes) the current dimensions.

        Returns
        -------
        Map binned according to `new_binning`.

        See Also
        ---------
        `pisa.core.map.rebin` : function called to do the work

        """
        # TODO: put uncertainties in
        new_hist = rebin(hist=self.hist, orig_binning=self.binning,
                         new_binning=new_binning)
        return {'hist': new_hist, 'binning': new_binning}

    def downsample(self, *args, **kwargs):
        """Downsample by integer factor(s), summing together merged bins'
        values.

        See pisa.utils.binning.MultiDimBinning.downsample for args/kwargs
        details.

        """
        new_binning = self.binning.downsample(*args, **kwargs)
        return self.rebin(new_binning)

    @_new_obj
    def fluctuate(self, method, random_state=None, jumpahead=0):
        """Apply fluctuations to the map's values.

        Parameters
        ----------
        method : None or string
            Valid strings are '', 'none', 'poisson', 'scaled_poisson', 'gauss', or
            'gauss+poisson'. Strings are case-insensitive and whitespace is
            removed.
            The 'scaled_poisson' method implements a Scaled Poisson Process, which is
            a better approximation than a normal distribution to the true distribution
            of bin counts that are the result of a Poisson process with weighted events[1].
            The fluctuated maps are guaranteed to have the same mean and standard
            deviation as the original map.

        random_state : None or type accepted by utils.random_numbers.get_random_state

        jumpahead : int >= 0
            After instantiating the random_state object, move `jumpahead`
            positions forward in the Mersenne twister's finite state machine

        Returns
        -------
        fluctuated_map : Map
            New map with entries fluctuated as compared to this map

        References
        ----------
        ..  [1] Bohm & Zech, "Statistics of weighted Poisson events and its applications" (2013),
            https://arxiv.org/abs/1309.1287
        """
        orig = method
        method = str(method).strip().lower().replace(' ', '')
        if not method in FLUCTUATE_METHODS:
            raise ValueError(
                'Map fluctuation method "%s" not recognized! Valid choices are:'
                ' %s.' % (method, FLUCTUATE_METHODS)
            )
        if method == 'poisson':
            random_state = get_random_state(random_state, jumpahead=jumpahead)
            with np.errstate(invalid='ignore'):
                orig_hist = self.nominal_values
                nan_at = np.isnan(orig_hist)
                valid_mask = ~nan_at

                hist_vals = np.empty_like(orig_hist)
                hist_vals[valid_mask] = poisson.rvs(
                    orig_hist[valid_mask],
                    random_state=random_state
                )
                hist_vals[nan_at] = np.nan

                error_vals = np.empty_like(orig_hist)
                error_vals[valid_mask] = np.sqrt(orig_hist[valid_mask])
                error_vals[nan_at] = np.nan
            return {'hist': unp.uarray(hist_vals, error_vals)}

        if method == 'scaled_poisson':
            random_state = get_random_state(random_state, jumpahead=jumpahead)
            with np.errstate(invalid='ignore'):
                orig_hist = self.nominal_values
                sigma = self.std_devs

                nan_at = np.isnan(orig_hist)
                zero_at = orig_hist == 0.
                valid_mask = ~nan_at
                if np.any(sigma[valid_mask & ~zero_at] == 0.):
                    logging.warn(
                        "Some bins have non-zero counts but no assiciated error! "
                        "All errors will be set to their Poisson expectation now. "
                        "To avoid this warning, call `set_poisson_errors()` on the "
                        "map or set non-zero errors manually."
                    )
                    sigma[valid_mask] = np.sqrt(orig_hist[valid_mask])
                variance_valid = sigma[valid_mask]**2

                if np.allclose(variance_valid, orig_hist[valid_mask], **ALLCLOSE_KW):
                    scale_factor = 1.
                else:
                    scale_factor = variance_valid/orig_hist[valid_mask]
                poisson_lambda = orig_hist[valid_mask]/scale_factor

                hist_vals = np.empty_like(orig_hist)
                hist_vals[valid_mask] = poisson.rvs(
                    poisson_lambda,
                    random_state=random_state
                )
                hist_vals[valid_mask] *= scale_factor
                hist_vals[nan_at] = np.nan
                hist_vals[zero_at] = 0.
                # the standard deviation is unchanged
                sigma[nan_at] = np.nan
            return {'hist': unp.uarray(hist_vals, sigma)}

        elif method == 'gauss+poisson':
            random_state = get_random_state(random_state, jumpahead=jumpahead)
            with np.errstate(invalid='ignore'):
                orig_hist = self.nominal_values
                sigma = self.std_devs
                nan_at = np.isnan(orig_hist)
                valid_mask = ~nan_at
                gauss = np.empty_like(orig_hist, dtype=np.float64)
                gauss[valid_mask] = norm.rvs(
                    loc=orig_hist[valid_mask], scale=sigma[valid_mask],
                    random_state=random_state
                )

                hist_vals = np.empty_like(orig_hist, dtype=np.float64)
                hist_vals[valid_mask] = poisson.rvs(
                    gauss[valid_mask],
                    random_state=random_state
                )
                hist_vals[nan_at] = np.nan

                error_vals = np.empty_like(orig_hist, dtype=np.float64)
                error_vals[valid_mask] = np.sqrt(orig_hist[valid_mask])
                error_vals[nan_at] = np.nan
            return {'hist': unp.uarray(hist_vals, error_vals)}

        elif method == 'gauss':
            random_state = get_random_state(random_state, jumpahead=jumpahead)
            with np.errstate(invalid='ignore'):
                orig_hist = self.nominal_values
                sigma = self.std_devs
                nan_at = np.isnan(orig_hist)
                valid_mask = ~nan_at
                hist_vals = np.empty_like(orig_hist, dtype=np.float64)
                hist_vals[valid_mask] = norm.rvs(
                    loc=orig_hist[valid_mask], scale=sigma[valid_mask],
                    random_state=random_state
                )
                hist_vals[nan_at] = np.nan
                error_vals = np.empty_like(orig_hist, dtype=np.float64)
                error_vals[valid_mask] = np.sqrt(orig_hist[valid_mask])
                error_vals[nan_at] = np.nan
            return {'hist': unp.uarray(hist_vals, error_vals)}

        elif method in ['', 'none']:
            return {}

    @property
    def shape(self):
        """tuple : shape of the map, akin to `nump.ndarray.shape`"""
        return self.hist.shape

    @property
    def size(self):
        """int : total number of elements"""
        return self.hist.size

    @property
    def num_entries(self):
        """int : total number of weighted entries in all bins"""
        return np.sum(valid_nominal_values(self.hist))

    @property
    def serializable_state(self):
        state = OrderedDict()
        state['name'] = self.name
        state['hist'] = self.nominal_values
        state['binning'] = self.binning.serializable_state
        stddevs = self.std_devs
        stddevs = None if np.all(stddevs == 0) else stddevs
        state['error_hist'] = stddevs
        state['hash'] = self.hash
        state['tex'] = self._tex
        state['full_comparison'] = self.full_comparison
        return state

    @property
    def hashable_state(self):
        state = OrderedDict()
        state['name'] = self.name
        if self.normalize_values:
            state['hist'] = normQuant(self.nominal_values,
                                      sigfigs=HASH_SIGFIGS)
            stddevs = normQuant(self.std_devs, sigfigs=HASH_SIGFIGS)
        else:
            state['hist'] = self.nominal_values
            stddevs = self.std_devs
        state['binning'] = self.binning.hashable_state
        # TODO: better check here to see if the contained datatype is unp, as
        # opposed to 0 stddev (which could be the case but the user wants for
        # uncertainties to propagate)
        if np.all(stddevs == 0):
            stddevs = None
        elif self.normalize_values:
            stddevs = normQuant(stddevs, sigfigs=HASH_SIGFIGS)
        state['error_hist'] = stddevs
        state['full_comparison'] = self.full_comparison
        return state

    @property
    def normalize_values(self):
        return self._normalize_values

    @normalize_values.setter
    def normalize_values(self, b):
        assert isinstance(b, bool)
        self._normalize_values = b

    def __getstate__(self):
        return self.serializable_state

    def __setstate__(self, state):
        self.__init__(**state)

    def to_json(self, filename, **kwargs):
        """Serialize the state to a JSON file that can be instantiated as a new
        object later.

        Parameters
        ----------
        filename : str
            Filename; must be either a relative or absolute path (*not
            interpreted as a PISA resource specification*)
        **kwargs
            Further keyword args are sent to `pisa.utils.jsons.to_json()`

        See Also
        --------
        from_json : Intantiate new object from the file written by this method
        pisa.utils.jsons.to_json

        """
        jsons.to_json(self.serializable_state, filename=filename, **kwargs)

    @classmethod
    def from_json(cls, resource):
        """Instantiate a new Map object from a JSON file.

        The format of the JSON is generated by the `Map.to_json` method, which
        converts a Map object to basic types and then numpy arrays are
        converted in a call to `pisa.utils.jsons.to_json`.

        Parameters
        ----------
        resource : str
            A PISA resource specification (see pisa.utils.resources)

        See Also
        --------
        to_json
        pisa.utils.jsons.to_json

        """
        state = jsons.from_json(resource)
        # State is a dict with kwargs, so instantiate with double-asterisk
        # syntax
        return cls(**state)

    def assert_compat(self, other):
        if np.isscalar(other) or type(other) is uncertainties.core.Variable:
            return
        elif isinstance(other, np.ndarray):
            self.binning.assert_array_fits(other)
        elif isinstance(other, Map):
            self.binning.assert_compat(other.binning)
        else:
            raise TypeError('Unhandled type %s' % type(other))

    def iterbins(self):
        """Returns a bin iterator which yields a map containing a single bin
        each time. Note that modifications to that single-bin map will be
        reflected in this (the parent) map.

        Note that the returned map has the attribute `parent_indexer` for
        indexing directly into to the parent map (or to a similar map).

        Yields
        ------
        Map object containing one of each bin of this Map

        """
        for i in range(self.size):
            idx_coord = self.binning.index2coord(i)
            idx_view = tuple(slice(x, x+1) for x in idx_coord)
            single_bin_map = Map(
                name=self.name,
                hist=self.hist[idx_view],
                binning=self.binning[idx_coord],
                hash=None,
                tex=self.tex,
                full_comparison=self.full_comparison,
            )
            single_bin_map.parent_indexer = idx_coord
            yield single_bin_map

    # TODO : example!
    def itercoords(self):
        """Iterator that yields the coordinate of each bin in the map."""
        return self.binning.itercoords()

    def __hash__(self):
        if self.hash is not None:
            return self.hash
        raise ValueError('No hash defined.')

    def __setattr__(self, attr, value):
        """Only allow setting attributes defined in slots"""
        if attr not in self._slots:
            raise ValueError('Attribute "%s" not allowed to be set.' % attr)
        super().__setattr__(attr, value)

    def __getattr__(self, attr):
        return super().__getattribute__(attr)

    def _slice_or_index(self, idx):
        """Slice or index into the map. Indexing single element in self.hist
        e.g. hist[1,3] returns a 0D array while hist[1,3:8] returns a 1D array,
        but we need 2D (in his example)... so reshape after indexing (the
        indexed binning obj implements this logic and so knows the shape the
        hist should be).

        """
        new_binning = self.binning[idx]

        new_map = Map(name=self.name,
                      hist=np.reshape(self.hist[idx], new_binning.shape),
                      binning=self.binning[idx],
                      hash=self.hash,
                      tex=self.tex,
                      full_comparison=self.full_comparison)
        new_map.parent_indexer = idx
        return new_map

    def __getitem__(self, idx):
        return self._slice_or_index(idx)

    # TODO: if no bin name is given (i.e., 1D indexing), then split into maps
    # and return a MapSet with a map per bin; append '__%s__%s' %(dim_name,
    # bin_name) to this map's name to name each new map, and if no bin names
    # are given, use str(int(ind)) instead for bin_name.
    def split(self, dim, bin=None, use_basenames=False):
        """Split this map into one or more maps by selecting the `dim`
        dimension and optionally the specific bin(s) within that dimension
        specified by `bin`.

        If both `dim` and `bin` are specified and this identifies a single bin,
        a single Map is returned, while if this locates multiple bins, a MapSet
        is returned where each map corresponds to a bin (in the order dictated
        by the `bin` specification).

        If only `dim` is specified, _regardless_ if multiple bins meet the
        (dim, bin) criteria, the maps corresponding to each `bin` are collected
        into a MapSet and returned.

        Resulting maps are ordered according to the binning and are renamed as:

            new_map[j].name = orig_map.name__dim.binning.bin_names[i]

        if the current map has a name, or

            new_map[j].name = dim.binning.bin_names[i]

        if the current map has a zero-length name.

        In the above, j is the index into the new MapSet and i is the index to
        the bin in the original binning spec. `map.name` is the current
        (pre-split) map's name, and if the bins do not have names, then the
        stringified integer index to the bin, str(i), is used instead.

        Parameters
        ----------
        dim : string, int
            Name or index of a dimension in the map
        bin : None or bin indexing object (str, int, slice, ellipsis)
            Optionally specify specific bin(s) to split out from the chosen
            dimension.

        Returns
        -------
        split_maps : Map or MapSet
            If only `dim` is passed, returns MapSet regardless of how many maps
            are found. If both `dim` and `bin` are specified and this results
            in selecting more than one bin, also returns a MapSet. However if
            both `dim` and `bin` are specified and this selects a single bin,
            just the indexed Map is returned. Naming of the maps and MapSet is
            updated to reflect what the map represents, while the hash value is
            copied into the new map(s).

        """
        dim_index = self.binning.index(dim, use_basenames=use_basenames)
        spliton_dim = self.binning.dims[dim_index]

        # Move the dimension we're going to split on to be the first dim
        new_order = list(range(len(self.binning)))
        new_order.pop(dim_index)
        new_order = [dim_index] + new_order
        rearranged_map = self.reorder_dimensions(new_order)
        rearranged_hist = rearranged_map.hist
        rearranged_dims = rearranged_map.binning.dims

        # Take all dims except the one being split on
        new_binning = rearranged_dims[1:]

        singleton = False
        if bin is not None:
            if isinstance(bin, (int, string_types)):
                bin_indices = [spliton_dim.index(bin)]
            elif isinstance(bin, slice):
                bin_indices = list(range(len(spliton_dim)))[bin]
            elif bin is Ellipsis:
                bin_indices = list(range(len(spliton_dim)))

            if len(bin_indices) == 1:
                singleton = True
        else:
            bin_indices = list(range(len(spliton_dim)))

        maps = []
        for bin_index in bin_indices:
            bin = spliton_dim[bin_index]
            new_hist = rearranged_hist[bin_index, ...]
            if bin.bin_names is not None:
                bin_name = bin.bin_names[0]
                bin_tex = '=' + text2tex(bin_name)
            else:
                bin_name = 'bin_%d' % bin_index
                bin_tex = r'{\;}bin{\;}%d' % bin_index

            name_elements = []
            for s in [self.name, spliton_dim.name, bin_name]:
                if s is not None and len(s) > 0:
                    name_elements.append(s)
            new_name = '_'.join(name_elements)

            new_tex = self.tex + ',' + r'{\;}' + spliton_dim.tex + bin_tex

            maps.append(
                Map(name=new_name, hist=new_hist, binning=new_binning,
                    hash=self.hash, tex=new_tex,
                    full_comparison=self.full_comparison)
            )

        if singleton:
            assert len(maps) == 1
            return maps[0]

        if len(self.name) > 0:
            mapset_name = '%s__split_on__%s' % (self.name, spliton_dim.name)
        else:
            mapset_name = 'split_on__%s' % spliton_dim.name

        if self.tex is not None and len(self.tex) > 0:
            mapset_tex = r'%s, \; %s' % (self.tex, spliton_dim.tex)
        else:
            mapset_tex = r'%s' % spliton_dim.tex

        return MapSet(maps=maps, name=mapset_name, tex=mapset_tex)

    def llh(self, expected_values, binned=False):
        """Calculate the total log-likelihood value between this map and the
        map described by `expected_values`; self is taken to be the "actual
        values" (or (pseudo)data), and `expected_values` are the expectation
        values for each bin.

        Parameters
        ----------
        expected_values : numpy.ndarray or Map of same dimension as this

        binned : bool

        Returns
        -------
        total_llh : float or binned_llh if binned=True

        """
        expected_values = reduceToHist(expected_values)

        if binned:
            return stats.llh(actual_values=self.hist,
                             expected_values=expected_values)

        return np.sum(stats.llh(actual_values=self.hist,
                                expected_values=expected_values))

    def mcllh_mean(self, expected_values, binned=False):
        """Calculate the total LMean log-likelihood value between this map and the
        map described by `expected_values`; self is taken to be the "actual
        values" (or (pseudo)data), and `expected_values` are the expectation
        values for each bin.

        Parameters
        ----------
        expected_values : numpy.ndarray or Map of same dimension as this

        binned : bool

        Returns
        -------
        total_llh : float or binned_llh if binned=True

        """
        expected_values = reduceToHist(expected_values)

        if binned:
            return stats.mcllh_mean(actual_values=self.hist,
                             expected_values=expected_values)

        return np.sum(stats.mcllh_mean(actual_values=self.hist,
                                expected_values=expected_values))


    def mcllh_eff(self, expected_values, binned=False):
        """Calculate the total LEff log-likelihood value between this map and the
        map described by `expected_values`; self is taken to be the "actual
        values" (or (pseudo)data), and `expected_values` are the expectation
        values for each bin.

        Parameters
        ----------
        expected_values : numpy.ndarray or Map of same dimension as this

        binned : bool

        Returns
        -------
        total_llh : float or binned_llh if binned=True

        """
        expected_values = reduceToHist(expected_values)

        if binned:
            return stats.mcllh_eff(actual_values=self.hist,
                             expected_values=expected_values)

        return np.sum(stats.mcllh_eff(actual_values=self.hist,
                                expected_values=expected_values))

    def conv_llh(self, expected_values, binned=False):
        """Calculate the total convoluted log-likelihood value between this map
        and the map described by `expected_values`; self is taken to be the
        "actual values" (or (pseudo)data), and `expected_values` are the
        expectation values for each bin.

        Parameters
        ----------
        expected_values : numpy.ndarray or Map of same dimension as this

        binned : bool

        Returns
        -------
        total_conv_llh : float or binned_conv_llh if binned=True

        """
        expected_values = reduceToHist(expected_values)

        if binned:
            return stats.conv_llh(actual_values=self.hist,
                                  expected_values=expected_values)

        return np.sum(stats.conv_llh(actual_values=self.hist,
                                     expected_values=expected_values))

    def barlow_llh(self, expected_values, binned=False):
        """Calculate the total barlow log-likelihood value between this map and
        the map described by `expected_values`; self is taken to be the "actual
        values" (or (pseudo)data), and `expected_values` are the expectation
        values for each bin. I assumes at the moment some things that are not
        true, namely that the weights are uniform

        Parameters
        ----------
        expected_values : numpy.ndarray or Map of same dimension as this

        binned : bool

        Returns
        -------
        total_barlow_llh : float or binned_barlow_llh if binned=True

        """
        # TODO: should this handle reduceToHist / expected_values as other
        # methods do, or should they handle these the way this method does?
        if isinstance(expected_values, (np.ndarray, Map, MapSet)):
            expected_values = reduceToHist(expected_values)
        elif isinstance(expected_values, Iterable):
            expected_values = [reduceToHist(x) for x in expected_values]

        if binned:
            return stats.barlow_llh(actual_values=self.hist,
                                    expected_values=expected_values)

        return np.sum(stats.barlow_llh(actual_values=self.hist,
                                       expected_values=expected_values))

    def mod_chi2(self, expected_values, binned=False):
        """Calculate the total modified chi2 value between this map and the map
        described by `expected_values`; self is taken to be the "actual values"
        (or (pseudo)data), and `expected_values` are the expectation values for
        each bin.

        Parameters
        ----------
        expected_values : numpy.ndarray or Map of same dimension as this.

        binned : bool

        Returns
        -------
        total_mod_chi2 : float or binned_mod_chi2 if binned=True

        """
        expected_values = reduceToHist(expected_values)

        if binned:
            return stats.mod_chi2(actual_values=self.hist,
                                  expected_values=expected_values)

        return np.sum(stats.mod_chi2(actual_values=self.hist,
                                     expected_values=expected_values))

    def chi2(self, expected_values, binned=False):
        """Calculate the total chi-squared value between this map and the map
        described by `expected_values`; self is taken to be the "actual values"
        (or (pseudo)data), and `expected_values` are the expectation values for
        each bin.

        Parameters
        ----------
        expected_values : numpy.ndarray or Map of same dimension as this

        binned : bool

        Returns
        -------
        total_chi2 : float or binned_chi2 if binned=True

        """
        expected_values = reduceToHist(expected_values)

        if binned:
            return stats.chi2(actual_values=self.hist,
                              expected_values=expected_values)

        return np.sum(stats.chi2(actual_values=self.hist,
                                 expected_values=expected_values))

<<<<<<< HEAD
    def signed_sqrt_mod_chi2(self, expected_values):
        """Calculate the binwise (signed) square-root of the modified chi2 value
        between this map and the map described by `expected_values`; self is
        taken to be the "actual values" (or (pseudo)data), and `expected_values`
        are the expectation values for each bin.

        Parameters
        ----------
        expected_values : numpy.ndarray or Map of same dimension as this.

        Returns
        -------
        m_pulls : signed_sqrt_mod_chi2

        """
        expected_values = reduceToHist(expected_values)

        return stats.signed_sqrt_mod_chi2(actual_values=self.hist,
                                          expected_values=expected_values)


    def metric_total(self, expected_values, metric):
=======

    def generalized_poisson_llh(self, expected_values=None, empty_bins=None, binned=False):
        '''compute the likelihood of this map's count to originate from

        Note that unlike the other likelihood functions, expected_values
        is expected to be a ditribution maker

        inputs:
        ------

            expected_values: OrderedDict of MapSets

            empty_bins: None, list or np.ndarray (list the bin indices that are empty)

            binned: bool (return the bin-by-bin llh or the sum over all bins)

        '''

        llh_per_bin = stats.generalized_poisson_llh(actual_values=self.hist,
                                                    expected_values=expected_values,
                                                    empty_bins=empty_bins)

        if binned:
            return llh_per_bin
        else:
            return np.sum(llh_per_bin)


    def metric_total(self, expected_values, metric, metric_kwargs=None):
        ''' Compute the optimization metric on the bins of a Map

        Inputs
        -------

        expected_values: Map (the data/pseudo-data binned counts)

        metric: str (name of the optimization metric)

        metric_kwargs: None or Dict (special arguments to pass to
                                     a special metric - right now just 
                                     useful for generalized_poisson_llh)

        Returns:
        ------
        float (sum of the metric over all bins of expected_values)

        '''
>>>>>>> a0bb4bef
        # TODO: should this use reduceToHist as in chi2 and llh above?
        if metric_kwargs is None:
            metric_kwargs={}
        if metric in stats.ALL_METRICS:
            return getattr(self, metric)(expected_values, **metric_kwargs)
        else:
            raise ValueError('`metric` "%s" not recognized; use one of %s.'
                             % (metric, stats.ALL_METRICS))

    def __setitem__(self, idx, val):
        return setitem(self.hist, idx, val)

    @property
    def name(self):
        """string : Map's name"""
        return self._name

    @name.setter
    def name(self, value):
        """map name"""
        assert isinstance(value, string_types)
        return super().__setattr__('_name', value)

    @property
    def tex(self):
        """string : TeX label"""
        if self._tex is None:
            return text2tex(self.name)
        return self._tex

    @tex.setter
    def tex(self, value):
        assert value is None or isinstance(value, string_types)
        if value is not None:
            value = strip_outer_dollars(value)
        return super().__setattr__('_tex', value)

    @property
    def hash(self):
        """int or None : Hash value"""
        return self._hash

    @hash.setter
    def hash(self, value):
        """Hash must be an immutable type (i.e., have a __hash__ method)"""
        assert hasattr(value, '__hash__')
        super().__setattr__('_hash', value)

    @property
    def hist(self):
        """numpy.ndarray : Histogram array underlying the Map"""
        return self._hist

    @property
    def nominal_values(self):
        """numpy.ndarray : Bin values stripped of uncertainties"""
        return unp.nominal_values(self._hist)

    @property
    def std_devs(self):
        """numpy.ndarray : Uncertainties (standard deviations) per bin"""
        return unp.std_devs(self._hist)

    @property
    def binning(self):
        """pisa.core.binning.MultiDimBinning : Map's binning"""
        return self._binning

    @property
    def full_comparison(self):
        """Compare element-by-element instead of just comparing hashes."""
        return self._full_comparison

    @full_comparison.setter
    def full_comparison(self, value):
        assert isinstance(value, bool)
        super().__setattr__('_full_comparison', value)

    # Common mathematical operators

    @_new_obj
    def __abs__(self):
        state_updates = {
            #'name': "|%s|" % (self.name,),
            #'tex': r"{\left| %s \right|}" % strip_outer_parens(self.tex),
            'hist': np.abs(self.hist)
        }
        return state_updates

    @_new_obj
    def __add__(self, other):
        """Add `other` to self"""
        if np.isscalar(other) or type(other) is uncertainties.core.Variable:
            state_updates = {
                #'name': "(%s + %s)" % (self.name, other),
                #'tex': r"{(%s + %s)}" % (self.tex, other),
                'hist': self.hist + other
            }
        elif isinstance(other, np.ndarray):
            state_updates = {
                #'name': "(%s + array)" % self.name,
                #'tex': r"{(%s + X)}" % self.tex,
                'hist': self.hist + other
            }
        elif isinstance(other, Map):
            state_updates = {
                #'name': "(%s + %s)" % (self.name, other.name),
                #'tex': r"{(%s + %s)}" % (self.tex, other.tex),
                'hist': self.hist + other.hist,
                'full_comparison': (self.full_comparison or
                                    other.full_comparison),
            }
        else:
            type_error(other)
        return state_updates

    #def __cmp__(self, other):

    @_new_obj
    def __div__(self, other):
        if np.isscalar(other) or type(other) is uncertainties.core.Variable:
            state_updates = {
                #'name': "(%s / %s)" % (self.name, other),
                #'tex': r"{(%s / %s)}" % (self.tex, other),
                'hist': self.hist / other
            }
        elif isinstance(other, np.ndarray):
            state_updates = {
                #'name': "(%s / array)" % self.name,
                #'tex': r"{(%s / X)}" % self.tex,
                'hist': self.hist / other
            }
        elif isinstance(other, Map):
            state_updates = {
                #'name': "(%s / %s)" % (self.name, other.name),
                #'tex': r"{(%s / %s)}" % (self.tex, other.tex),
                'hist': self.hist / other.hist,
                'full_comparison': (self.full_comparison or
                                    other.full_comparison),
            }
        else:
            type_error(other)
        return state_updates

    def __truediv__(self, other):
        return self.__div__(other)

    def __floordiv__(self, other):
        raise NotImplementedError('floordiv not implemented for type Map')

    # TODO: figure out what we actually want to overload "==" with, and how
    # to implement all the possible kinds of "==" that might be useful for the
    # user, possibly with different methods altogether
    def __eq__(self, other):
        """Check if full state of maps are equal. *Not* element-by-element
        equality as for a numpy array. Call this.hist == other.hist for the
        element-by-element nominal value and the error.

        If `full_comparison` is true for either map, or if either map lacks a
        hash, performs a full comparison of the contents of each map.

        Otherwise, simply checks that the hashes are equal.

        """
        if np.isscalar(other):
            return np.all(self.nominal_values == other)

        if type(other) is uncertainties.core.Variable \
                or isinstance(other, np.ndarray):
            return (np.all(self.nominal_values
                           == unp.nominal_values(other))
                    and np.all(self.std_devs
                               == unp.std_devs(other)))

        if isinstance(other, Map):
            if (self.full_comparison or other.full_comparison
                    or self.hash is None or other.hash is None):
                return recursiveEquality(self.hashable_state,
                                         other.hashable_state)
            return self.hash == other.hash

        type_error(other)

    @_new_obj
    def log(self):
        """Take natural logarithm of map's values, returning a new map.

        Returns
        -------
        log_map : Map

        """
        state_updates = {
            #'name': "log(%s)" % self.name,
            #'tex': r"\ln\left( %s \right)" % self.tex,
            'hist': np.log(self.hist)
        }
        return state_updates

    @_new_obj
    def log10(self):
        """Take base-10 logarithm of map's values, returning a new map.

        Returns
        -------
        log10_map : Map

        """
        state_updates = {
            #'name': "log10(%s)" % self.name,
            #'tex': r"\log_{10}\left( %s \right)" % self.tex,
            'hist': np.log10(self.hist)
        }
        return state_updates

    @_new_obj
    def __mul__(self, other):
        if np.isscalar(other) or type(other) is uncertainties.core.Variable:
            state_updates = {
                #'name': "%s * %s" % (other, self.name),
                #'tex': r"%s \cdot %s" % (other, self.tex),
                'hist': self.hist * other
            }
        elif isinstance(other, np.ndarray):
            state_updates = {
                #'name': "array * %s" % self.name,
                #'tex': r"X \cdot %s" % self.tex,
                'hist': self.hist * other,
            }
        elif isinstance(other, Map):
            state_updates = {
                #'name': "%s * %s" % (self.name, other.name),
                #'tex': r"%s \cdot %s" % (self.tex, other.tex),
                'hist': self.hist * other.hist,
                'full_comparison': (self.full_comparison or
                                    other.full_comparison),
            }
        else:
            type_error(other)
        return state_updates

    def __ne__(self, other):
        return not self.__eq__(other)

    @_new_obj
    def __neg__(self):
        state_updates = {
            #'name': "-%s" % self.name,
            #'tex': r"-%s" % self.tex,
            'hist': -self.hist,
        }
        return state_updates

    @_new_obj
    def __pow__(self, other):
        if np.isscalar(other) or type(other) is uncertainties.core.Variable:
            state_updates = {
                #'name': "%s**%s" % (self.name, other),
                #'tex': "%s^{%s}" % (self.tex, other),
                'hist': np.power(self.hist, other)
            }
        elif isinstance(other, np.ndarray):
            state_updates = {
                #'name': "%s**(array)" % self.name,
                #'tex': r"%s^{X}" % self.tex,
                'hist': np.power(self.hist, other),
            }
        elif isinstance(other, Map):
            state_updates = {
                #'name': "%s**(%s)" % (self.name,
                #                      strip_outer_parens(other.name)),
                #'tex': r"%s^{%s}" % (self.tex, strip_outer_parens(other.tex)),
                'hist': np.power(self.hist, other.hist),
                'full_comparison': (self.full_comparison or
                                    other.full_comparison),
            }
        else:
            type_error(other)
        return state_updates

    def __radd__(self, other):
        return self + other

    def __rdiv__(self, other):
        if isinstance(other, Map):
            return other / self
        return self.__rdiv(other)

    @_new_obj
    def __rdiv(self, other):
        if np.isscalar(other) or type(other) is uncertainties.core.Variable:
            state_updates = {
                #'name': "(%s / %s)" % (other, self.name),
                #'tex': "{(%s / %s)}" % (other, self.tex),
                'hist': other / self.hist,
            }
        elif isinstance(other, np.ndarray):
            state_updates = {
                #'name': "array / %s" % self.name,
                #'tex': "{(X / %s)}" % self.tex,
                'hist': other / self.hist,
            }
        else:
            type_error(other)
        return state_updates

    def __rmul__(self, other):
        return self * other

    def __rsub__(self, other):
        if isinstance(other, Map):
            return other - self
        return self.__rsub(other)

    @_new_obj
    def __rsub(self, other):
        if np.isscalar(other) or type(other) is uncertainties.core.Variable:
            state_updates = {
                #'name': "(%s - %s)" % (other, self.name),
                #'tex': "{(%s - %s)}" % (other, self.tex),
                'hist': other - self.hist,
            }
        elif isinstance(other, np.ndarray):
            state_updates = {
                #'name': "(array - %s)" % self.name,
                #'tex': "{(X - %s)}" % self.tex,
                'hist': other - self.hist,
            }
        else:
            type_error(other)
        return state_updates

    @_new_obj
    def sqrt(self):
        """Take square root of map's values, returning a new map.

        Returns
        -------
        sqrt_map : Map

        """
        state_updates = {
            #'name': "sqrt(%s)" % self.name,
            #'tex': r"\sqrt{%s}" % self.tex,
            #'hist': np.asarray(unp.sqrt(self.hist), dtype='float'),
            'hist': unp.sqrt(self.hist),
        }
        return state_updates

    @_new_obj
    def __sub__(self, other):
        if np.isscalar(other) or type(other) is uncertainties.core.Variable:
            state_updates = {
                #'name': "(%s - %s)" % (self.name, other),
                #'tex': "{(%s - %s)}" % (self.tex, other),
                'hist': self.hist - other,
            }
        elif isinstance(other, np.ndarray):
            state_updates = {
                #'name': "(%s - array)" % self.name,
                #'tex': "{(%s - X)}" % self.tex,
                'hist': self.hist - other,
            }
        elif isinstance(other, Map):
            state_updates = {
                #'name': "%s - %s" % (self.name, other.name),
                #'tex': "{(%s - %s)}" % (self.tex, other.tex),
                'hist': self.hist - other.hist,
                'full_comparison': (self.full_comparison or
                                    other.full_comparison),
            }
        else:
            type_error(other)
        return state_updates

# TODO: instantiate individual maps from dicts if passed as such, so user
# doesn't have to instantiate each map. Also, check for name collisions with
# one another and with attrs (so that __getattr__ can retrieve the map by name)

# TODO: add docstrings

class MapSet(object):
    """
    Ordered set of event rate maps (aka histograms) defined over an arbitrary
    regluar hyper-rectangular binning.


    Parameters
    ----------
    maps : Map or sequence of Map

    name : string

    tex : string

    hash : immutable

    collate_by_name : bool
        If True, when this MapSet is passed alongside another MapSet to a
        function that operates on the maps, contained maps in each will be
        accessed by name. Hence, only maps with the same names will be operated
        on simultaneously.

        If false, the contained maps in each MapSet will be accessed by their
        order in each MapSet. This behavior is useful if maps are renamed
        through some operation but their order is maintained, and then
        comparisons are sought with their progenitors with the original
        (different) name.

    """
    __slots = ('_name', '_hash', 'hash')
    __state_attrs = ('name', 'maps', 'tex', 'hash', 'collate_by_name')
    def __init__(self, maps, name=None, tex=None, hash=None,
                 collate_by_name=True):
        if isinstance(maps, Map):
            maps = [maps]

        maps_ = []
        for m in maps:
            if isinstance(m, Map):
                maps_.append(m)
            elif isinstance(m, MapSet):
                maps_.extend(m)
            else:
                maps_.append(Map(**m))

        super().__setattr__('maps', maps_)
        super().__setattr__('name', name)
        super().__setattr__('tex', tex)
        super().__setattr__(
            'collate_by_name', collate_by_name
        )
        super().__setattr__('collate_by_num', not collate_by_name)
        self.hash = hash

    def __repr__(self):
        previous_precision = np.get_printoptions()['precision']
        np.set_printoptions(precision=18)
        try:
            argstrs = [('%s=%r' % item) for item in
                       self.serializable_state.items()]
            r = '%s(%s)' % (self.__class__.__name__, ',\n    '.join(argstrs))
        finally:
            np.set_printoptions(precision=previous_precision)
        return r

    def __str__(self):
        state = OrderedDict()
        attrs = ['name', 'tex', 'hash', 'maps']
        state['name'] = repr(self.name)
        state['tex'] = repr(self.tex)
        state['hash'] = repr(self.hash)
        state['maps'] = ('[\n' + ' '*8 + '%s    \n]'
                         % ',\n        '.join([str(m) for m in self]))
        argstrs = [('%s=%s' % (a, state[a])) for a in attrs]
        s = '%s(%s)' % (self.__class__.__name__, ',\n    '.join(argstrs))
        return s

    def __pretty__(self, p, cycle):
        """Method used by the `pretty` library for formatting"""
        myname = self.__class__.__name__
        if cycle:
            p.text('%s(...)' % myname)
        else:
            p.begin_group(4, '%s(' % myname)
            attrs = ['name', 'tex', 'hash', 'maps']
            for n, attr in enumerate(attrs):
                p.breakable()
                p.text(attr + '=')
                p.pretty(getattr(self, attr))
                if n < len(attrs)-1:
                    p.text(',')
            p.end_group(4, ')')

    def _repr_pretty_(self, p, cycle):
        """Method used by e.g. ipython/Jupyter for formatting"""
        return self.__pretty__(p, cycle)

    @property
    def serializable_state(self):
        """OrderedDict : all state needed to reconstruct object"""
        state = OrderedDict()
        state['maps'] = [m.serializable_state for m in self]
        state['name'] = self.name
        state['tex'] = self._tex
        state['collate_by_name'] = self.collate_by_name
        return state

    def __getstate__(self):
        return self.serializable_state

    def __setstate__(self, state):
        self.__init__(**state)

    def to_json(self, filename, **kwargs):
        """Serialize the state to a JSON file that can be instantiated as a new
        object later.

        Parameters
        ----------
        filename : str
            Filename; must be either a relative or absolute path (*not
            interpreted as a PISA resource specification*)
        **kwargs
            Further keyword args are sent to `pisa.utils.jsons.to_json()`

        See Also
        --------
        from_json : Intantiate new object from the file written by this method
        pisa.utils.jsons.to_json

        """
        jsons.to_json(self.serializable_state, filename=filename, **kwargs)

    @classmethod
    def from_json(cls, resource):
        """Instantiate a new MapSet object from a JSON file.

        The format of the JSON is generated by the `MapSet.to_json` method,
        which converts a MapSet object to basic types and then numpy arrays are
        converted in a call to `pisa.utils.jsons.to_json`.

        Parameters
        ----------
        resource : str
            A PISA resource specification (see pisa.utils.resources)

        See Also
        --------
        to_json
        pisa.utils.jsons.to_json

        """
        state = jsons.from_json(resource)
        # State is a dict for Map, so instantiate with double-asterisk syntax
        return cls(**state)

    def index(self, x):
        """Find map corresponding to `x` and return its index. Accepts either
        an integer index or a map name to make interface consistent.

        Parameters
        ----------
        x : int, string, or Map
            Map, map name, or integer index of map in this MapSet. If a Map is
            passed, only its name is matched to the maps in this set.

        Returns
        -------
        integer index to the map

        """
        try:
            if isinstance(x, int):
                l = len(self)
                assert x >= -l and x < l
            elif isinstance(x, Map):
                x = self.names.index(x.name)
            elif isinstance(x, string_types):
                x = self.names.index(x)
            else:
                raise TypeError('Unhandled type "%s" for `x`' % type(x))
        except (AssertionError, ValueError):
            raise ValueError(
                "A map corresponding to '%s' cannot be found in the set."
                " Valid maps are %s" % (x, self.names)
            )
        return x

    def pop(self, *args): #x=None):
        """Remove a map and return it. If a value is passed, the map
        corresponding to `index(value)` is removed and returned instead.

        Parameters
        ----------
        x (optional) : int, string, or Map
            Map, map name, or integer index of map in this MapSet. If a Map is
            passed, only its name is matched to the maps in this set.

        Returns
        -------
        Map removed from this MapSet

        See Also
        --------
        list.pop

        """
        if len(args) == 0:
            m = self.maps.pop()
        elif len(args) == 1:
            idx = self.index(args[0])
            m = self.maps.pop(idx)
        else:
            raise ValueError('`pop` takes 0 or 1 argument; %d passed instead.'
                             % len(args))
        return m

    # TODO: add different aggregation options OR rename to sum_{wildcard|re}
    def combine_re(self, regexes):
        r"""For each regex passed, add together contained maps whose names
        match.

        If a string or regex is passed, the corresponding maps are combined and
        returned as a Map object. If an iterable of one or more regexes is
        passed, each grouping found is combined into a Map separately and the
        resulting Maps are populated into a new MapSet to be returned.

        Parameters
        ----------
        regexes : compiled regex, str representing a regex, or iterable thereof
            See Python module `re` for formatting.

        Returns
        -------
        combined
            Map if `regexes` is a string or regex; MapSet if `regexes` is an
            iterable of one or more strings or regexes

        Raises
        ------
        ValueError
            If any `regexes` fail to match any map names.

        Notes
        -----
        If special characters are used in the regex, like a backslash, be sure
        to use a Python raw string (which does not interpret such special
        characters) by prefixing the string with an "r". E.g., the regex to
        match a period requires passing
            `regex=r'\.'`

        Examples
        --------
        Get total of trck and cscd maps, which are named with suffixes "trck"
        and "cscd", respectively.

        >>> total_trck_map = outputs.combine_re('.*trck')
        >>> total_cscd_map = outputs.combine_re('.*cscd')

        Get a MapSet with both of the above maps in it (and a single command)

        >>> total_pid_maps = outputs.combine_re(['.*trck', '.*cscd'])

        Strict name-checking, combine  nue_cc + nuebar_cc, including both
        cascades and tracks.

        >>> nue_cc_nuebar_cc_map = outputs.combine_re(
        ...     '^nue(bar){0,1}_cc_(cscd|trck)$')

        Lenient nue_cc + nuebar_cc including both cascades and tracks.

        >>> nue_cc_nuebar_cc_map = outputs.combine_re('nue.*_cc_.*')

        Total of all maps

        >>> total = outputs.combine_re('.*')

        See Also
        --------
        combine_wildcard
            Similar method but using wildcards (i.e., globbing, like filename
            matching in the Unix shell)

        References
        ----------
        re : Python module used for parsing regular expressions
            https://docs.python.org/2/library/re.html

        """
        is_scalar = False
        if isinstance(regexes, string_types) or hasattr(regexes, 'pattern'):
            is_scalar = True
            regexes = [regexes]

        resulting_maps = []
        for regex in regexes:
            if hasattr(regex, 'pattern'):
                pattern = regex.pattern
            else:
                pattern = regex
            maps_to_combine = []
            names_to_combine = []
            for m in self:
                name = m.name
                if re.match(regex, name) is not None:
                    logging.debug('Map "%s" will be added...', name)
                    maps_to_combine.append(m)
                    names_to_combine.append(name)
            if len(maps_to_combine) == 0:
                raise ValueError('No map names match `regex` "%s"' % pattern)
            if len(maps_to_combine) > 1:
                m = reduce(add, maps_to_combine)
                try:
                    nufig = NuFlavIntGroup(names_to_combine)
                    new_name = make_valid_python_name(str(nufig))
                    new_tex = nufig.tex
                except:
                    # Reasonable name for giving user an idea of what the map
                    # represents
                    new_name = make_valid_python_name(regex)
                    new_tex = None
                if new_name == '':
                    new_name = 'combined'
                m.name = new_name
                m.tex = new_tex
            else:
                m = copy(maps_to_combine[0])
            resulting_maps.append(m)

        if is_scalar:
            combined = resulting_maps[0]
        else:
            combined = MapSet(maps=resulting_maps,
                              name=self.name,
                              tex=self.tex,
                              collate_by_name=self.collate_by_name)
        return combined

    def combine_wildcard(self, expressions):
        """For each expression passed, add together contained maps whose names
        match.

        Expressions can contain wildcards like those used in the Unix shell.

        Valid wildcards (from fnmatch docs, link below):
            "*" : matches everything
            "?" : mateches any single character
            "[`seq`]" : matches any character in `seq`
            "[!`seq`]" : matches any character not in `seq`

        Note that if a string is passed, the matching maps are combined and
        returned as a Map object. If an iterable of strings is passed, each
        grouping found is combined into a Map separately and the resulting Maps
        are populated into a new MapSet to be returned.

        Parameters
        ----------
        expressions : string or sequence thereof
            See Python module `fnmatch` for more info.

        Returns
        -------
        combined
            Map if `expressions` is a string; MapSet if `expressions` is an
            iterable of one or more strings

        Raises
        ------
        ValueError
            If any `expressions` fail to match any map names.

        Examples
        --------
        >>> total_trck_map = outputs.combine_wildcard('*trck')
        >>> total_cscd_map = outputs.combine_wildcard('*cscd')
        >>> total_pid_maps = outpubs.combine_wildcard(['*trck', '*cscd'])
        >>> nue_cc_nuebar_cc_map = outputs.combine_wildcard('nue*_cc_*')
        >>> total = outputs.combine_wildcard('*')

        See Also
        --------
        combine_re : similar method but using regular expressions

        References
        ----------
        fnmatch : Python module used for parsing the expression with wildcards
            https://docs.python.org/2/library/fnmatch.html

        """
        is_scalar = False
        if isinstance(expressions, string_types):
            is_scalar = True
            expressions = [expressions]

        resulting_maps = []
        for expr in expressions:
            maps_to_combine = []
            names_to_combine = []
            for mapnum, m in enumerate(self):
                name = m.name
                if fnmatch(name, expr):
                    logging.debug('Map %d, "%s", will be added...',
                                  mapnum, name)
                    maps_to_combine.append(m)
                    names_to_combine.append(name)
            if len(maps_to_combine) == 0:
                raise ValueError('No map names match `expr` "%s"' % expr)
            if len(maps_to_combine) > 1:
                m = reduce(add, maps_to_combine)
                try:
                    nufig = NuFlavIntGroup(names_to_combine)
                    new_name = make_valid_python_name(str(nufig))
                    new_tex = nufig.tex
                except:
                    # Reasonable name for giving user an idea of what the map
                    # represents
                    new_name = make_valid_python_name(expr)
                    new_tex = None
                if new_name == '':
                    new_name = 'combined'
                m.name = new_name
                m.tex = new_tex
            else:
                m = copy(maps_to_combine[0])
            resulting_maps.append(m)

        if is_scalar:
            combined = resulting_maps[0]
        else:
            combined = MapSet(maps=resulting_maps,
                              name=self.name,
                              tex=self.tex,
                              collate_by_name=self.collate_by_name)
        return combined

    def compare(self, ref):
        """Compare maps in this MapSet against a reference MapSet.

        Parameters
        ----------
        ref : MapSet
            Maps taken as the reference against which to compare maps
            contained within this MapSet.

        Returns
        -------
        stats : OrderedDict
            Each key is the name of a map, and each value is istelf an
            OrderedDict as returned by the `Map.compare` method

        Examples
        --------
        >>> stats = map_set_test.compare(map_set_ref)

        """
        assert isinstance(ref, MapSet) and len(self) == len(ref)
        rslt = OrderedDict()
        for m, r in zip(self, ref):
            out = m.compare(r)
            rslt[m.name] = out
        return rslt

    def __eq__(self, other):
        return recursiveEquality(self.hashable_state, other.hashable_state)

    @property
    def name(self):
        """string : name of the map (legal Python name)"""
        return super().__getattribute__('_name')

    @name.setter
    def name(self, name):
        """string : name of the map (legal Python name)"""
        return super().__setattr__('_name', name)

    @property
    def hash(self):
        """Hash value of the map set is based upon the contained maps.
            * If all maps have the same hash value, this value is returned as
              the map set's hash
            * If one or more maps have different hash values, a list of the
              contained maps' hash values is hashed
            * If any contained map has None for hash value, the hash value of
              the map set is also None (i.e., invalid)

        """
        hashes = self.hashes
        if all([(h is not None and h == hashes[0]) for h in hashes]):
            return hashes[0]
        if all([(h is not None) for h in hashes]):
            return hash_obj(hashes)
        return None

    @hash.setter
    def hash(self, val):
        """Setting a hash to `val` for the map set sets the hash values of all
        contained maps to `val`."""
        if val is not None:
            for m in self:
                setattr(m, 'hash', val)

    @property
    def names(self):
        """list of strings : name of each map"""
        return [mp.name for mp in self]

    @property
    def hashes(self):
        """list of int : hash of each map"""
        return [mp.hash for mp in self]

    def hash_maps(self, map_names=None):
        """Generate a hash on the contained maps (i.e. exclude state pertaining
        only to the MapSet itself, but include all state pertaining to the
        contained Maps).

        Parameters
        ----------
        map_names : None or sequence of strings
            If sequence of strings, use these as the map names instead of any
            names contained.

        Returns
        -------
        hash : None or int
            If any contained map hashes to None, the resulting hash will also
            be None.

        """
        if map_names is None:
            map_names = [m.name for m in self]
        hashes = [m.hash for m in self if m.name in map_names]
        if all([(h != None) for h in hashes]):
            return hash_obj(hashes)
        return None

    def collate_with_names(self, vals):
        ret_dict = OrderedDict()
        for name, val in zip(self.names, vals):
            setitem(ret_dict, name, val)
        return ret_dict

    def find_map(self, value):
        idx = None
        if isinstance(value, Map):
            pass
        elif isinstance(value, string_types):
            try:
                idx = self.names.index(value)
            except ValueError:
                pass
        if idx is None:
            raise ValueError('Could not find map name "%s" among maps %s'
                             % (value, self.names))
        return self[idx]

    def apply_to_maps(self, attr, *args, **kwargs):
        if len(kwargs) != 0:
            raise NotImplementedError('Keyword arguments are not handled')
        if hasattr(attr, '__name__'):
            attrname = attr.__name__
        else:
            attrname = attr
        do_not_have_attr = np.array([(not hasattr(mp, attrname))
                                     for mp in self.maps])
        if np.any(do_not_have_attr):
            missing_in_names = ', '.join(
                np.array(self.names)[do_not_have_attr]
            )
            num_missing = np.sum(do_not_have_attr)
            num_total = len(do_not_have_attr)
            raise AttributeError(
                'Maps %s (%d of %d maps in set) do not have attribute "%s"'
                % (missing_in_names, num_missing, num_total, attrname)
            )

        # Retrieve the corresponding callables from contained maps
        val_per_map = [getattr(mp, attr) for mp in self]

        if not all([hasattr(meth, '__call__') for meth in val_per_map]):
            # If all results are maps, populate a new map set & return that
            if all([isinstance(r, Map) for r in val_per_map]):
                return MapSet(maps=val_per_map, name=self.name, tex=self.tex,
                              collate_by_name=self.collate_by_name)

            # Otherwise put in an ordered dict with <name>: <val> pairs ordered
            # according to the map ordering in this map set
            return self.collate_with_names(val_per_map)

        # Rename for clarity
        method_per_map = val_per_map

        # Create a set of args for *each* map in this map set: If an arg is a
        # MapSet, convert that arg into the map in that set corresponding to
        # the same map in this set.
        args_per_map = []
        for map_num, mp in enumerate(self):
            map_name = mp.name
            this_map_args = []
            for arg in args:
                if (np.isscalar(arg) or
                        type(arg) is uncertainties.core.Variable or
                        isinstance(arg, (string_types, np.ndarray))):
                    this_map_args.append(arg)
                elif isinstance(arg, MapSet):
                    if self.collate_by_name:
                        this_map_args.append(arg[map_name])
                    elif self.collate_by_num:
                        this_map_args.append(arg[map_num])

                # TODO: test to make sure this works for e.g. metric_per_map
                elif isinstance(arg, Iterable):
                    list_arg = []
                    for item in arg:
                        if isinstance(item, MapSet):
                            if self.collate_by_name:
                                list_arg.append(item[map_name])
                            elif self.collate_by_num:
                                list_arg.append(item[map_num])
                    this_map_args.append(list_arg)
                else:
                    raise TypeError('Unhandled arg %s / type %s'
                                    % (arg, type(arg)))
            args_per_map.append(this_map_args)

        # Make the method calls and collect returned values
        returned_vals = [meth(*args)
                         for meth, args in zip(method_per_map, args_per_map)]

        # If all results are maps, put them into a new map set & return
        if all([isinstance(r, Map) for r in returned_vals]):
            return MapSet(maps=returned_vals, name=self.name, tex=self.tex,
                          collate_by_name=self.collate_by_name)

        # If None returned by all, return a single None
        if all([(r is None) for r in returned_vals]):
            return None

        # Otherwise put into an ordered dict with name: val pairs
        return self.collate_with_names(returned_vals)

    def __contains__(self, name):
        return name in [m.name for m in self]

    #def __setattr__(self, attr, val):
    #    print('__setattr__ being accessed, attr = %s, val = %s' %(attr, val))
    #    if attr in MapSet.__slots:
    #        print('attr "%s" found in MapSet.slots.' %attr)
    #        object.__setattr__(self, attr, val)
    #    else:
    #        returned_vals = [setattr(mp, attr, val) for mp in self]
    #        if all([(r is None) for r in returned_vals]):
    #            return
    #        return self.collate_with_names(returned_vals)

    def __getattr__(self, attr):
        if attr in [m.name for m in self]:
            return self[attr]
        return self.apply_to_maps(attr)

    def __iter__(self):
        return iter(self.maps)

    def __len__(self):
        return len(self.maps)

    def __getitem__(self, item):
        """Retrieve a map by name or retrieve maps' histogram values by index
        or slice.

        If `item` is a string, retrieve map by name.
        If `item is an integer or one-dim slice, retrieve maps by index/slice
        If `item` is length-2 tuple or two-dim slice, retrieve value(s) of all
            contained maps, each indexed by map[`item`]. The output is returned
            in an ordered dict with format {<map name>: <values>, ...}

        """
        if isinstance(item, string_types):
            return self.find_map(item)

        if isinstance(item, (int, slice)):
            rslt = self.maps[item]
            if hasattr(rslt, '__len__') and len(rslt) > 1:
                return MapSet(maps=rslt, name=self.name, tex=self.tex,
                              collate_by_name=self.collate_by_name)
            return rslt

        if isinstance(item, Iterable):
            if not isinstance(item, Sequence):
                item = list(item)

            if len(item) == 1:
                return self.maps[item]

            if len(item) == 2:
                return MapSet(maps=[getitem(m, item) for m in self],
                              name=self.name, tex=self.tex,
                              collate_by_name=self.collate_by_name)

            raise IndexError('too many indices for 2D hist')

        raise TypeError('getitem does not support `item` of type %s'
                        % type(item))

    def __abs__(self):
        return self.apply_to_maps('__abs__')

    def __add__(self, val):
        return self.apply_to_maps('__add__', val)

    def __truediv__(self, val):
        return self.apply_to_maps('__truediv__', val)

    def __div__(self, val):
        return self.apply_to_maps('__div__', val)

    def log(self):
        return self.apply_to_maps('log')

    def log10(self):
        return self.apply_to_maps('log10')

    def __mul__(self, val):
        return self.apply_to_maps('__mul__', val)

    def __neg__(self):
        return self.apply_to_maps('__neg__')

    def __pow__(self, val):
        return self.apply_to_maps('__pow__', val)

    def __radd__(self, val):
        return self.apply_to_maps('__radd__', val)

    def __rdiv__(self, val):
        return self.apply_to_maps('__rdiv__', val)

    def __rmul__(self, val):
        return self.apply_to_maps('__rmul__', val)

    def __rsub__(self, val):
        return self.apply_to_maps('__rsub__', val)

    def sqrt(self):
        return self.apply_to_maps('sqrt')

    def __sub__(self, val):
        return self.apply_to_maps('__sub__', val)

    def sum(self, *args, **kwargs):
        return MapSet(maps=[m.sum(*args, **kwargs) for m in self],
                      name=self.name, tex=self.tex,
                      collate_by_name=self.collate_by_name)

    def project(self, axis, keepdims=False):
        """Per-map projections onto single axis. See Map.project for more
        detailed help.

        Parameters
        ----------
        axis : string or int
        keepdims : bool

        Returns
        -------
        projection : MapSet
            Each map in this MapSet projected onto `axis`.

        See Also
        --------
        sum
            Sum over specified dimension(s)

        Map.project
            Method called for each map in this MapSet to perform the actual
            projection.

        """
        return MapSet(maps=[m.project(axis=axis, keepdims=keepdims)
                            for m in self],
                      name=self.name, tex=self.tex,
                      collate_by_name=self.collate_by_name)

    def reorder_dimensions(self, order):
        """Return a new MapSet object with dimensions ordered
        according to `order`.

        Parameters
        ----------
        order : MultiDimBinning or sequence of string, int, or OneDimBinning
            Order of dimensions to use. Strings are interpreted as dimension
            basenames, integers are interpreted as dimension indices, and
            OneDimBinning objects are interpreted by their `basename`
            attributes (so e.g. the exact binnings in `order` do not have to
            match this object's exact binnings; only their basenames). Note
            that a MultiDimBinning object is a valid sequence type to use for
            `order`.

        Notes
        -----
        Dimensions specified in `order` that are not in this object are
        ignored, but dimensions in this object that are missing in `order`
        result in an error.

        Returns
        -------
        MapSet object with reordred dimensions.

        Raises
        ------
        ValueError if dimensions present in this object are missing from
        `order`.

        """
        return MapSet(maps=[m.reorder_dimensions(order=order) for m in self],
                      name=self.name, tex=self.tex,
                      collate_by_name=self.collate_by_name)

    def squeeze(self):
        """Remove any singleton dimensions (i.e. that have only a single bin)
        from all contained maps. Analagous to `numpy.squeeze`.

        Returns
        -------
        MapSet with equivalent values but singleton Map dimensions removed

        """
        return MapSet(maps=[m.squeeze() for m in self], name=self.name,
                      tex=self.tex, collate_by_name=self.collate_by_name)

    def rebin(self, *args, **kwargs):
        return MapSet(maps=[m.rebin(*args, **kwargs) for m in self],
                      name=self.name, tex=self.tex,
                      collate_by_name=self.collate_by_name)

    def downsample(self, *args, **kwargs):
        return MapSet(maps=[m.downsample(*args, **kwargs) for m in self],
                      name=self.name, tex=self.tex,
                      collate_by_name=self.collate_by_name)

    def metric_per_map(self, expected_values, metric):
        if isinstance(metric, string_types):
            metric = metric.lower()
            if 'binned_' in metric:
                metric = metric.replace('binned_', '')
                binned = True
            else:
                binned = False
        if metric in stats.ALL_METRICS:
            return self.apply_to_maps(metric, expected_values, binned)
        else:
            raise ValueError('`metric` "%s" not recognized; use one of %s.'
                             % (metric, stats.ALL_METRICS))

    def metric_total(self, expected_values, metric, metric_kwargs=None):
        '''Compute the binned optimization metric on all maps of a mapset,
           then sum it up.

           metric_kwargs allows to pass extra arguments to the metric, like 
                         the number of empty bins for the generalized poisson llh
                         (Not yet implemented for Mapset) 
        '''
        return np.sum(list(self.metric_per_map(expected_values, metric).values()))

    def chi2_per_map(self, expected_values):
        return self.apply_to_maps('chi2', expected_values)

    def chi2_total(self, expected_values):
        return np.sum(self.chi2_per_map(expected_values))

    def fluctuate(self, method, random_state=None, jumpahead=0):
        """Add fluctuations to the maps in the set and return as a new MapSet.

        Parameters
        ----------
        method : None or string
        random_state : None, numpy.random.RandomState, or seed spec

        """
        random_state = get_random_state(random_state=random_state,
                                        jumpahead=jumpahead)
        new_maps = [m.fluctuate(method=method, random_state=random_state)
                    for m in self]
        return MapSet(maps=new_maps, name=self.name, tex=self.tex, hash=None,
                      collate_by_name=self.collate_by_name)

    def llh_per_map(self, expected_values):
        return self.apply_to_maps('llh', expected_values)

    def llh_total(self, expected_values):
        return np.sum(self.llh(expected_values))

    def set_poisson_errors(self):
        return self.apply_to_maps('set_poisson_errors')

## Now dynamically add all methods from Map to MapSet that don't already exist
## in MapSet (and make these methods distribute to contained maps)
##for method_name, method in sorted(Map.__dict__.items()):
#add_methods = '''__abs__ __add__ __div__ __mul__ __neg__ __pow__ __radd__
#__rdiv__ __rmul__ __rsub__ __sub__'''.split()
#
#for method_name in add_methods:
#    #if not hasattr(method, '__call__') or method_name in MapSet.__dict__:
#    #    continue
#    disallowed = ('__getattr__', '__setattr__', '__getattribute__',
#                  '__getitem__', '__eq__', '__ne__', '__str__', '__repr__')
#    if method_name in disallowed:
#        continue
#    print('adding method "%s" to MapSet as an apply func' % method_name)
#    arg_str = ', *args' # if len(args) > 0 else ''
#    eval(('def {method_name}(self{arg_str}):\n'
#          '    return self.apply_to_maps({method_name}{arg_str})')
#          .format(method_name=method_name, arg_str=arg_str))
#    #f.__doc__ = 'Apply method %s to all contained maps' % method_name
#    #method = getattr(Map, method_name)
#    #if method.__doc__:
#    #    f.__doc__ += '... ' + method.__doc__
#    setattr(MapSet, method_name, MethodType(eval(method_name), None, MapSet))


# TODO: add tests for llh, chi2 methods
def test_Map():
    """Unit tests for Map class"""
    import pickle
    n_ebins = 10
    n_czbins = 5
    n_azbins = 2
    e_binning = OneDimBinning(name='energy', tex=r'E_\nu', num_bins=n_ebins,
                              domain=(1, 80)*ureg.GeV, is_log=True)
    cz_binning = OneDimBinning(name='coszen', tex=r'\cos\,\theta',
                               num_bins=n_czbins, domain=(-1, 0), is_lin=True)
    az_binning = OneDimBinning(name='azimuth', tex=r'\phi',
                               num_bins=n_azbins, domain=(0, 2*np.pi),
                               is_lin=True)
    # set directly unumpy array with errors
    shape = (e_binning * cz_binning).shape
    m1 = Map(name='x',
             hist=unp.uarray(np.ones(shape), np.sqrt(np.ones(shape))),
             binning=(e_binning, cz_binning))
    # or call init poisson error afterwards
    m1 = Map(name='x', hist=np.ones((n_ebins, n_czbins)), hash=23,
             binning=(e_binning, cz_binning))

    # Test rebin
    _ = m1.rebin(m1.binning.downsample(2, 5))
    m_rebinned = m1.rebin(m1.binning.downsample(n_ebins, n_czbins))
    assert m_rebinned.hist[0, 0] == np.sum(m1.hist)


    # Test sum()
    m1 = Map(
        name='x',
        hist=np.arange(0, n_ebins*n_czbins).reshape((n_ebins, n_czbins)),
        binning=(e_binning, cz_binning)
    )
    s1 = m1.sum('energy', keepdims=True)
    assert np.all(s1.hist == np.array([[225, 235, 245, 255, 265]]))
    assert s1.shape == (1, 5)
    assert 'energy' in s1.binning
    assert 'coszen' in s1.binning
    s2 = m1.sum('energy', keepdims=False)
    assert np.all(s2.hist == np.array([225, 235, 245, 255, 265]))
    assert s2.shape == (5,)
    assert 'energy' not in s2.binning
    assert 'coszen' in s2.binning

    m1 = Map(name='x', hist=np.ones((n_ebins, n_czbins)), hash=23,
             binning=(e_binning, cz_binning))
    logging.debug(str(("downsampling =====================")))
    m2 = m1 * 2
    logging.debug(str((m2.downsample(1))))
    logging.debug(str((m2.downsample(5))))
    logging.debug(str((m2.downsample(1, 1))))
    logging.debug(str((m2.downsample(1, 5))))
    logging.debug(str((m2.downsample(5, 5))))
    logging.debug(str((m2.downsample(10, 5))))
    logging.debug(str((m2.downsample(10, 5).binning)))
    logging.debug(str(("===================== downsampling")))

    assert m1.hash == 23
    m1.hash = 42
    assert m1.hash == 42
    m1.set_poisson_errors()
    # or no errors at all
    m2 = Map(name='y', hist=2*np.ones((n_ebins, n_czbins)),
             binning=(e_binning, cz_binning))
    m3 = Map(name='z', hist=4*np.ones((n_ebins, n_czbins, n_azbins)),
             binning=(e_binning, cz_binning, az_binning))

    assert m3[0, 0, 0] == 4, 'm3[0, 0, 0] = %s' % m3[0, 0, 0]
    testdir = tempfile.mkdtemp()
    try:
        for m in [m1, m2, m1+m2, m1-m2, m1/m2, m1*m2]:
            m_file = os.path.join(testdir, m.name + '.json')
            m.to_json(m_file, warn=False)
            m_ = Map.from_json(m_file)
            assert m_ == m, 'm=\n%s\nm_=\n%s' % (m, m_)
            jsons.to_json(m, m_file, warn=False)
            m_ = Map.from_json(m_file)
            assert m_ == m, 'm=\n%s\nm_=\n%s' % (m, m_)
            # Had bug where datastruct containing MapSet failed to be saved.
            # Test tuple containing list containing OrderedDict containing
            # Map here.
            struct = ([OrderedDict(map=m)],)
            jsons.to_json(struct, m_file, warn=False)
            loaded = jsons.from_json(m_file)
            m_ = Map(**loaded[0][0]['map'])
            assert m_ == m
            # Now try with pickle
            m_file = os.path.join(testdir, m.name + '.pkl')
            pickle.dump(struct, open(m_file, 'wb'),
                        protocol=pickle.HIGHEST_PROTOCOL)
            loaded = pickle.load(open(m_file, 'rb'))
            m_ = loaded[0][0]['map']
            assert m_ == m
    finally:
        shutil.rmtree(testdir, ignore_errors=True)

    logging.debug(str((m1, m1.binning)))
    logging.debug(str((m2, m2.binning)))
    logging.debug(str((m1.nominal_values)))
    logging.debug(str((m1.std_devs)))
    r = m1 + m2
    # compare only nominal val
    assert r == 3
    logging.debug(str((r)))
    logging.debug(str(('m1+m2=3:', r, r[0, 0])))
    r = m2 + m1
    # or compare including errors
    assert r == ufloat(3, 1)
    logging.debug(str(('m2+m1=3:', r, r[0, 0])))
    r = 2*m1
    assert r == ufloat(2, 2), str(r.hist)
    logging.debug(str(('2*m1=2:', r, r[0, 0])))
    r = (2*m1 + 8) / m2
    logging.debug(str(('(2*(1+/-1) + 8) / 2:', r, r[0, 0])))
    assert r == ufloat(5, 1), str(r.hist)
    logging.debug(str(('(2*m1 + 8) / m2=5:', r, r.hist[0, 0])))
    #r[:, 1] = 1
    #r[2, :] = 2
    logging.debug(str(('r[0:2, 0:5].hist:', r[0:2, 0:5].hist)))
    logging.debug(str(('r[0:2, 0:5].binning:', r[0:2, 0:5].binning)))
    r = m1 / m2
    assert r == ufloat(0.5, 0.5)
    logging.debug(str((r, '=', r[0, 0])))
    logging.debug(str(([b.binning.energy.midpoints[0]
                        for b in m1.iterbins()][0:2])))

    # Test reorder_dimensions
    e_binning = OneDimBinning(
        name='energy', num_bins=2, is_log=True, domain=[1, 80]*ureg.GeV
    )
    cz_binning = OneDimBinning(
        name='coszen', num_bins=3, is_lin=True, domain=[-1, 1]
    )
    az_binning = OneDimBinning(
        name='azimuth', num_bins=4, is_lin=True,
        domain=[0, 2*np.pi]*ureg.rad
    )
    a = []
    for i in range(len(e_binning)):
        b = []
        for j in range(len(cz_binning)):
            c = []
            for k in range(len(az_binning)):
                c.append(i*100 + j*10 + k)
            b.append(c)
        a.append(b)
    a = np.array(a)
    m_orig = Map(name='orig', hist=deepcopy(a),
                 binning=[e_binning, cz_binning, az_binning])
    m_new = m_orig.reorder_dimensions(['azimuth', 'energy', 'coszen'])

    assert np.alltrue(m_orig[:, 0, 0].hist.flatten() ==
                      m_new[0, :, 0].hist.flatten())
    assert np.alltrue(m_orig[0, :, 0].hist.flatten() ==
                      m_new[0, 0, :].hist.flatten())
    assert np.alltrue(m_orig[0, 0, :].hist.flatten() ==
                      m_new[:, 0, 0].hist.flatten())

    for dim in m_orig.binning.names:
        assert m_orig[:, 0, 0].binning[dim] == m_new[0, :, 0].binning[dim]
        assert m_orig[0, :, 0].binning[dim] == m_new[0, 0, :].binning[dim]
        assert m_orig[0, 0, :].binning[dim] == m_new[:, 0, 0].binning[dim]

    deepcopy(m_orig)

    logging.info(str(('<< PASS : test_Map >>')))


# TODO: add tests for llh, chi2 methods
# TODO: make tests use assert rather than rely on logging.debug(str((!)))
def test_MapSet():
    """Unit tests for MapSet class"""
    import pickle
    n_ebins = 6
    n_czbins = 3
    e_binning = OneDimBinning(name='energy', tex=r'E_\nu', num_bins=n_ebins,
                              domain=(1, 80)*ureg.GeV, is_log=True)
    cz_binning = OneDimBinning(name='coszen', tex=r'\cos\,\theta',
                               num_bins=n_czbins, domain=(-1, 0), is_lin=True)
    binning = MultiDimBinning([e_binning, cz_binning])
    m1 = Map(name='ones', hist=np.ones(binning.shape), binning=binning,
             hash='xyz')
    m1.set_poisson_errors()
    m2 = Map(name='twos', hist=2*np.ones(binning.shape), binning=binning,
             hash='xyz')
    ms01 = MapSet([m1, m2])

    # Test rebin
    _ = ms01.rebin(m1.binning.downsample(3))
    ms01_rebinned = ms01.rebin(m1.binning.downsample(6, 3))
    for m_orig, m_rebinned in zip(ms01, ms01_rebinned):
        assert m_rebinned.hist[0, 0] == np.sum(m_orig.hist)

    logging.debug(str(("downsampling =====================")))
    logging.debug(str((ms01.downsample(3))))
    logging.debug(str(("===================== downsampling")))
    ms01 = MapSet((m1, m2), name='ms01')
    ms02 = MapSet((m1, m2), name='map set 1')
    ms1 = MapSet(maps=(m1, m2), name='map set 1', collate_by_name=True,
                 hash=None)
    assert np.all(ms1.combine_re(r'.*').hist == ms1.combine_wildcard('*').hist)
    assert np.all(ms1.combine_re(r'.*').hist == (ms1.ones + ms1.twos).hist)
    assert np.all(ms1.combine_re(r'^(one|two)s.*$').hist ==
                  ms1.combine_wildcard('*s').hist)
    assert np.all(ms1.combine_re(r'^(one|two)s.*$').hist == (ms1.ones +
                                                             ms1.twos).hist)
    logging.debug(str((ms1.combine_re(r'^o').hist)))
    logging.debug(str((ms1.combine_wildcard(r'o*').hist)))
    logging.debug(str((ms1.combine_re(r'^o').hist
                       - ms1.combine_wildcard(r'o*').hist)))
    logging.debug(str(('map sets equal after combining?',
                       ms1.combine_re(r'^o') == ms1.combine_wildcard(r'o*'))))
    logging.debug(str(('hist equal after combining?',
                       np.all(ms1.combine_re(r'^o').hist ==
                              ms1.combine_wildcard(r'o*').hist))))
    assert np.all(ms1.combine_re(r'^o.*').nominal_values
                  == ms1.combine_wildcard('o*').nominal_values), \
            '%s\n%s' % (ms1.combine_re(r'^o.*'), ms1.combine_wildcard('o*'))
    logging.debug(str(('5', ms1.names)))
    assert np.all(ms1.combine_re(r'^o').nominal_values == ms1.ones.nominal_values)
    assert np.all(ms1.combine_wildcard(r'o*').nominal_values == ms1.ones.nominal_values)
    logging.debug(str(('6', ms1.names)))
    try:
        ms1.combine_re('three')
    except ValueError:
        pass
    else:
        assert False
    try:
        ms1.combine_wildcard('three')
    except ValueError:
        pass
    else:
        assert False

    assert ms1.hash == 'xyz'
    assert ms1.name == 'map set 1'
    ms1.hash = 10
    assert ms1.hash == 10
    assert m1.hash == 10
    assert m2.hash == 10
    ms1.hash = -10
    assert ms1.hash == -10
    # "Remove" the hash from the MapSet...
    ms1.hash = None
    # ... but this should not remove hashes from the contained maps
    assert m1.hash == -10
    # ... and hashing on the MapSet should see that all contained maps have the
    # SAME hash val, and so should just return the hash value shared among them
    # all
    assert ms1.hash == -10
    # However changing a single map's hash means not all hashes are the same
    # for all maps...
    m1.hash = 40
    # ... so a hash should be computed from all contained hashes
    assert ms1.hash != 40 and ms1.hash != -10

    assert ms1.maps == [m1, m2]
    assert ms1.names == ['ones', 'twos']
    assert ms1.tex is None
    # Check the Poisson errors
    assert np.all(ms1[0].nominal_values == np.ones(binning.shape))
    assert np.all(ms1[0].std_devs == np.ones(binning.shape))
    assert np.all(ms1[1].hist == 2*np.ones(binning.shape))
    logging.debug(str(('ms1[0:2].hist:', ms1[0:2].hist)))
    logging.debug(str(('ms1[0:2, 0:2].hist:', ms1[0:2, 0:2].hist)))
    assert np.all(ms1.apply_to_maps('__add__', 1).ones == 2)

    m1 = Map(name='threes', hist=3*np.ones((n_ebins, n_czbins)),
             binning=binning)
    m2 = Map(name='fours', hist=4*np.ones((n_ebins, n_czbins)), binning=binning)
    ms2 = MapSet(maps=(m1, m2), name='map set 2', collate_by_name=False)

    try:
        logging.debug(str((ms1.__add__(ms2))))
    except ValueError:
        pass
    else:
        raise Exception('Should have errored out!')

    m1 = Map(name='fives', hist=5*np.ones((n_ebins, n_czbins)),
             binning=binning)
    m2 = Map(name='sixes', hist=6*np.ones((n_ebins, n_czbins)),
             binning=binning)
    ms3 = MapSet(maps=(m1, m2), name='map set 3', collate_by_name=False)
    ms4 = MapSet(maps=(m1, m2), name='map set 3', collate_by_name=False)
    assert ms3 == ms4

    logging.debug(str(('ms2.maps:', ms2.maps)))
    logging.debug(str(("(ms2 + ms3).names", (ms2 + ms3).names)))
    logging.debug(str(("(ms2 + ms3)[0, 0].hist", (ms2 + ms3)[0, 0].hist)))
    logging.debug(str(("ms1['ones'][0, 0]:", ms1['ones'][0, 0])))
    logging.debug(str(('ms1.__mul__(2)[0, 0]:', ms1.__mul__(2)[0, 0])))
    logging.debug(str(('(ms1 * 2)[0, 0]:', (ms1 * 2)[0, 0])))
    logging.debug(str(('ms1.__add__(ms1)[0, 0]:', ms1.__add__(ms1)[0, 0])))
    logging.debug(str(('(ms1 + ms1)[0, 0]:', (ms1 + ms1)[0, 0])))
    logging.debug(str((ms1.names)))
    logging.debug(str(('(ms1/ ms1)[0, 0]:', (ms1 / ms1)[0, 0])))
    logging.debug(str(('(ms1/ms1 - 1)[0, 0]:', (ms1/ms1 - 1)[0, 0])))
    #logging.debug(str(("ms1.log10()['ones']:", ms1.log10()['ones'])))
    #logging.debug(str(("ms1.log10()[0, 0]['ones']:",
    #                   ms1.log10()[0, 0]['ones'])))
    #logging.debug(str(('np.log10(ms1):', np.log10(ms1))))
    logging.debug(str(('(ms1 * np.e).binning:', (ms1 * np.e).binning)))
    #logging.debug(str(('np.log(ms1 * np.e)[0][0, 0]:',
    #                   (np.log(ms1 * np.e))[0][0, 0])))
    #logging.debug(str(('np.sqrt(ms1)[0][0:4, 0:2].hist:',
    #                   np.sqrt(ms1)[0][0:4, 0:2].hist)))
    logging.debug(str(('str(ms1)', str(ms1))))
    logging.debug(str(('str(ms4)', str(ms4))))
    logging.debug(str(('ms3', ms3)))
    logging.debug(str(('ms4', ms4)))

    testdir = tempfile.mkdtemp()
    try:
        for ms in [ms01, ms02, ms1, ms2, ms3, ms4]:
            ms_file = os.path.join(testdir, ms.name + '.json')
            ms.to_json(ms_file, warn=False)
            ms_ = MapSet.from_json(ms_file)
            assert ms_ == ms, 'ms=\n%s\nms_=\n%s' % (ms, ms_)
            jsons.to_json(ms, ms_file, warn=False)
            ms_ = MapSet.from_json(ms_file)
            assert ms_ == ms, 'ms=\n%s\nms_=\n%s' % (ms, ms_)

            # Had bug where datastruct containing MapSet failed to be saved.
            # Test tuple containing list containing OrderedDict containing
            # MapSet.
            struct = ([OrderedDict(mapset=ms)],)
            jsons.to_json(struct, ms_file, warn=False)
            loaded = jsons.from_json(ms_file)
            ms_ = MapSet(**loaded[0][0]['mapset'])
            assert ms_ == ms

            # Now try with pickle
            ms_file = os.path.join(testdir, ms.name + '.pkl')
            pickle.dump(struct, open(ms_file, 'wb'),
                        protocol=pickle.HIGHEST_PROTOCOL)
            loaded = pickle.load(open(ms_file, 'rb'))
            ms_ = loaded[0][0]['mapset']
            assert ms_ == ms

    finally:
        shutil.rmtree(testdir, ignore_errors=True)

    deepcopy(ms01)

    # Test reorder_dimensions (this just tests that it succeeds on the map set;
    # correctness of the reordering is tested in the unit test for Map)
    for ms in [ms01, ms02, ms1, ms2, ms3, ms4]:
        for p in permutations(ms[0].binning.dimensions):
            ms.reorder_dimensions(p)

    logging.info('<< PASS : test_MapSet >>')


if __name__ == "__main__":
    set_verbosity(1)
    test_Map()
    test_MapSet()<|MERGE_RESOLUTION|>--- conflicted
+++ resolved
@@ -1609,7 +1609,6 @@
         return np.sum(stats.chi2(actual_values=self.hist,
                                  expected_values=expected_values))
 
-<<<<<<< HEAD
     def signed_sqrt_mod_chi2(self, expected_values):
         """Calculate the binwise (signed) square-root of the modified chi2 value
         between this map and the map described by `expected_values`; self is
@@ -1631,9 +1630,6 @@
                                           expected_values=expected_values)
 
 
-    def metric_total(self, expected_values, metric):
-=======
-
     def generalized_poisson_llh(self, expected_values=None, empty_bins=None, binned=False):
         '''compute the likelihood of this map's count to originate from
 
@@ -1680,7 +1676,6 @@
         float (sum of the metric over all bins of expected_values)
 
         '''
->>>>>>> a0bb4bef
         # TODO: should this use reduceToHist as in chi2 and llh above?
         if metric_kwargs is None:
             metric_kwargs={}
