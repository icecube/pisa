--- conflicted
+++ resolved
@@ -16,8 +16,6 @@
 from ._version import get_versions
 
 
-<<<<<<< HEAD
-=======
 __author__ = 'J.L. Lanfranchi'
 
 __license__ = '''Copyright (c) 2014-2017, The IceCube Collaboration
@@ -35,7 +33,6 @@
  limitations under the License.'''
 
 
->>>>>>> 821f15c4
 PYCUDA_AVAIL = False
 try:
     from pycuda import driver
