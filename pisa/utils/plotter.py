"""
Plotter class for doing plots easily

"""


import itertools

import numpy as np
from uncertainties import unumpy as unp

import matplotlib as mpl
# Headless mode; must set prior to pyplot import
mpl.use('Agg')
from matplotlib import pyplot as plt
from matplotlib.offsetbox import AnchoredText
import matplotlib.ticker
import scipy.stats as STATS
import os

from pisa.core.map import Map, MapSet
from pisa.core.transform import BinnedTensorTransform, TransformSet
from pisa.utils.format import dollars, text2tex, tex_join
from pisa.utils.log import logging
from pisa.utils import fileio
from pisa.utils.fileio import from_file, to_file


__all__ = ['Plotter']


# set fonts
mpl.rcParams['mathtext.fontset'] = 'custom'
mpl.rcParams['mathtext.rm'] = 'Bitstream Vera Sans'
mpl.rcParams['mathtext.it'] = 'Bitstream Vera Sans:italic'
mpl.rcParams['mathtext.bf'] = 'Bitstream Vera Sans:bold'
mpl.rcParams['xtick.minor.size'] = 0
mpl.rcParams['xtick.minor.width'] = 0


class Plotter(object):
    """
    Plotting library for PISA `Map`s, `MapSet`s, and `BinnedTensorTransform`s

    Parameters
    ----------
    outdir : str
        output directory path

    stamp : str
        stamp to be put on every subplot, e.g. 'Preliminary',
        'DeepCore nutau', etc.

    fmt : str or iterable of str
        formats to be plotted, e.g. ['pdf', 'png']

    size : (int, int)
        canvas size (inches)

    log : bool
        logarithmic z-axis

    label : str
        z-axis label

    grid : bool
        plot grid

    ratio : bool
        add ratio plots in 1-d histos

    annotate : bool
        annotate counts per bin in 2-d histos

    symmetric : bool
        force symmetric extent of z-axis

    loc : str
        either 'inside' or 'outside', defining where to put axis titles

    """
    def __init__(self, outdir='.', stamp=None, size=(8, 8), fmt='pdf',
                 log=True, label='# events', grid=True, ratio=False,
                 annotate=False, symmetric=False, loc='outside'):
        self.fig = None
        self.axes = None

        self.outdir = outdir
        self.stamp = stamp
        if isinstance(fmt, basestring):
            fmt = [fmt]
        self.fmt = fmt
        self.size = size
        self.fig = None
        self.log = log
        self.label = label
        self.grid = grid
        self.ratio = ratio
        self.annotate = annotate
        if symmetric:
            assert(self.log == False), 'cannot do log and symmetric at the same time'
        self.symmetric = symmetric
        self.reset_colors()
        self.color = 'b'
        self.loc = loc

    def reset_colors(self):
        self.colors = itertools.cycle(["r", "b", "g"])

    def next_color(self):
        self.color = next(self.colors)

    # --- helper functions ---

    def init_fig(self, figsize=None):
        """clear/initialize figure"""
        if figsize is not None:
            size = figsize
        else:
            size = self.size
        if self.fig is not None:
            plt.clf()
            plt.close(self.fig)
        self.fig, self.axes = plt.subplots(1, 1, figsize=size)
        self.fig.patch.set_facecolor('none')

    def add_stamp(self, text=None, **kwargs):
        """Add common stamp with text.

        NOTE add_stamp cannot be used on a subplot that has been de-selected
        and then re-selected. It will write over existing text.

        """
        if self.stamp != '':
            stamp = tex_join('\n', self.stamp, text)
        else:
            stamp = text
        if self.loc == 'inside':
            a_text = AnchoredText(dollars(stamp), loc=2, frameon=False,
                                  **kwargs)
            plt.gca().add_artist(a_text)
        elif self.loc == 'outside':
            plt.gca().set_title(dollars(stamp))

    def add_leg(self):
        """initialize legend """
        plt.gca().legend(loc='upper right', ncol=2, frameon=False, numpoints=1)

    def dump(self, fname):
        """dump figure to file"""
        for fmt in self.fmt:
            plt.savefig(self.outdir+'/'+fname+'.'+fmt, dpi=150,
                        edgecolor='none', facecolor=self.fig.get_facecolor())
    
    def add_xticks(self, xticks):
        plt.xticks(xticks)
        plt.gca().set_xticklabels(xticks)
        plt.gca().get_xaxis().set_major_formatter(matplotlib.ticker.ScalarFormatter())

    def add_yticks(self, yticks):
        plt.yticks(yticks)
        plt.gca().set_yticklabels(yticks)
        plt.gca().get_yaxis().set_major_formatter(matplotlib.ticker.ScalarFormatter())

    # --- 2d plots ---

    def plot_2d_single(self, map_set, **kwargs):
        """plot all maps in individual plots"""
        if isinstance(map_set, Map):
            map_set = [map_set]
        for map in map_set:
            self.init_fig()
            self.plot_2d_map(map, **kwargs)
            self.add_stamp(map.tex)
            self.dump(map.name)

    def plot_2d_array(self, map_set, n_rows=None, n_cols=None, fname=None,
                      **kwargs):
        """plot all maps or transforms in a single plot"""
        if fname is None:
            fname = 'test2d'
        vmin = kwargs.pop('vmin', None)
        vmax = kwargs.pop('vmax', None)
        self.plot_array(map_set, 'plot_2d_map', n_rows=n_rows, n_cols=n_cols,vmin=vmin, vmax=vmax,
                        **kwargs)
        self.dump(fname)

    # --- 1d plots ---

    def plot_1d_single(self, map_set, plot_axis, **kwargs):
        """plot all maps in individual plots"""
        for map in map_set:
            self.init_fig()
            self.plot_1d_projection(map, plot_axis, **kwargs)
            self.add_stamp(map.tex)
            self.dump(map.name)

    def plot_1d_array(self, map_set, plot_axis, n_rows=None, n_cols=None,
                      fname=None, **kwargs):
        """plot 1d projections as an array"""
        self.plot_array(map_set, 'plot_1d_projection', plot_axis, n_rows=n_rows,
                        n_cols=n_cols, **kwargs)
        self.dump(fname)

    def plot_1d_slices_array(self, map_sets, plot_axis, fname=None, **kwargs):
        """plot 1d projections as an array"""
        self.slices_array(map_sets, plot_axis, **kwargs)
        self.dump(fname)

    def plot_1d_all(self, map_set, plot_axis, **kwargs):
        """all one one canvas"""
        self.init_fig()
        for map in map_set:
            self.plot_1d_projection(map, plot_axis, **kwargs)
        self.add_stamp()
        self.add_leg()
        self.dump('all')

    def plot_1d_stack(self, map_set, plot_axis, **kwargs):
        """all maps stacked on top of each other"""
        self.init_fig()
        for i, map in enumerate(map_set):
            for j in range(i):
                map += map_set[j]
            self.plot_1d_projection(map, plot_axis, **kwargs)
        self.add_stamp()
        self.add_leg()
        self.dump('stack')

    def plot_1d_cmp(self, map_sets, plot_axis, fname, **kwargs):
        """1d comparisons for two map_sets as projections"""
        hist_vals = []
        x_bins = []
        for i in range(len(map_sets[0])):
            maps = [map_set[i] for map_set in map_sets]
            self.init_fig()
            if self.ratio:
                ax1 = plt.subplot2grid((4, 1), (0, 0), rowspan=3)
                plt.setp(ax1.get_xticklabels(), visible=False)
            self.reset_colors()
            for map in maps:
                self.next_color()
                hist_val, x_bin = self.plot_1d_projection(map, plot_axis, **kwargs)
                hist_vals.append(hist_val)
                x_bins.append(x_bin)
            self.add_stamp()
            self.add_leg()
            if self.ratio:
                plt.subplot2grid((4, 1), (3, 0), sharex=ax1)
                self.plot_1d_ratio(maps, plot_axis, **kwargs)
            self.dump('%s_%s'%(fname, maps[0].name))
        return hist_vals, x_bins


    # --- plotting core functions ---

    def plot_array(self, map_set, fun, *args, **kwargs):
        """wrapper funtion to exccute plotting function fun for every map in a
        set distributed over a grid"""
        vmin = kwargs.pop('vmin', None)
        vmax = kwargs.pop('vmax', None)
        n_rows = kwargs.pop('n_rows', None)
        n_cols = kwargs.pop('n_cols', None)
        split_axis = kwargs.pop('split_axis', None)
        if isinstance(map_set, Map):
            map_set = MapSet([map_set])

        # if dimensionality is 3, then still define a spli_axis automatically
        new_maps = []
        for map in map_set:
            if map.binning.num_dims == 3:
                if split_axis is None:
                    # Find shortest dimension
                    l = map.binning.num_bins
                    idx = l.index(min(l))
                    split_axis_ = map.binning.names[idx]
                    logging.warning(
                        'Plotter automatically splitting map %s along %s axis'
                        % (map.name, split_axis_)
                    )
                else:
                    split_axis_ = split_axis
                new_maps.extend(map.split(split_axis_))
            elif len(map.binning) == 2:
                new_maps.append(map)
            else:
                raise Exception('Cannot plot %i dimensional map in 2d'
                                %len(map))
        map_set = MapSet(new_maps)

        if isinstance(map_set, MapSet):
            n = len(map_set)
        elif isinstance(map_set, TransformSet):
            n = len([x for x in map_set])
        else:
            raise TypeError('Expecting to plot a MapSet or TransformSet but '
                            'got %s'%type(map_set))
        if n_rows is None and n_cols is None:
            # TODO: auto row/cols
            n_rows = np.floor(np.sqrt(n))
            while n % n_rows != 0:
                n_rows -= 1
            n_cols = n / n_rows
        assert (n <= n_cols * n_rows), 'trying to plot %s subplots on a grid with %s x %s cells'%(n, n_cols, n_rows)
        size = (n_cols*self.size[0], n_rows*self.size[1])
        self.init_fig(size)
        plt.tight_layout()
        h_margin = 1. / size[0]
        v_margin = 1. / size[1]
        self.fig.subplots_adjust(hspace=0.3, wspace=0.3, top=1-v_margin,
                                 bottom=v_margin, left=h_margin,
                                 right=1-h_margin)
        for i, map in enumerate(map_set):
            plt.subplot(n_rows, n_cols, i+1)
            getattr(self, fun)(map, vmin=vmin, vmax=vmax,*args, **kwargs)
            self.add_stamp(map.tex)

    def slices_array(self, map_sets, plot_axis, *args, **kwargs):
        """plot map_set in array using a function fun"""
        n_cols = len(map_sets[0])
        plt_binning = map_sets[0][0].binning[plot_axis]
        plt_axis_n = map_sets[0][0].binning.names.index(plot_axis)
        # determine how many slices we need accoring to map_set[0]
        n_rows = 0
        assert(len(map_sets[0][0].binning) == 2), 'only supported for 2d maps right now'
        slice_axis_n = int(not plt_axis_n)
        slice_axis = map_sets[0][0].binning.names[slice_axis_n]
        n_rows = map_sets[0][0].binning[slice_axis].num_bins
        size = (n_cols*self.size[0], self.size[1])
        self.init_fig(size)
        plt.tight_layout()
        h_margin = 1. / size[0]
        v_margin = 1. / size[1]
        # big one
        self.fig.subplots_adjust(hspace=0., wspace=0.3, top=1-v_margin,
                                 bottom=v_margin, left=h_margin,
                                 right=1-h_margin)
        stamp = self.stamp
        for i in range(len(map_sets[0])):
            for j in range(n_rows):
                plt.subplot(n_rows, n_cols, i + (n_rows - j -1)*n_cols + 1)
                self.reset_colors()
                for map_set in map_sets:
                    self.next_color()
                    map = map_set[i]
                    if slice_axis_n == 0:
                        map_slice = map[j, :]
                    else:
                        map_slice = map[:, j]
                    a_text = (
                        map_slice.binning[slice_axis].label
                        + ' [%.2f, %.2f]'
                        %(map_slice.binning[slice_axis].bin_edges[0].m,
                          map_slice.binning[slice_axis].bin_edges[-1].m)
                    )
                    self.plot_1d_projection(map_slice, plot_axis,
                                            *args, **kwargs)
                    if j != 0:
                        plt.gca().get_xaxis().set_visible(False)
                    if j == n_rows - 1:
                        if map.name == 'cscd':
                            title = 'cascades channel'
                        if map.name == 'trck':
                            title = 'tracks channel'
                        plt.gca().set_title(title)
                    plt.gca().set_ylabel('')
                    plt.gca().yaxis.set_tick_params(labelsize=8)
                    self.stamp = a_text
                    self.add_stamp(prop=dict(size=8))
        self.stamp = stamp

    def plot_2d_map(self, map, cmap='rainbow', **kwargs):
        """plot map or transform on current axis in 2d"""
        vmin = kwargs.pop('vmin', None)
        vmax = kwargs.pop('vmax', None)
        axis = plt.gca()

        if isinstance(map, BinnedTensorTransform):
            binning = map.input_binning
        elif isinstance(map, Map):
            binning = map.binning
        else:
            raise TypeError('Unhandled `map` type %s' % map.__class__.__name__)

        dims = binning.dims
        bin_centers = binning.weighted_centers
        bin_edges = binning.bin_edges
        #print "bin_edges = ", bin_edges
        linlog = all([(d.is_log or d.is_lin) for d in binning])

        zmap = map.nominal_values
        if self.log:
            zmap = np.log10(zmap)

        if self.symmetric:
            vmax = max(np.max(np.ma.masked_invalid(zmap)),
                       - np.min(np.ma.masked_invalid(zmap)))
            vmin = -vmax
        else:
            if vmax == None:
                vmax = np.max(zmap[np.isfinite(zmap)])
            if vmin == None:
                vmin = np.min(zmap[np.isfinite(zmap)])
        extent = [np.min(bin_edges[0].m), np.max(bin_edges[0].m),
                  np.min(bin_edges[1].m), np.max(bin_edges[1].m)]

        # Only lin or log can be handled by imshow...otherise use colormesh
        if linlog:
            # Needs to be transposed for imshow
            #img = plt.imshow(
            #    #zmap.T, origin='lower', interpolation='nearest', extent=extent,
            #    zmap.T, origin='lower', extent=extent,
            #    aspect='auto', cmap=cmap, vmin=vmin, vmax=vmax, **kwargs
            #)
            x, y = np.meshgrid(bin_edges[0], bin_edges[1])
            img = plt.pcolormesh(x, y, zmap.T, vmin=vmin, vmax=vmax, cmap=cmap,
                                 **kwargs)
        else:
            x, y = np.meshgrid(bin_edges[0], bin_edges[1])
<<<<<<< HEAD
            img = plt.pcolormesh(x, y, zmap.T, vmin=vmin, vmax=vmax, cmap=cmap,
                                 **kwargs)
=======
            pcol = plt.pcolormesh(x, y, np.ma.masked_invalid(zmap.T),
                               vmin=vmin, vmax=vmax, cmap=cmap, linewidth=0, rasterized=True, **kwargs)
            pcol.set_edgecolor('face')

>>>>>>> e9816038
        if self.annotate:
            for i in range(len(bin_centers[0])):
                for j in range(len(bin_centers[1])):
                    bin_x = bin_centers[0][i].m
                    bin_y = bin_centers[1][j].m
                    plt.annotate(
                        '%.2f'%(zmap[i, j]),
                        xy=(bin_x, bin_y),
                        xycoords=('data', 'data'),
                        xytext=(bin_x, bin_y),
                        textcoords='data',
                        va='top',
                        ha='center',
                        size=7
                    )

        axis.set_xlabel(dollars(text2tex(dims[0].label)))
        axis.set_ylabel(dollars(text2tex(dims[1].label)))
        axis.set_xlim(extent[0:2])
        axis.set_ylim(extent[2:4])
        # TODO: use log2 scale & integer tick labels if too few major gridlines
        # result from default log10 scale
        if dims[0].is_log:
            axis.set_xscale('log')
        if dims[1].is_log:
            axis.set_yscale('log')

        if self.log:
            col_bar = plt.colorbar(format=r'$10^{%.1f}$')
        else:
            col_bar = plt.colorbar()

        if self.label:
            col_bar.set_label(dollars(text2tex(self.label)))
        self.add_xticks(bin_edges[0].m)
        self.add_yticks(bin_edges[1].m)


    def plot_1d_projection(self, map, plot_axis, **kwargs):
        """plot map projected on plot_axis"""
        axis = plt.gca()
        plt_binning = map.binning[plot_axis]
        hist = self.project_1d(map, plot_axis)
        split_axis = kwargs.pop('split_axis', None)
        if map.tex == 'data':
            axis.errorbar(
                plt_binning.weighted_centers.m, unp.nominal_values(hist),
                yerr=unp.std_devs(hist),
                fmt='o', markersize='4', label=dollars(text2tex('data')),
                color='k', ecolor='k', mec='k', **kwargs
            )
        else:
            #axis.bar(
            #    left=plt_binning.bin_edges.m[:-1], height=2*unp.std_devs(hist),
            axis.bar( plt_binning.weighted_centers.m, height=2*unp.std_devs(hist),
                bottom=unp.nominal_values(hist)-unp.std_devs(hist),
                width=plt_binning.bin_widths, alpha=0.25, linewidth=0,
                color=self.color, **kwargs
            )
            hist_val,x_bins,_ = axis.hist(
                x=plt_binning.weighted_centers.m, weights=unp.nominal_values(hist),
                bins=plt_binning.bin_edges.m, histtype='step', lw=1.5,
                label=dollars(text2tex(map.tex)), color=self.color, **kwargs
            )
        axis.set_xlabel(dollars(text2tex(plt_binning.label)))
        if self.label:
            axis.set_ylabel(dollars(text2tex(self.label)))
        if plt_binning.is_log:
            axis.set_xscale('log')
        if self.log:
            axis.set_yscale('log')
        else:
            #axis.set_ylim(0, np.max(unp.nominal_values(hist))*1.4)
            axis.set_ylim(0, 9000)
        axis.set_xlim(plt_binning.bin_edges.m[0], plt_binning.bin_edges.m[-1])
        if self.grid:
            plt.grid(True, which="major", ls='-', alpha=0.2, xdata=(plt_binning.bin_edges.m))
        self.add_xticks(plt_binning.bin_edges.m)
        return hist_val, x_bins

    def project_1d(self, map, plot_axis):
        """sum up a map along all axes except plot_axis"""
        hist = map.hist
        plt_axis_n = map.binning.names.index(plot_axis)
        idx = range(0,len(map.binning))
        idx.remove(plt_axis_n)
        sum_over_axis = tuple(idx)
        hist = np.sum(map.hist, sum_over_axis)
        return hist

    def plot_1d_ratio(self, maps, plot_axis):
        """make a ratio plot for a 1d projection"""
        axis = plt.gca()
        map0 = maps[0]
        plt_binning = map0.binning[plot_axis]
        hist = self.project_1d(map0, plot_axis)
        hist0 = unp.nominal_values(hist)
        err0 = unp.std_devs(hist)

        axis.set_xlim(plt_binning.bin_edges.m[0], plt_binning.bin_edges.m[-1])
        maximum = 1.0
        minimum = 1.0
        self.reset_colors()
        for j, map in enumerate(maps):
            self.next_color()
            hist = self.project_1d(map, plot_axis)
            hist1 = unp.nominal_values(hist)
            err1 = unp.std_devs(hist)
            ratio = np.zeros_like(hist0)
            ratio_error = np.zeros_like(hist0)
            for i in range(len(hist0)):
                if hist1[i]==0 and hist0[i]==0:
                    ratio[i] = 1.
                    ratio_error[i] = 1.
                elif hist1[i]!=0 and hist0[i]==0:
                    logging.warning('deviding non 0 by 0 for ratio')
                    ratio[i] = 0.
                    ratio_error[i] = 1.
                else:
                    ratio[i] = hist1[i]/hist0[i]
                    ratio_error[i] = err1[i]/hist0[i]
                    minimum = min(minimum, ratio[i])
                    maximum = max(maximum, ratio[i])

            if map.tex == 'data':
                axis.errorbar(
                    plt_binning.weighted_centers.m, ratio, yerr=ratio_error,
                    fmt='o', markersize='4', label=dollars(text2tex('data')),
                    color='k', ecolor='k', mec='k'
                )
            else:
                h, b, p = axis.hist(
                    plt_binning.weighted_centers, weights=ratio,
                    bins=plt_binning.bin_edges, histtype='step', lw=1.5,
                    label=dollars(text2tex(map.tex)), color=self.color)
                axis.bar(
                    plt_binning.bin_edges.m[:-1], 2*ratio_error,
                    bottom=ratio-ratio_error, width=plt_binning.bin_widths,
                    alpha=0.25, linewidth=0, color=self.color
                )

        if self.grid:
            plt.grid(True, which="both", ls='-', alpha=0.2)
        self.fig.subplots_adjust(hspace=0)
        axis.set_ylabel(dollars(text2tex('ratio')))
        axis.set_xlabel(dollars(text2tex(plt_binning.label)))
        # Calculate nice scale:
        off = max(maximum-1, 1-minimum)
        axis.set_ylim(1 - 1.2 * off, 1 + 1.2 * off )

    def plot_xsec(self, map_set, ylim=None, logx=True):

        zero_np_element = np.array([0])
        for map in map_set:
            binning = map.binning
            if 'true_energy' in binning.names:
                energy_binning = binning.true_energy
            elif 'reco_energy' in binning.names:
                energy_binning = binning.reco_energy
            else:
                dim_idx = binning.index('energy', use_basenames=True)
                energy_binning = binning.dims[dim_idx]

            fig = plt.figure(figsize=self.size)
            fig.suptitle(map.name, y=0.95)
            ax = fig.add_subplot(111)
            ax.grid(b=True, which='major')
            ax.grid(b=True, which='minor', linestyle=':')
            plt.xlabel(dollars(text2tex(energy_binning.label)), size=18)
            plt.ylabel(dollars(text2tex(self.label)), size=18)
            if self.log:
                ax.set_yscale('log')
            if logx:
                ax.set_xscale('log')
            if ylim:
                ax.set_ylim(ylim)
            ax.set_xlim(np.min(energy_binning.bin_edges.m),
                        np.max(energy_binning.bin_edges.m))

            hist = map.hist
            array_element = np.hstack((hist, zero_np_element))
            ax.step(energy_binning.bin_edges.m, array_element, where='post')

            fileio.mkdir(self.outdir)
            fig.savefig(self.outdir+'/'+map.name+'.png', bbox_inches='tight',
                        dpi=150)
<|MERGE_RESOLUTION|>--- conflicted
+++ resolved
@@ -417,15 +417,10 @@
                                  **kwargs)
         else:
             x, y = np.meshgrid(bin_edges[0], bin_edges[1])
-<<<<<<< HEAD
-            img = plt.pcolormesh(x, y, zmap.T, vmin=vmin, vmax=vmax, cmap=cmap,
-                                 **kwargs)
-=======
             pcol = plt.pcolormesh(x, y, np.ma.masked_invalid(zmap.T),
                                vmin=vmin, vmax=vmax, cmap=cmap, linewidth=0, rasterized=True, **kwargs)
             pcol.set_edgecolor('face')
 
->>>>>>> e9816038
         if self.annotate:
             for i in range(len(bin_centers[0])):
                 for j in range(len(bin_centers[1])):
