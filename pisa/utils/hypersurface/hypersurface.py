"""
Tools for working with hypersurfaces, which are continuous functions in N-D
with arbitrary functional forms.

Hypersurfaces can be used to model systematic uncertainties derived from discrete
simulation datasets, for example for detedctor uncertainties.
"""

__all__ = ['Hypersurface', 'HypersurfaceParam', 'fit_hypersurfaces',
           'load_hypersurfaces']

__author__ = 'T. Stuttard, A. Trettin'

__license__ = '''Copyright (c) 2014-2017, The IceCube Collaboration

 Licensed under the Apache License, Version 2.0 (the "License");
 you may not use this file except in compliance with the License.
 You may obtain a copy of the License at

   http://www.apache.org/licenses/LICENSE-2.0

 Unless required by applicable law or agreed to in writing, software
 distributed under the License is distributed on an "AS IS" BASIS,
 WITHOUT WARRANTIES OR CONDITIONS OF ANY KIND, either express or implied.
 See the License for the specific language governing permissions and
 limitations under the License.'''


import os
import collections
import copy

import numpy as np
from iminuit import Minuit

from pisa import FTYPE, ureg
from pisa.utils.jsons import from_json, to_json
from pisa.core.pipeline import Pipeline
from pisa.core.binning import OneDimBinning, MultiDimBinning, is_binning
from pisa.core.map import Map
from pisa.core.param import Param, ParamSet
from pisa.utils.resources import find_resource
from pisa.utils.fileio import mkdir
from pisa.utils.log import logging, set_verbosity
from pisa.utils.comparisons import ALLCLOSE_KW
from uncertainties import ufloat, correlated_values
from uncertainties import unumpy as unp
from .hypersurface_plotting import plot_bin_fits, plot_bin_fits_2d

'''
Hypersurface functional forms

   Define functional forms for HypersurfaceParam instances here.

   Functions defined here MUST:
     - Support numba guvectorization.
     - Function arguments must observed this convention:
         `p`, `<coefficient 0>`, ..., `<coefficient N>`, `out` where `p` is the
         systematic parameter, `out is the array to write the results to, and there are
         N coefficients of the parameterisation.

   The format of these arguments depends on the use case, of which there are two:
     - When fitting the function coefficients. This is done bin-wise using multiple
     datasets.
       - Params are then: `p` is array (one value per dataset), coefficients and `out`
         are scalar (representing a single bin).
     - Evaluating a fitted hypersurface. This is done for all bins simultaneously, using
       a single value for p.
       - Params are then: `p` is scalar (current value of systematic parameter,
         coefficients and `out` are arrays representing the hypersurfaces of all bins
         per bin.
'''


class linear_hypersurface_func(object):
    '''
    Linear hypersurface functional form

    f(p) = m * p
    '''

    def __init__(self):
        self.nargs = 1

    def __call__(self, p, m, out):
        result = m * p
        np.copyto(src=result, dst=out)

    def grad(self, p, m, out):
        # because m itself is not in the actual calculation, we have to broadcast
        # manually to yield the same shape as if we had done m*p and added one axis
        foo = m*p
        result = np.broadcast_to(p, foo.shape)[..., np.newaxis]
        np.copyto(src=result, dst=out)


class quadratic_hypersurface_func(object):
    '''
    Quadratic hypersurface functional form

    f(p) = m1*p + m2*p**2
    '''

    def __init__(self):
        self.nargs = 2

    def __call__(self, p, m1, m2, out):
        result = m1*p + m2*p**2
        np.copyto(src=result, dst=out)
    # the gradient *must* have all these arguments, even if they are un-used!

    def grad(self, p, m1, m2, out):
        # because m itself is not in the actual calculation, we have to broadcast
        # manually to yield the same shape as if we had done m*p and stacked on the last
        # axis
        foo = m1*p
        result = np.stack([np.broadcast_to(p, foo.shape),
                           np.broadcast_to(p**2, foo.shape)],
                          axis=-1
                          )
        np.copyto(src=result, dst=out)

class exponential_hypersurface_func(object):
    '''
    Exponential hypersurface functional form

    f(p) = exp(b*p) - 1

    The functional form ensures that it is zero at the nominal point.
    '''

    def __init__(self):
        self.nargs = 1

    def __call__(self, p, b, out):
        result = np.exp(b*p) - 1.
        np.copyto(src=result, dst=out)

    def grad(self, p, b, out):
        # because parameters and coefficients both appear, everything is broadcast
        # automatically
        result = np.array([p*np.exp(b*p)])[..., np.newaxis]
        np.copyto(src=result, dst=out)

class scaled_exponential_hypersurface_func(object):
    '''
    Exponential hypersurface functional form

    f(p) = (a + 1) * (exp(b*p) - 1)

    The functional form is chosen such that it is zero at the nominal point.
    If a strong prior is imposed on a, it becomes equivalent to the un-scaled
    exponential hypersurface function.
    '''

    def __init__(self):
        self.nargs = 2

    def __call__(self, p, a, b, out):
        result = (a + 1.) * (np.exp(b*p) - 1.)
        np.copyto(src=result, dst=out)

    def grad(self, p, a, b, out):
        # because parameters and coefficients both appear, everything is broadcast
        # automatically
        result = np.stack([np.exp(b*p) - 1., (a + 1.)*p*np.exp(b*p)], axis=-1)
        np.copyto(src=result, dst=out)

class logarithmic_hypersurface_func(object):
    '''
    Logarithmic hypersurface functional form

    f(p) = log(1 + mp)

    Allows the fit of an effectively linear multiplicative
    function while in logmode, since:
    exp(log(1 + mp) + h) = (1 + mp) exp(h)
    '''

    def __init__(self):
        self.nargs = 1

    def __call__(self, p, m, out):
        result = np.log(1 + m*p)
        np.copyto(src=result, dst=out)

    def grad(self, p, m, out):
        # because parameters and coefficients both appear, everything is broadcast
        # automatically
        result = np.array(p/(1 + m*p))[..., np.newaxis]
        np.copyto(src=result, dst=out)


# Container holding all possible functions
HYPERSURFACE_PARAM_FUNCTIONS = collections.OrderedDict()
HYPERSURFACE_PARAM_FUNCTIONS["linear"] = linear_hypersurface_func
HYPERSURFACE_PARAM_FUNCTIONS["quadratic"] = quadratic_hypersurface_func
HYPERSURFACE_PARAM_FUNCTIONS["exponential"] = exponential_hypersurface_func
HYPERSURFACE_PARAM_FUNCTIONS["exponential_scaled"] = scaled_exponential_hypersurface_func
HYPERSURFACE_PARAM_FUNCTIONS["logarithmic"] = logarithmic_hypersurface_func

class Hypersurface(object):
    '''
    A class defining the hypersurface

    Contains :
      - A single common intercept
      - N systematic parameters, inside which the functional form is defined

    This class can be configured to hold both the functional form of the hypersurface
    and values (likely fitted from simulation datasets) for the free parameters of this
    functional form.

    Fitting functionality is provided to fit these free parameters.

    This class can simultaneously hold hypersurfaces for every bin in a histogram (Map).

    The functional form of the systematic parameters can be arbitrarily complex.

    The class has a fit method for fitting the hypersurface to some data (e.g.
    discrete systematics sets).

    Serialization functionality is included to allow fitted hypersurfaces to be stored
    to a file and re-loaded later (e.g. to be used in analysis).

    The main use cases are:
        1) Fit hypersurfaces
             - Define the desired HypersurfaceParams (functional form, intial coefficient guesses).
             - Instantiate the `Hypersurface` class, providing the hypersurface params and initial intercept guess.
             - Use `Hypersurface.fit` function (or more likely the `fit_hypersurfaces` helper function provided below),
               to fit the hypersurface coefficients to some provided datasets.
             - Store to file
        2) Evaluate an existing hypersurface
             - Load existing fitted Hypersurface from a file (`load_hypersurfaces` helper function)
             - Get the resulting hypersurface value for each bin for a given set of systemaic param
               values using the `Hypersurface.evaluate` method.
             - Use the hypersurface value for each bin to re-weight events

    The class stores information about the datasets used to fit the hypersurfaces, including the Maps
    used and nominal and systematic parameter values.

    Parameters
    ----------
    params : list
        A list of HypersurfaceParam instances defining the hypersurface.
        The `initial_fit_coeffts` values in this instances will be used as the starting
        point for any fits.

    initial_intercept : float
        Starting point for the hypersurface intercept in any fits

    log : bool, optional
        Set hypersurface to log mode. The surface is fit to the log of the bin counts.
        The fitted surface is exponentiated during evaluation. Default: False
    '''

    def __init__(self, params, initial_intercept=None, log=False):

        # Store args
        self.initial_intercept = initial_intercept
        # Store params as dict for ease of lookup
        self.params = collections.OrderedDict()
        for param in params:
            assert param.name not in self.params, "Duplicate param name found : %s" % param.name
            self.params[param.name] = param

        self.log = log
        # Internal state
        self._initialized = False

        # Containers for storing fitting information
        self.fit_complete = False
        self.fit_info_stored = False
        self.fit_maps_norm = None
        self.fit_maps_smooth = None
        self.fit_maps_raw = None
        self.fit_chi2 = None
        self.fit_cov_mat = None
        self.fit_method = None

        # Also add option store the pipeline param values used to generate the
        # maps that are the inouts to the fits for these hypersurfaces. They are
        # not actually used in the fit and so this variable is generally `None`,
        # but a user can set them externally during the fitting process so that
        # they can be stored for for future reference
        self.fit_pipeline_param_values = None

        # Serialization
        self._serializable_state = None

        # Legacy handling
        self.using_legacy_data = False

    def _init(self, binning, nominal_param_values):
        '''
        Actually initialise the hypersurface.

        Internal function, not to be called by a user.
        '''

        #
        # Binning
        #

        # Store the binning
        self.binning = binning

        # Set a default initial intercept value if none provided
        if self.initial_intercept is None:
            self.initial_intercept = 0. if self.log else 1.

        # Create the fit coefficient arrays
        # Have one fit per bin
        self.intercept = np.full(
            self.binning.shape, self.initial_intercept, dtype=FTYPE)
        self.intercept_sigma = np.full_like(self.intercept, np.NaN)
        for param in list(self.params.values()):
            param._init_fit_coefft_arrays(self.binning)

        #
        # Nominal values
        #

        # Store the nominal param values
        # TODO better checks, including not already set
        for param in list(self.params.values()):
            param.nominal_value = nominal_param_values[param.name]

        #
        # Done
        #

        self._initialized = True

    @property
    def initialized(self):
        '''
        Return flag indicating if hypersurface has been initialized
        Not giving use direct write-access to the variable as they should nt be setting it themselves
        '''
        return self._initialized

    @property
    def param_names(self):
        '''
        Return the (ordered) names of the systematic parameters
        '''
        return list(self.params.keys())

    def evaluate(self, param_values, bin_idx=None, return_uncertainty=False):
        '''
        Evaluate the hypersurface, using the systematic parameter values provided.
        Uses the current internal values for all functional form coefficients.

        Parameters
        ----------
        param_values : dict
            A dict specifying the values of the systematic parameters to use in the evaluation.
            Format is :
                { sys_param_name_0 : sys_param_0_val, ..., sys_param_name_N : sys_param_N_val }.
                The keys must be string and correspond to the HypersurfaceParam instances.
                The values must be scalars.

        bin_idx : tuple or None
            Optionally can specify a particular bin (using numpy indexing). d
            Othewise will evaluate all bins.

        return_uncertainty : bool, optional
            return the uncertainty on the output (default: False)
        '''

        assert self._initialized, "Cannot evaluate hypersurface, it haas not been initialized"

        #
        # Check inputs
        #

        # Determine number of sys param values (per sys param)
        # This will be >1 when fitting, and == 1 when evaluating the hypersurface within the stage
        num_param_values = np.asarray(list(param_values.values())[0]).size

        # Check same number of values for all sys params
        for k, v in list(param_values.items()):
            n = np.asarray(v).size
            assert n == num_param_values, "All sys params must have the same number of values"

        # Determine whether using single bin or not
        single_bin_mode = bin_idx is not None

        #
        # Prepare output array
        #

        # Determine shape of output array
        # Two possible cases, with limitations on both based on how the sys param functional forms are defined
        if not single_bin_mode:
            # Case 1 : Calculating for all bins simultaneously (e.g. `bin_idx is None`)
            #          Only support a single scalar value for each systematic parameters
            #          Use case is evaluating the hypersurfaces during the hypersurface stage
            assert num_param_values == 1, "Can only provide one value per sys param when evaluating all bins simultaneously"
            for v in list(param_values.values()):
                assert np.isscalar(
                    v), "sys param values must be a scalar when evaluating all bins simultaneously"
            out_shape = self.binning.shape
            bin_idx = Ellipsis

        else:
            # Case 2 : Calculating for multiple sys param values, but only a single bin
            #          Use case is fitting the hypersurfaces fucntional form fit params
            out_shape = (num_param_values,)

        # Create the output array
        out = np.full(out_shape, np.NaN, dtype=FTYPE)

        #
        # Evaluate the hypersurface
        #

        # Start with the intercept
        for i in range(num_param_values):
            if single_bin_mode:
                out[i] = self.intercept[bin_idx]
            else:
                np.copyto(src=self.intercept[bin_idx], dst=out[bin_idx])

        # Evaluate each individual parameter
        for k, p in list(self.params.items()):
            param_val = param_values[k] if self.using_legacy_data else param_values[k] - p.nominal_value
            p.evaluate(param_val, out=out, bin_idx=bin_idx)

        output_factors = np.exp(out) if self.log else out

        if return_uncertainty:
            # create buffer array for the gradients
            n_coeffs = 1  # start with 1 because intercept is an additional coefficient
            for param in list(self.params.values()):
                n_coeffs += param.num_fit_coeffts
            gradient_buffer = np.full(
                out_shape + (n_coeffs,), np.NaN, dtype=FTYPE)
            # Start with the intercept, its gradient is always 1
            gradient_buffer[..., 0] = 1.

            # Evaluate gradient each individual parameter and store in buffer.
            i = 1  # start at one because the intercept was already treated
            for k, p in list(self.params.items()):
                gbuf = np.full(out_shape + (p.num_fit_coeffts,),
                               np.NaN, dtype=FTYPE)
                param_val = param_values[k] if self.using_legacy_data else param_values[k] - p.nominal_value
                p.gradient(param_val, out=gbuf, bin_idx=bin_idx)
                for j in range(p.num_fit_coeffts):
                    gradient_buffer[..., i] = gbuf[..., j]
                    i += 1

            # In log-mode, the output is exponentiated. For the gradient this simply means multiplying
            # with the output itself.
            if self.log:
                gradient_buffer = output_factors[...,
                                                 np.newaxis]*gradient_buffer
            # Calculate uncertainty from gradients and covariance matrix
            transformed_jacobian = np.einsum(
                '...j,...kj->...k', gradient_buffer, self.fit_cov_mat[bin_idx])
            variance = np.einsum(
                '...j,...j', transformed_jacobian, gradient_buffer)
            assert np.all(variance[np.isfinite(variance)] >= 0.), "invalid covariance"

        if return_uncertainty:
            return output_factors, np.sqrt(variance)
        else:
            return output_factors

    def fit(self, nominal_map, nominal_param_values, sys_maps, sys_param_values,
            norm=True, method="L-BFGS-B", fix_intercept=False, intercept_bounds=None,
            intercept_sigma=None, include_empty=False, keep_maps=True, ref_bin_idx=None,
            smooth_method=None, smooth_kw=None):
        '''
        Fit the hypersurface coefficients (in every bin) to best match the provided
        nominal and systematic datasets.

        Writes the results directly into this data structure.

        Parameters
        ----------
        nominal_map : Map
            Map from the nominal dataset

        nominal_param_values : dict
            Value of each systematic param used to generate the nominal dataset
            Format: { param_0_name : param_0_nom_val, ..., param_N_name : param_N_nom_val }

        sys_maps : list of Maps
            List containing the Map from each systematic dataset

        sys_param_values : list of dicts
            List where each element if a dict containing the values of each systematic
            param used to generate the that dataset Each list element specified the
            parameters for the corresponding element in `sys_maps`

        norm : bool
            Normalise the maps to the nominal map. This is what you want to do when
            using the hypersurface to re-weight simulation (which is the main use case).
            In principal the hypersurfaces are more general though and could be used for
            other tasks too, hence this option.

        method : str
            `method` arg to pass to `scipy.optimize.minimiza`

        fix_intercept : bool
            Fix intercept to the initial intercept.

        intercept_bounds : 2-tuple, optional
            Bounds on the intercept. Default is None (no bounds)

        include_empty : bool
            Include empty bins in the fit. If True, empty bins are included with value 0
            and sigma 1.
            Default: False

        keep_maps : bool
            Keep maps used to make the fit. If False, maps will be set to None after
            the fit is complete. This helps to reduce the size of JSONS if the
            Hypersurface is to be stored on disk.

        ref_bin_idx : tuple
            An index specifying a reference bin that will be used for logging
        '''

        #
        # Check inputs
        #

        # Check nominal dataset definition
        assert isinstance(nominal_map, Map)
        assert isinstance(nominal_param_values, collections.abc.Mapping)
        assert set(nominal_param_values.keys()) == set(self.param_names), f"Params mismatch : {set(nominal_param_values.keys())} != {set(self.param_names)}"
        assert all([isinstance(k, str) for k in nominal_param_values.keys()])
        assert all([np.isscalar(v) for v in nominal_param_values.values()])
        # Check systematic dataset definitions
        assert isinstance(sys_maps, collections.abc.Sequence)
        assert isinstance(sys_param_values, collections.abc.Sequence)
        assert len(sys_maps) == len(sys_param_values)
        for sys_map, sys_param_vals in zip(sys_maps, sys_param_values):
            assert isinstance(sys_map, Map)
            assert isinstance(sys_param_vals, collections.abc.Mapping)
            msg = f"self.param_names: {self.param_names}\n sys_param_vals.keys(): {sys_param_vals.keys()}"
            assert set(sys_param_vals.keys()) == set(self.param_names), msg
            assert all([isinstance(k, str) for k in sys_param_vals.keys()])
            assert all([np.isscalar(v) for v in sys_param_vals.values()])
            assert sys_map.binning == nominal_map.binning

        assert not (
            include_empty and self.log), "empty bins cannot be included in log mode"
        #
        # Format things before getting started
        #

        # Store the fitting method
        self.fit_method = method

        # Store smoothing info
        self.smooth_method = smooth_method
        self.smooth_kw = smooth_kw

        # Initialise hypersurface using nominal dataset
        self._init(binning=nominal_map.binning,
                   nominal_param_values=nominal_param_values)

        # Combine nominal and sys sets
        maps = [nominal_map] + sys_maps
        param_values = [nominal_param_values] + sys_param_values

        # Store raw maps
        self.fit_maps_raw = maps
        self.fit_info_stored = True

        # Convert params values from `list of dicts` to `dict of lists`
        param_values_dict = {name: np.array([p[name] for p in param_values])
                             for name in list(param_values[0].keys())}

        # Save the param values used for fitting in the param objects (useful for plotting later)
        for name, values in list(param_values_dict.items()):
            self.params[name].fit_param_values = values

        # Format the fit `x` values : [ [sys param 0 values], [sys param 1 values], ... ]
        # Order of the params must match the order in `self.params`
        x = np.asarray([param_values_dict[param_name]
                        for param_name in list(self.params.keys())], dtype=FTYPE)
        # Prepare covariance matrix array
        self.fit_cov_mat = np.full(
            list(self.binning.shape)+[self.num_fit_coeffts, self.num_fit_coeffts], np.NaN)


        #
        # Smoothing
        #

        self.fit_maps_smooth = None

        if self.smooth_method is not None :

            raise Exception("Hypersurface smoothing needs some fixing")

            fit_maps_smooth = []

            if self.smooth_method == "gaussian_filter" :

                #
                # Perform Gaussian filtering on the input maps
                #



                #TODO REMOVE
                #TODO REMOVE
                #TODO REMOVE
                #TODO REMOVE
                #TODO REMOVE
                print(">>>> STARTED gaussian_filter SMOOTHING")
                #TODO REMOVE
                #TODO REMOVE
                #TODO REMOVE
                #TODO REMOVE

                if self.smooth_kw is None :
                    self.smooth_kw = {}

                # Treating each PID bin individually as a 2D hist (E, coszen)
                #TODO Make more general
                #TODO Can smooth in 3 dims here if desired with gaussian_filter (I think...)
                split_dim = "pid"
                assert split_dim in self.binning

                # Loop over maps and apply filter
                for m in self.fit_maps :
                    fit_maps_smooth.append( m.gaussian_filter(split_dim=split_dim, **self.smooth_kw) )

            else :
                raise Exception(f"Unknown smooting method : {self.smooth_method}")


            # Store
            self.fit_maps_smooth = fit_maps_smooth





        #
        # Normalisation
        #

        # All map values are finite, but if have empty bins the nominal map will end up
        # with inf bins in the normalised map (divide by zero). Use a mask to handle
        # this.
        finite_mask = nominal_map.nominal_values != 0

        # Also include any binning mask in the finite mask (since these bin will be NaN)
        if self.binning.mask is not None :
            finite_mask = finite_mask & self.binning.mask

        # Normalise bin values, if requested
        if norm:

            # Normalise the maps by dividing the nominal map This means the hypersurface
            # results can be interpretted as a re-weighting factor, relative to the
            # nominal

            # Formalise, handling inf values
            fit_maps_norm = []
            for m in self.fit_maps:
                norm_m = copy.deepcopy(m)
                norm_m.hist[finite_mask] = norm_m.hist[finite_mask] / \
                    unp.nominal_values(nominal_map.hist[finite_mask])
                norm_m.hist[~finite_mask] = ufloat(np.NaN, np.NaN)
                fit_maps_norm.append(norm_m)
            self.fit_maps_norm = fit_maps_norm

        #
        # Some final checks
        #

        # Not expecting any bins to have negative values (negative counts doesn't make
        # sense)
        # TODO hypersurface in general could consider -ve values (not explicitly
        # tied to histograms), so maybe can relax this constraint
        for m in self.fit_maps:
            assert np.all(m.nominal_values[finite_mask]
                          >= 0.), "Found negative bin counts"

        #
        # Loop over bins
        #

        for bin_idx in np.ndindex(self.binning.shape):  # TODO grab from input map

            # Check if this bin is masked
            if (self.binning.mask is not None) and (self.binning.mask[bin_idx] == False) :

                logging.debug("Skipping masked bin {bin_idx}")

                # Not fitting, add empty variables
                popt = np.full_like(p0, np.NaN)
                pcov = np.NaN


            else :

                # Otherwise proceed to fitting...

                #
                # Format this bin's data for fitting
                #

                # Format the fit `y` values : [ bin value 0, bin_value 1, ... ]
                # Also get the corresonding uncertainty
                y = np.asarray([m.nominal_values[bin_idx]
                                for m in self.fit_maps], dtype=FTYPE)
                y_sigma = np.asarray([m.std_devs[bin_idx]
                                      for m in self.fit_maps], dtype=FTYPE)

                # Create a mask for keeping all these points
                # May remove some points before fitting if find issues
                scan_point_mask = np.ones(y.shape, dtype=bool)

                # Cases where we have a y_sigma element = 0 (normally because the
                # corresponding y element = 0) screw up the fits (least squares divides by
                # sigma, so get infs) By default, we ignore empty bins. If the user wishes
                # to include them, it can be done with a value of zero and standard
                # deviation of 1.
                bad_sigma_mask = y_sigma == 0.
                if bad_sigma_mask.sum() > 0:
                    if include_empty:
                        y_sigma[bad_sigma_mask] = 1.
                    else:
                        scan_point_mask = scan_point_mask & ~bad_sigma_mask

                # Apply the mask to get the values I will actually use
                x_to_use = np.array([xx[scan_point_mask] for xx in x])
                y_to_use = y[scan_point_mask]
                y_sigma_to_use = y_sigma[scan_point_mask]

                # Checks
                assert x_to_use.shape[0] == len(self.params)
                assert x_to_use.shape[1] == y_to_use.size

                # Get flat list of the fit param guesses
                # The param coefficients are ordered as [ param 0 cft 0, ..., param 0 cft N,
                # ..., param M cft 0, ..., param M cft N ]
                p0_intercept = self.intercept[bin_idx]
                p0_param_coeffts = [param.get_fit_coefft(bin_idx=bin_idx, coefft_idx=i_cft)
                                    for param in list(self.params.values())
                                    for i_cft in range(param.num_fit_coeffts)]
                if fix_intercept:
                    p0 = np.array(p0_param_coeffts, dtype=FTYPE)
                else:
                    p0 = np.array([p0_intercept] + p0_param_coeffts, dtype=FTYPE)

                #
                # Check if have valid data in this bin
                #

                # If have empty bins, cannot fit In particular, if the nominal map has an
                # empty bin, it cannot be rescaled (x * 0 = 0) If this case, no need to try
                # fitting

                # Check if have NaNs/Infs
                if np.any(~np.isfinite(y_to_use)):  # TODO also handle missing sigma

                    # Not fitting, add empty variables
                    popt = np.full_like(p0, np.NaN)
                    pcov = np.NaN

                # Otherwise, fit...
                else:

                    #
                    # Fit
                    #

                    # Must have at least as many sets as free params in fit or else curve_fit will fail
                    assert y.size >= p0.size, "Number of datasets used for fitting (%i) must be >= num free params (%i)" % (
                        y.size, p0.size)

                    # Define a callback function for use with `curve_fit`
                    #   x : sys params
                    #   p : func/shape params
                    def callback(x, *p):

                        # Note that this is using the dynamic variable `bin_idx`, which
                        # cannot be passed as an arg as `curve_fit` cannot handle fixed
                        # parameters.
                        #
                        # Unflatten list of the func/shape params, and write them to the
                        # hypersurface structure
                        self.intercept[bin_idx] = self.initial_intercept if fix_intercept else p[0]
                        i = 0 if fix_intercept else 1
                        for param in list(self.params.values()):
                            for j in range(param.num_fit_coeffts):
                                bin_fit_idx = tuple(list(bin_idx) + [j])
                                param.fit_coeffts[bin_fit_idx] = p[i]
                                i += 1

                        # Unflatten sys param values
                        params_unflattened = collections.OrderedDict()
                        for i in range(len(self.params)):
                            param_name = list(self.params.keys())[i]
                            params_unflattened[param_name] = x[i]

                        return self.evaluate(params_unflattened, bin_idx=bin_idx)

                    inv_param_sigma = []
                    if intercept_sigma is not None:
                        inv_param_sigma.append(1./intercept_sigma)
                    else:
                        inv_param_sigma.append(0.)
                    for param in list(self.params.values()):
                        if param.coeff_prior_sigma is not None:
                            for j in range(param.num_fit_coeffts):
                                inv_param_sigma.append(
                                    1./param.coeff_prior_sigma[j])
                        else:
                            for j in range(param.num_fit_coeffts):
                                inv_param_sigma.append(0.)
                    inv_param_sigma = np.array(inv_param_sigma)
                    assert np.all(np.isfinite(
                        inv_param_sigma)), "invalid values found in prior sigma. They must not be zero."

                    # coefficient names to pass to Minuit. Not strictly necessary
                    coeff_names = [] if fix_intercept else ['intercept']
                    for name, param in self.params.items():
                        for j in range(param.num_fit_coeffts):
                            coeff_names.append(name + '_p{:d}'.format(j))

                    def loss(p):
                        '''
                        Loss to be minimized during the fit.
                        '''
                        fvals = callback(x_to_use, *p)
                        return np.sum(((fvals - y_to_use)/y_sigma_to_use)**2) + np.sum((inv_param_sigma*p)**2)

                    # Define fit bounds for `minimize`. Bounds are pairs of (min, max)
                    # values for each parameter in the fit. Use 'None' in place of min/max
                    # if there is
                    # no bound in that direction.
                    fit_bounds = []
                    if intercept_bounds is None:
                        fit_bounds.append(tuple([None, None]))
                    else:
                        assert (len(intercept_bounds) == 2) and (
                            np.ndim(intercept_bounds) == 1), "intercept bounds must be given as 2-tuple"
                        fit_bounds.append(intercept_bounds)

                    for param in self.params.values():
                        if param.bounds is None:
                            fit_bounds.extend(
                                ((None, None),)*param.num_fit_coeffts)
                        else:
                            if np.ndim(param.bounds) == 1:
                                assert len(
                                    param.bounds) == 2, "bounds on single coefficients must be given as 2-tuples"
                                fit_bounds.append(param.bounds)
                            elif np.ndim(param.bounds) == 2:
                                assert np.all([len(t) == 2 for t in param.bounds]
                                              ), "bounds must be given as a tuple of 2-tuples"
                                fit_bounds.extend(param.bounds)

                    # Define the EPS (step length) used by the fitter Need to take care with
                    # floating type precision, don't want to go smaller than the FTYPE being
                    # used by PISA can handle
                    eps = np.finfo(FTYPE).eps

                    # If no reference bin index was specified, used the first bin index to be fitted
                    if ref_bin_idx is None :
                        ref_bin_idx = bin_idx

                    # Debug logging
                    if bin_idx == ref_bin_idx:
                        msg = ">>>>>>>>>>>>>>>>>>>>>>>\n"
                        msg += "Curve fit inputs to bin %s :\n" % (bin_idx,)
                        msg += "  x           : \n%s\n" % x
                        msg += "  y           : \n%s\n" % y
                        msg += "  y sigma     : \n%s\n" % y_sigma
                        msg += "  x used      : \n%s\n" % x_to_use
                        msg += "  y used      : \n%s\n" % y_to_use
                        msg += "  y sigma used: \n%s\n" % y_sigma_to_use
                        msg += "  p0          : %s\n" % p0
                        msg += "  bounds      : \n%s\n" % fit_bounds
                        msg += "  inv sigma   : \n%s\n" % inv_param_sigma
                        msg += "  fit method  : %s\n" % self.fit_method
                        msg += "<<<<<<<<<<<<<<<<<<<<<<<"
                        logging.debug(msg)

                    # Perform fit
                    # errordef =1 for least squares fit and 0.5 for nllh fit
                    m = Minuit(loss, p0,
                               # only initial step size, not very important
                               # error=(0.1)*len(p0),
                               # limit=fit_bounds,
                               name=coeff_names)
                    m.errors = (0.1) * len(p0)
                    m.limits = fit_bounds
                    m.errordef = Minuit.LEAST_SQUARES
                    m.migrad()
                    m.hesse()

                    popt = np.array(m.values)
                    try:
                        pcov = np.array(m.covariance)
                    except:
                        logging.warn(f"HESSE call failed for bin {bin_idx}, covariance matrix unavailable")
                        pcov = np.full((len(p0), len(p0)), np.nan)
                    if bin_idx == ref_bin_idx:
                        logging.debug(m.fmin)
                        logging.debug(m.params)
                        logging.debug(m.covariance)

            #
            # Re-format fit results
            #

            # Use covariance matrix to get uncertainty in fit parameters Using
            # uncertainties.correlated_values, and will extract the std dev (including
            # correlations) shortly Fit may fail to determine covariance matrix
            # (method-dependent), so only do this if have a finite covariance matrix
            corr_vals = correlated_values(popt, pcov) if np.all(
                np.isfinite(pcov)) else None

            # Write the fitted param results (and sigma, if available) back to the
            # hypersurface structure
            i = 0
            if not fix_intercept:
                self.intercept[bin_idx] = popt[i]
                self.intercept_sigma[bin_idx] = np.NaN if corr_vals is None else corr_vals[i].std_dev
                i += 1
            for param in list(self.params.values()):
                for j in range(param.num_fit_coeffts):
                    idx = param.get_fit_coefft_idx(
                        bin_idx=bin_idx, coefft_idx=j)
                    param.fit_coeffts[idx] = popt[i]
                    param.fit_coeffts_sigma[idx] = np.NaN if corr_vals is None else corr_vals[i].std_dev
                    i += 1
            # Store the covariance matrix
            if fix_intercept and np.all(np.isfinite(pcov)):
                self.fit_cov_mat[bin_idx] = np.pad(pcov, ((1, 0), (1, 0)))
            else:
                self.fit_cov_mat[bin_idx] = pcov

        #
        # chi2
        #

        # Compare the result of the fitted hypersurface function with the actual data
        # points used for fitting Compute the resulting chi2 to have an estimate of the
        # fit quality

        self.fit_chi2 = []

        # Loop over datasets
        for i_set in range(self.num_fit_sets):

            # Get expected bin values according tohypersurface value
            predicted = self.evaluate(
                {name: values[i_set] for name, values in list(param_values_dict.items())})

            # Get the observed value
            observed = self.fit_maps[i_set].nominal_values
            sigma = self.fit_maps[i_set].std_devs
            # we have to apply the same condition on which values we include
            # as we did during the fit above
            with np.errstate(invalid='ignore'):
                valid_idx = sigma > 0.  # can be NaN
            if include_empty:
                sigma[~valid_idx] = 1.

            # Compute chi2
            with np.errstate(divide='ignore'):
                chi2 = ((predicted - observed) / sigma) ** 2

            # Add to container
            self.fit_chi2.append(chi2)

        # Combine into single array
        self.fit_chi2 = np.stack(self.fit_chi2, axis=-1).astype(FTYPE)
<<<<<<< HEAD
        
        # Drop input maps if not keeping them
=======

>>>>>>> b6c5847e
        if not keep_maps:
            self.fit_maps_raw = None
            self.fit_maps_smooth = None
            self.fit_maps_norm = None
            self.fit_info_stored = False

        # Record some provenance info about the fits
        self.fit_complete = True

    @property
    def nominal_values(self):
        '''
        Return the stored nominal parameter for each dataset
        Returns: { param_0_name : param_0_nom_val, ..., param_N_name : param_N_nom_val }
        '''
        assert self.fit_info_stored, "Cannot get fit dataset nominal values, fit info not stored%s" % (
            " (using legacy data)" if self.using_legacy_data else "")
        return collections.OrderedDict([(name, param.nominal_value) for name, param in list(self.params.items())])

    @property
    def fit_param_values(self):
        '''
        Return the stored systematic parameters from the datasets used for fitting
        Returns: { param_0_name : [ param_0_sys_val_0, ..., param_0_sys_val_M ], ..., param_N_name : [ param_N_sys_val_0, ..., param_N_sys_val_M ] }
        '''
        assert self.fit_info_stored, "Cannot get fit dataset param values, fit info not stored%s" % (
            " (using legacy data)" if self.using_legacy_data else "")
        return collections.OrderedDict([(name, param.fit_param_values) for name, param in list(self.params.items())])

    def get_nominal_mask(self):
        '''
        Return a mask indicating which datasets have nominal values for all parameters
        '''

        assert self.fit_info_stored, "Cannot get nominal mask, fit info not stored%s" % (
            " (using legacy data)" if self.using_legacy_data else "")

        nom_mask = np.ones((self.num_fit_sets,), dtype=bool)

        for param in list(self.params.values()):
            nom_mask = nom_mask & np.isclose(
                param.fit_param_values, param.nominal_value)

        return nom_mask

    def get_on_axis_mask(self, param_name):
        '''
        Return a mask indicating which datasets are "on-axis" for a given parameter.

        "On-axis" means "generated using the nominal value for this parameter". Parameters other
        than the one specified can have non-nominal values.

        Parameters
        ----------
        param_name : str
            The name of systematic parameter for which we want on-axis datasets
        '''

        assert self.fit_info_stored, "Cannot get on-axis mask, fit info not stored%s" % (
            " (using legacy data)" if self.using_legacy_data else "")

        assert param_name in self.param_names

        on_axis_mask = np.ones((self.num_fit_sets,), dtype=bool)

        # Loop over sys params
        for param in list(self.params.values()):

            # Ignore the chosen param
            if param.name != param_name:

                # Define a "nominal" mask
                on_axis_mask = on_axis_mask & np.isclose(
                    param.fit_param_values, param.nominal_value)

        return on_axis_mask

    def report(self, bin_idx=None):
        '''
        Return a string version of the hypersurface contents

        Parameters
        ----------
        bin_idx : tuple of None
            Specify a particular bin (using numpy indexing). In this case only report on that bin.
        '''

        msg = ""

        # Fit results
        msg += ">>>>>> Fit coefficients >>>>>>" + "\n"
        bin_indices = np.ndindex(
            self.binning.shape) if bin_idx is None else [bin_idx]
        for bin_idx in bin_indices:
            msg += "  Bin %s :" % (bin_idx,) + "\n"
            msg += "     Intercept : %0.5g" % (self.intercept[bin_idx],) + "\n"
            for param in list(self.params.values()):
                msg += "     %s : %s" % (param.name, ", ".join(["%0.5g" % param.get_fit_coefft(
                    bin_idx=bin_idx, coefft_idx=cft_idx) for cft_idx in range(param.num_fit_coeffts)])) + "\n"
        msg += "<<<<<< Fit coefficients <<<<<<" + "\n"

        return msg

    def __str__(self):
        return self.report()

    @property
    def fit_maps(self):
        '''
        Return the `Map instances used for fitting
        These will be normalised if the fit was performend to normalised maps.
        '''
        assert self.fit_info_stored, "Cannot get fit maps, fit info not stored%s" % (
            " (using legacy data)" if self.using_legacy_data else "")

        # Return whatever the final processed map type was during the fitting process
        if self.fit_maps_norm is not None :
            return self.fit_maps_norm

        elif self.fit_maps_smooth is not None :
            return self.fit_maps_smooth 

        elif self.fit_maps_raw is not None :
            return self.fit_maps_raw

        else : 
            raise Exception("Cannot find fit maps")

    @property
    def num_fit_sets(self):
        '''
        Return number of datasets used for fitting
        '''
        assert self.fit_info_stored, "Cannot get fit sets, fit info not stored%s" % (
            " (using legacy data)" if self.using_legacy_data else "")
        return len(list(self.fit_param_values.values())[0])

    @property
    def num_fit_coeffts(self):
        '''
        Return the total number of coefficients in the hypersurface fit
        This is the overall intercept, plus the coefficients for each individual param
        '''
        return int(1 + np.sum([param.num_fit_coeffts for param in list(self.params.values())]))

    @property
    def fit_coeffts(self):
        '''
        Return all coefficients, in all bins, as a single array
        This is the overall intercept, plus the coefficients for each individual param
        Dimensions are: [binning ..., fit coeffts]
        '''

        array = [self.intercept]
        for param in list(self.params.values()):
            for i in range(param.num_fit_coeffts):
                array.append(param.get_fit_coefft(coefft_idx=i))
        array = np.stack(array, axis=-1)
        return array

    @fit_coeffts.setter
    def fit_coeffts(self, fit_coeffts):
        '''
        Setter to conveniently set the coefficients in the parameters
        of the hypersurface in the same order in which they are also
        returned by the getter.
        '''
        assert fit_coeffts.shape == self.fit_coeffts.shape, "incorrect shape of coefficients"
        self.intercept = fit_coeffts[..., 0]
        n = 1
        for param in self.params.values():
            for i in range(param.num_fit_coeffts):
                idx = param.get_fit_coefft_idx(coefft_idx=i)
                param.fit_coeffts[idx] = fit_coeffts[..., n]
                n += 1

    @property
    def fit_coefft_labels(self):
        '''
        Return labels for each fit coefficient
        '''
        return ["intercept"] + ["%s p%i" % (param.name, i) for param in list(self.params.values()) for i in range(param.num_fit_coeffts)]

    @property
    def serializable_state(self):
        """
        OrderedDict containing savable state attributes
        """

        if self._serializable_state is None:  # TODO always redo?

            state = collections.OrderedDict()

            state["_initialized"] = self._initialized
            state["binning"] = self.binning.serializable_state
            state["initial_intercept"] = self.initial_intercept
            state["log"] = self.log
            state["intercept"] = self.intercept
            state["intercept_sigma"] = self.intercept_sigma
            state["fit_complete"] = self.fit_complete
            state["fit_info_stored"] = self.fit_info_stored
            state["fit_maps_norm"] = self.fit_maps_norm
            state["fit_maps_smooth"] = self.fit_maps_smooth
            state["fit_maps_raw"] = self.fit_maps_raw
            state["fit_chi2"] = self.fit_chi2
            state["fit_cov_mat"] = self.fit_cov_mat
            state["fit_method"] = self.fit_method
            state["fit_pipeline_param_values"] = self.fit_pipeline_param_values
            state["using_legacy_data"] = self.using_legacy_data

            state["params"] = collections.OrderedDict()
            for name, param in list(self.params.items()):
                state["params"][name] = param.serializable_state

            self._serializable_state = state

        return self._serializable_state

    @classmethod
    def from_state(cls, state):
        """
        Instantiate a new object from the contents of a serialized state dict

        Parameters
        ----------
        resource : dict
            A dict

        See Also
        --------
        to_json
        """

        #
        # Get the state
        #

        # If it is not already a a state, alternativey try to load it in case a JSON
        # file was passed
        if not isinstance(state, collections.abc.Mapping):
            state = from_json(state)

        #
        # Create params
        #

        params = []

        # Loop through params in the state
        params_state = state.pop("params")
        for param_name, param_state in list(params_state.items()):
            param = HypersurfaceParam.from_state(param_state)
            params.append(param)

        #
        # Create hypersurface
        #

        # Instantiate
        hypersurface = cls(
            params=params,
            initial_intercept=state.pop("initial_intercept"),
        )

        # Add binning
        hypersurface.binning = MultiDimBinning(**state.pop("binning"))

        # Add maps
        fit_maps_raw = state.pop("fit_maps_raw")
        hypersurface.fit_maps_raw = None if fit_maps_raw is None else [
            Map(**map_state) for map_state in fit_maps_raw]

        fit_maps_norm = state.pop("fit_maps_norm")
        hypersurface.fit_maps_norm = None if fit_maps_norm is None else [
            Map(**map_state) for map_state in fit_maps_norm]

        fit_maps_smooth = state.pop("fit_maps_smooth") if "fit_maps_smooth" in state else None # Backwards compatibility 
        hypersurface.fit_maps_smooth = None if fit_maps_smooth is None else [
            Map(**map_state) for map_state in fit_maps_smooth]

        # Define rest of state
        for k in list(state.keys()):
            setattr(hypersurface, k, state.pop(k))

        return hypersurface


    def fluctuate(self, random_state=None) :
        '''
        Return a new hypersurface object whose coefficients have been randomly fluctuated according 
        to the fit covariance matrix.

        Used for testing the impact of statistical uncertainty in the hypersurfaces fits on
        downstream analyses.
        '''

        #TODO uncorrelated fluctuation option

        # Init random state
        if random_state is None :
            random_state = np.random.RandomState(12345) #TODO use PISA functions for this

        # Create a copy of this instance
        new_hypersurface = copy.deepcopy(self) #TODO Use serialized state instead?

        # Loop over bins
        for bin_idx in np.ndindex(self.binning.shape):

            # Skip if this bin has no fits
            if np.all(np.isfinite(self.fit_coeffts[bin_idx])) :

                # Perform multivariate random sampling from the covariance matrix
                # This gives new coefficients, which are written to the output hyersurface instance
                new_fit_coeffts = random_state.multivariate_normal(self.fit_coeffts[bin_idx], self.fit_cov_mat[bin_idx])

                # Set the values in the output hypersurface
                new_hypersurface.intercept[bin_idx] = new_fit_coeffts[0]
                n = 1
                for param in new_hypersurface.params.values():
                    for i in range(param.num_fit_coeffts):
                        idx = param.get_fit_coefft_idx(bin_idx=bin_idx, coefft_idx=i)
                        param.fit_coeffts[idx] = new_fit_coeffts[n]
                        n += 1

        return new_hypersurface


class HypersurfaceParam(object):
    '''
    A class representing one of the parameters (and corresponding functional forms) in
    the hypersurface.

    A user creates the initial instances of thse params, before passing the to the
    Hypersurface instance. Once this has happened, the user typically does not need to
    directly interact woth these HypersurfaceParam instances.

    Parameters
    ----------
    name : str
        Name of the parameter

    func_name : str
        Name of the hypersurface function to use.
        See "Hypersurface functional forms" section for more details, including
        available functions.

    initial_fit_coeffts : array
        Initial values for the coefficients of the functional form
        Number and meaning of coefficients depends on functional form

    bounds : 2-tuple of array_like, optional
        Lower and upper bounds on independent variables. Defaults to no bounds. Each
        element of the tuple must be either an array with the length equal to the number
        of parameters, or a scalar (in which case the bound is taken to be the same for
        all parameters.) Use ``np.inf`` with an appropriate sign to disable bounds on
        all or some parameters.

    coeff_prior_sigma : array, optional
        Prior sigma values for the coefficients. If None (default), no regularization
        will be applied during the fit.
    '''

    def __init__(self, name, func_name, initial_fit_coeffts=None, bounds=None, coeff_prior_sigma=None):

        # Store basic members
        self.name = name

        # Handle functional form fit parameters
        self.fit_coeffts = None  # Fit params container, not yet populated
        self.fit_coeffts_sigma = None  # Fit param sigma container, not yet populated
        # The initial values for the fit parameters
        self.initial_fit_coeffts = initial_fit_coeffts
        self.bounds = bounds
        self.coeff_prior_sigma = coeff_prior_sigma

        # Record information relating to the fitting
        self.fitted = False  # Flag indicating whether fit has been performed
        # The values of this sys param in each of the fitting datasets
        self.fit_param_values = None

        # Placeholder for nominal value
        self.nominal_value = None

        # Serialization
        self._serializable_state = None
        self.binning_shape = None  # initialized when used in Hypersurface
        #
        # Init the functional form
        #

        # Get the function
        self.func_name = func_name
        self._hypersurface_func = self._get_hypersurface_func(self.func_name)

        # Get the number of functional form parameters
        self.num_fit_coeffts = self._hypersurface_func.nargs
        if self.coeff_prior_sigma is not None:
            assert len(
                self.coeff_prior_sigma) == self.num_fit_coeffts, "number of prior sigma values must equal the number of parameters."
        # Check and init the fit param initial values
        # TODO Add support for "per bin" initial values
        if initial_fit_coeffts is None:
            # No values provided, use 0 for all
            self.initial_fit_coeffts = np.zeros(
                self.num_fit_coeffts, dtype=FTYPE)
        else:
            # Use the provided initial values
            self.initial_fit_coeffts = np.array(self.initial_fit_coeffts)
            assert self.initial_fit_coeffts.size == self.num_fit_coeffts, "'initial_fit_coeffts' should have %i values, found %i" % (
                self.num_fit_coeffts, self.initial_fit_coeffts.size)

    def _get_hypersurface_func(self, func_name):
        '''
        Find the function defining the hypersurface functional form.

        User specifies this by it's string name, which must correspond to a pre-defined
        function in `HYPERSURFACE_PARAM_FUNCTIONS`.

        Internal function, not to be called by a user.
        '''

        assert isinstance(func_name, str), "'func_name' must be a string"

        assert func_name in HYPERSURFACE_PARAM_FUNCTIONS, "Cannot find hypersurface function '%s', choose from %s" % (
            func_name, list(HYPERSURFACE_PARAM_FUNCTIONS.keys()))
        return HYPERSURFACE_PARAM_FUNCTIONS[func_name]()

    def _init_fit_coefft_arrays(self, binning):
        '''
        Create the arrays for storing the fit parameters
        Have one fit per bin, for each parameter
        The shape of the `self.fit_coeffts` arrays is: (binning shape ..., num fit params )

        Internal function, not to be called by a user.
        '''

        arrays = []

        self.binning_shape = binning.shape

        for fit_coefft_initial_value in self.initial_fit_coeffts:

            fit_coefft_array = np.full(
                self.binning_shape, fit_coefft_initial_value, dtype=FTYPE)
            arrays.append(fit_coefft_array)

        self.fit_coeffts = np.stack(arrays, axis=-1)
        self.fit_coeffts_sigma = np.full_like(self.fit_coeffts, np.NaN)

    def evaluate(self, param, out, bin_idx=None):
        '''
        Evaluate the functional form for the given `param` values.
        Uses the current values of the fit coefficients.

        By default evaluates all bins, but optionally can specify a particular bin (used
        when fitting).
        '''

        # Create an array to fill with this contribution
        this_out = np.full_like(out, np.NaN, dtype=FTYPE)

        # Form the arguments to pass to the functional form
        # Need to be flexible in terms of the number of fit parameters
        args = [param]
        for cft_idx in range(self.num_fit_coeffts):
            args += [self.get_fit_coefft(bin_idx=bin_idx, coefft_idx=cft_idx)]
        args += [this_out]

        # Call the function
        self._hypersurface_func(*args)

        # Add to overall hypersurface result
        out += this_out

    def gradient(self, param, out, bin_idx=None):
        '''
        Evaluate gradient of the functional form for the given `param` values.
        Uses the current values of the fit coefficients.

        By default evaluates all bins, but optionally can specify a particular bin (used when fitting).
        '''
        # Create an array to fill with the gradient
        this_out = np.full_like(out, np.NaN, dtype=FTYPE)

        # Form the arguments to pass to the functional form
        # Need to be flexible in terms of the number of fit parameters
        args = [param]
        for cft_idx in range(self.num_fit_coeffts):
            args += [self.get_fit_coefft(bin_idx=bin_idx, coefft_idx=cft_idx)]
        args += [this_out]

        # Call the function
        self._hypersurface_func.grad(*args)
        # Copy to wherever the gradient is to be stored
        np.copyto(src=this_out, dst=out)

    def get_fit_coefft_idx(self, bin_idx=None, coefft_idx=None):
        '''
        Indexing the fit_coefft matrix is a bit of a pain
        This helper function eases things
        '''

        # TODO can probably do this more cleverly with numpy indexing, but works for now...

        # Indexing based on the bin
        if (bin_idx is Ellipsis) or (bin_idx is None):
            idx = [Ellipsis]
        else:
            idx = list(bin_idx)

        # Indexing based on the coefficent
        if isinstance(coefft_idx, slice):
            idx.append(coefft_idx)
        elif coefft_idx is None:
            idx.append(slice(0, -1))
        else:
            idx.append(coefft_idx)

        # Put it all together
        idx = tuple(idx)
        return idx

    def get_fit_coefft(self, *args, **kwargs):
        '''
        Get a fit coefficient values from the matrix
        Basically just wrapping the indexing function
        '''
        idx = self.get_fit_coefft_idx(*args, **kwargs)
        return self.fit_coeffts[idx]

    @property
    def serializable_state(self):
        """
        OrderedDict containing savable state attributes
        """

        if self._serializable_state is None:  # TODO always redo?

            state = collections.OrderedDict()
            state["name"] = self.name
            state["func_name"] = self.func_name
            state["num_fit_coeffts"] = self.num_fit_coeffts
            state["fit_coeffts"] = self.fit_coeffts
            state["fit_coeffts_sigma"] = self.fit_coeffts_sigma
            state["initial_fit_coeffts"] = self.initial_fit_coeffts
            state["fitted"] = self.fitted
            state["fit_param_values"] = self.fit_param_values
            state["binning_shape"] = self.binning_shape
            state["nominal_value"] = self.nominal_value
            state["bounds"] = self.bounds
            state["coeff_prior_sigma"] = self.coeff_prior_sigma
            self._serializable_state = state

        return self._serializable_state

    @classmethod
    def from_state(cls, state):

        # Define param init kwargs
        # Special handling for `coeff_prior_sigma`, which was missing in older
        # files (due to a bug in `serializable_state`) so need to handle this
        # for backwards compatibility
        param_init_kw = dict(
            name=state.pop("name"),
            func_name=state.pop("func_name"),
            initial_fit_coeffts=state.pop("initial_fit_coeffts"),
            bounds=state.pop("bounds"),
        )
        if "coeff_prior_sigma" in state :
            param_init_kw["coeff_prior_sigma"] = state.pop("coeff_prior_sigma")
        else :
            param_init_kw["coeff_prior_sigma"] = None

        # Create the param
        param = cls(**param_init_kw)

        # Define rest of state
        for k in list(state.keys()):
            setattr(param, k, state.pop(k))

        return param

'''
Hypersurface fitting and loading helper functions
'''


def get_hypersurface_file_name(hypersurface, tag):
    '''
    Create a descriptive file name
    '''

    num_dims = len(hypersurface.params)
    param_str = "_".join(hypersurface.param_names)
    output_file = "%s__hypersurface_fits__%dd__%s.json" % (
        tag, num_dims, param_str)

    return output_file


def fit_hypersurfaces(nominal_dataset, sys_datasets, params, output_dir, tag, combine_regex=None,
                      log=True, minimum_mc=0, minimum_weight=0, **hypersurface_fit_kw):
    '''
    A helper function that a user can use to fit hypersurfaces to a bunch of simulation
    datasets, and save the results to a file. Basically a wrapper of Hypersurface.fit,
    handling common pre-fitting tasks like producing mapsets from piplelines, merging
    maps from similar specifies, etc.

    Note that this supports fitting multiple hypersurfaces to the datasets, e.g. one per
    simulated species. Returns a dict with format: { map_0_key : map_0_hypersurface,
    ..., map_N_key : map_N_hypersurface, }

    Parameters
    ----------
    nominal_dataset : dict
        Definition of the nominal dataset. Specifies the pipleline with which the maps
        can be created, and the values of all systematic parameters used to produced the
        dataset.
        Format must be:
            nominal_dataset = {
                "pipeline_cfg" = <pipeline cfg file (either cfg file path or dict)>),
                "sys_params" = { param_0_name : param_0_value_in_dataset, ..., param_N_name : param_N_value_in_dataset }
            }
        Sys params must correspond to the provided HypersurfaceParam instances provided
        in the `params` arg.

    sys_datasets : list of dicts
        List of dicts, where each dict defines one of the systematics datasets to be
        fitted. The format of each dict is the same as explained for `nominal_dataset`

    params : list of HypersurfaceParams
        List of HypersurfaceParams instances that define the hypersurface. Note that
        this defined ALL hypersurfaces fitted in this function, e.g. only supports a
        single parameterisation for all maps (this is almost almost what you want).

    output_dir : str
        Path to directly to write results file in

    tag : str
        A string identifier that will be included in the file name to help you make
        sense of the file in the future. Note that additional information on the
        contents will be added to the file name by this function.

    combine_regex : list of str, or None
        List of string regex expressions that will be used for merging maps. Used to
        combine similar species. Must be something that can be passed to the
        `MapSet.combine_re` function (see that functions docs for more details). Choose
        `None` is do not want to perform this merging.

    minimum_mc : int, optional
        Minimum number of unweighted MC events required in each bin. If the number
        of unweighted MC events in a bin in any MC set is less than this number, the
        value is set to exactly zero and will be excluded from the fit.

    minimum_weight : float, optional
        Minimum weight per bin. Bins with a total summed weight of less than this
        number are excluded from the fit. Intended use is to exclude extremely small
        values from KDE histograms that would pull the fit to zero.

    hypersurface_fit_kw : kwargs
        kwargs will be passed on to the calls to `Hypersurface.fit`
    '''

    # TODO Current yneed to manually ensure consistency between `combine_regex` here and
    # the `links` param in `hypersurface` Need to make `hypersurface` directly use
    # the value of `combine_regex` from the Hypersurface instance

    #
    # Make copies
    #

    # Take (deep) copies of lists/dicts to avoid modifying the originals
    # Useful for cases where this function is called in a loop (e.g. leave-one-out tests)
    nominal_dataset = copy.deepcopy(nominal_dataset)
    sys_datasets = copy.deepcopy(sys_datasets)
    params = copy.deepcopy(params)


    #
    # Check inputs
    #

    # Check types
    assert isinstance(sys_datasets, collections.Sequence)
    assert isinstance(params, collections.Sequence)
    assert isinstance(output_dir, str)
    assert isinstance(tag, str)

    # Check formatting of datasets is as expected
    all_datasets = [nominal_dataset] + sys_datasets
    for dataset in all_datasets:
        assert isinstance(dataset, collections.Mapping)
        assert "pipeline_cfg" in dataset
        assert isinstance(dataset["pipeline_cfg"], (str, collections.Mapping))
        assert "sys_params" in dataset
        assert isinstance(dataset["sys_params"], collections.Mapping)

    # Check params
    assert len(params) >= 1
    for p in params:
        assert isinstance(p, HypersurfaceParam)

    # Report inputs
    msg = "Hypersurface fit details :"
    msg += "  Num params            : %i" % len(params)
    msg += "  Num fit coefficients  : %i" % sum(
        [p.num_fit_coeffts for p in params])
    msg += "  Num datasets          : 1 nominal + %i systematics" % len(
        sys_datasets)
    msg += "  Nominal values        : %s" % nominal_dataset["sys_params"]
    logging.info(msg)

    #
    # Generate MapSets
    #

    def find_hist_stage(pipeline):
        """Locate the index of the hist stage in a pipeline."""
        hist_idx_found = False
        kde_idx_found = False
        for i, s in enumerate(pipeline.stages):
            if s.__class__.__name__ == "hist":
                hist_idx = i
                hist_idx_found = True
                break
            if s.__class__.__name__ == "kde":
                hist_idx = i
                kde_idx_found = True
                break
        if not hist_idx_found and not kde_idx_found:
            raise RuntimeError("Could not find hist or kde stage in pipeline, aborting.")
        return hist_idx, kde_idx_found

    # Get maps and param values from nominal pipeline
    nominal_pipeline = Pipeline(nominal_dataset["pipeline_cfg"])
    logging.info("Nominal pipeline parameters:\n" + repr(nominal_pipeline.params))
    pipeline_param_values = { p.name:p.value for p in nominal_pipeline.params }
    nominal_dataset["mapset"] = nominal_pipeline.get_outputs()  # return_sum=False)
    # get the un-weighted event counts as well so that we can exclude bins
    # with too little statistics
    # First, find out which stage is the hist stage
    hist_idx, is_kde = find_hist_stage(nominal_pipeline)
    # minimum MC is only applicable to hist stage, not to KDE
    if not is_kde:
        nominal_pipeline.stages[hist_idx].unweighted = True
        nominal_dataset["mapset_unweighted"] = nominal_pipeline.get_outputs()
    else:
        nominal_dataset["mapset_unweighted"] = None
        # Bootstrapping is required to calculate errors on the histograms
        assert nominal_pipeline.stages[hist_idx].bootstrap, (
            "Hypersurfaces can only be fit to KDE histograms if bootstrapping is enabled."
        )
    del nominal_pipeline # Save memory

    # Loop over sys datasets and grap the maps from them too
    # Also make sure the pipeline params match the nominal pipeline (only the input file should differ between them)
    for sys_dataset in sys_datasets:
        sys_pipeline = Pipeline(sys_dataset["pipeline_cfg"])
        for param in sys_pipeline.params :
            assert param.value == pipeline_param_values[param.name], "Mismatch in pipeline param '%s' value between nominal and systematic pipelines : %s != %s" % (param.name, param.value, pipeline_param_values[param.name])
        sys_dataset["mapset"] = sys_pipeline.get_outputs()  # return_sum=False)
        # get the un-weighted event counts as well so that we can exclude bins
        # with too little statistics
        # First, find out which stage is the hist stage
        hist_idx, is_kde = find_hist_stage(sys_pipeline)
        if not is_kde:
            sys_pipeline.stages[hist_idx].unweighted = True
            sys_dataset["mapset_unweighted"] = sys_pipeline.get_outputs()
        else:
            sys_dataset["mapset_unweighted"] = None
            assert sys_pipeline.stages[hist_idx].bootstrap, (
                "Hypersurfaces can only be fit to KDE histograms if bootstrapping is "
                "enabled."
            )
        del sys_pipeline

    # Merge maps according to the combine regex, if one was provided
    if combine_regex is not None:
        nominal_dataset["mapset"] = nominal_dataset["mapset"].combine_re(combine_regex)
        if nominal_dataset["mapset_unweighted"] is not None:
            nominal_dataset["mapset_unweighted"] = (
                nominal_dataset["mapset_unweighted"].combine_re(combine_regex)
            )
        for sys_dataset in sys_datasets:
            sys_dataset["mapset"] = sys_dataset["mapset"].combine_re(combine_regex)
            if sys_dataset["mapset_unweighted"] is None: continue
            sys_dataset["mapset_unweighted"] = (
                sys_dataset["mapset_unweighted"].combine_re(combine_regex)
            )

    # Remove bins (i.e. set their count to zero) that have too few MC events or too little
    # total weight
    for dataset in sys_datasets + [nominal_dataset]:
        for map_name in dataset["mapset"].names:
            if dataset["mapset_unweighted"] is not None:
                insuff_mc = dataset["mapset_unweighted"][map_name].nominal_values < minimum_mc
            else:
                insuff_mc = np.zeros(dataset["mapset"][map_name].nominal_values.shape, dtype=bool)
            insuff_weight = dataset["mapset"][map_name].nominal_values < minimum_weight
            # Setting the hist to zero sets both nominal value and std_dev to zero
            dataset["mapset"][map_name].hist[insuff_mc | insuff_weight] = 0.

    # TODO check every mapset has the same elements



    #
    # Loop over maps
    #

    # Create the container to fill
    hypersurfaces = collections.OrderedDict()

    # Loop over maps
    for map_name in nominal_dataset["mapset"].names:

        #
        # Prepare data for fit
        #

        nominal_map = nominal_dataset["mapset"][map_name]
        nominal_param_values = nominal_dataset["sys_params"]

        sys_maps = [sys_dataset["mapset"][map_name]
                    for sys_dataset in sys_datasets]
        sys_param_values = [sys_dataset["sys_params"]
                            for sys_dataset in sys_datasets]

        #
        # Fit the hypersurface
        #

        # Create the hypersurface
        hypersurface = Hypersurface(
            params=copy.deepcopy(params), # Need the deepcopy, as want one set of params per map
            initial_intercept=0. if log else 1.,  # Initial value for intercept
            log=log
        )

        # Perform fit
        hypersurface.fit(
            nominal_map=nominal_map,
            nominal_param_values=nominal_param_values,
            sys_maps=sys_maps,
            sys_param_values=sys_param_values,
            norm=True,
            **hypersurface_fit_kw
        )

        # Record the pipeline params used to generate the maps used for
        # the fits, for data provenance purposes only
        hypersurface.fit_pipeline_param_values = pipeline_param_values

        # Report the results
        logging.debug("\nFitted hypersurface report:\n%s" % hypersurface)

        # Store for later write to disk
        hypersurfaces[map_name] = hypersurface


    #
    # Store results
    #

    # Create a file name
    output_path = os.path.join(output_dir, get_hypersurface_file_name(
        list(hypersurfaces.values())[0], tag))

    # Create the output directory
    mkdir(output_dir)

    # Write to a json file
    to_json(hypersurfaces, output_path)

    logging.info("Fit results written : %s" % output_path)

    return output_path


def load_hypersurfaces(input_file, expected_binning=None):
    '''
    User function to load file containing hypersurface fits, as written using `fit_hypersurfaces`.
    Can be multiple hypersurfaces assosicated with different maps.

    Returns a dict with the format: { map_0_key : map_0_hypersurface, ..., map_N_key : map_N_hypersurface, }

    Hnadling the following input files cases:
        1) Load files produced using this code (recommended)
        2) Load files producing using older versions of PISA
        3) Load public data releases csv formatted files

    Parameters
    ----------
    input_file : str
        Path to the file contsaining the hypersurface fits.
        For the special case of the datareleases these needs to be the path to all
        relevent CSV fles, e.g. "<path/to/datarelease>/hyperplanes_*.csv".
    expected_binning : One/MultiDimBinning
        (Optional) Expected binning for hypersurface.
        It will checked enforced that this mathes the binning found in the parsed
        hypersurfaces. For certain legacy cases where binning info is not stored, this
        will be assumed to be the actual binning.
    '''

    #
    # Check inputs
    #

    assert isinstance(input_file, str)

    if expected_binning is not None:
        assert is_binning(expected_binning)

    #
    # PISA hypersurface files
    #

    if input_file.endswith("json") or input_file.endswith("json.bz2"):

        # Load file
        input_data = from_json(input_file)
        assert isinstance(input_data, collections.Mapping)

        # Testing various cases to support older files as well as modern ones...
        if "sys_list" in input_data:

            # Legacy case, create a modern hypersurface instance using old hyperplane fits
            hypersurfaces = _load_hypersurfaces_legacy(input_data)
            logging.warn("Old fit files detected, loaded via legacy mode")

        else:

            # Otherwise assume file is using the modern format
            hypersurfaces = collections.OrderedDict()
            for map_name, hypersurface_state in list(input_data.items()):
                hypersurfaces[map_name] = Hypersurface.from_state(
                    hypersurface_state)

    #
    # Public data release file
    #

    elif input_file.endswith("csv") or input_file.endswith("csv.bz2"):

        hypersurfaces = _load_hypersurfaces_data_release(
            input_file, expected_binning)

    #
    # Done
    #

    else:
        raise Exception("Unknown file format : %s" % input_file)

    # Check binning
    if expected_binning is not None:
        for hypersurface in hypersurfaces.values():
<<<<<<< HEAD
            assert hypersurface.binning.hash == expected_binning.hash, "Binning of loaded hypersurfaces does not match the expected binning"
                    
=======
            if not hypersurface.binning.hash == expected_binning.hash:
                for a, b, in zip(hypersurface.binning.dims, expected_binning.dims):
                    assert a == b, "Incompatible binning dimension %s and %s"%(a, b)

>>>>>>> b6c5847e
    return hypersurfaces


def _load_hypersurfaces_legacy(input_data):
    '''
    Load an old hyperpane (not surface) fit file from older PISA version.

    Put the results into an instance the new `Hypersurface` class so can use the
    resulting hypersurface in modern code.

    User should not use this directly, instead call `load_hypersurfaces`.
    '''

    hypersurfaces = collections.OrderedDict()

    #
    # Loop over map names
    #

    for map_name in input_data["map_names"]:

        #
        # Create the params
        #

        # Get the param names
        param_names = input_data["sys_list"]

        # Create the param instances.
        # Using linear functional forms (legacy files only supported linear forms, e.g.
        # hyperplanes rather than surfaces).
        params = [HypersurfaceParam(
            name=name, func_name="linear", initial_fit_coeffts=None, ) for name in param_names]

        #
        # Get binning
        #

        # This varies depending on how old the file is...
        # Note that the hypersurface class really only needs to know the binning
        # shape (to create the coefficient arrays).

        # If the (serialized version of the) binning is stored, great! Use it
        if "binning" in input_data:
            binning = MultiDimBinning(**input_data["binning"])

        # If no binning is available, can at least get the correct shape (using
        # one of the map arrays) and create a dummy binning instance.
        # Remember that the final dimension is the sys params, not binning
        else:
            # Remove last dimension
            binning_shape = input_data[map_name][..., 0].shape
            binning = MultiDimBinning([OneDimBinning(name="dummy_%i" % i, domain=[
                                      0., 1.], is_lin=True, num_bins=dim) for i, dim in enumerate(binning_shape)])

        #
        # Create the hypersurface instance
        #

        # Create the hypersurface
        hypersurface = Hypersurface(
            params=params,  # Specify the systematic parameters
            initial_intercept=1.,  # Intercept value (or first guess for fit)
        )

        # Set some internal members that would normally be configured during fitting
        # Don't know the nominal values with legacy files, so just stores NaNs
        hypersurface._init(
            binning=binning,
            nominal_param_values={
                name: np.NaN for name in hypersurface.param_names},
        )

        # Indicate this is legacy data (not all functionality will work)
        hypersurface.using_legacy_data = True

        #
        # Get the fit values
        #

        # Handling two different legacy cases here...
        fitted_coefficients = input_data["hyperplanes"][map_name][
            "fit_params"] if "hyperplanes" in input_data else input_data[map_name]

        # Fitted coefficients have following array shape: [ binning dim 0,  ..., binning dim N, sys params (inc. intercept) ]
        intercept_values = fitted_coefficients[..., 0]
        sys_param_gradient_values = {
            n: fitted_coefficients[..., i+1] for i, n in enumerate(param_names)}

        # Write the values to the hypersurface
        np.copyto(src=intercept_values, dst=hypersurface.intercept)
        for param in hypersurface.params.values():
            np.copyto(
                src=sys_param_gradient_values[param.name], dst=param.fit_coeffts[..., 0])

        # Done, store the hypersurface
        hypersurfaces[map_name] = hypersurface

    return hypersurfaces


def _load_hypersurfaces_data_release(input_file_prototype, binning):
    '''
    Load the hypersurface CSV files from an official IceCube data release

    User should not use this directly, instead call `load_hypersurfaces`.
    '''

    # TODO Current only handles DRAGON (analysis B) data release (as was also the case for
    # the older hyperplane code)
    # TODO Would need to add support for muon hypersurface (including non-linear params)
    # as well as a different binning

    import pandas as pd

    hypersurfaces = collections.OrderedDict()

    #
    # Check inputs
    #

    assert binning is not None, "Must provide binning when loading data release hypersurfaces"

    #
    # Load CSV files
    #

    fit_results = {}
    fit_results['nue_cc+nuebar_cc'] = pd.read_csv(find_resource(
        input_file_prototype.replace('*', 'nue_cc')))
    fit_results['numu_cc+numubar_cc'] = pd.read_csv(find_resource(
        input_file_prototype.replace('*', 'numu_cc')))
    fit_results['nutau_cc+nutaubar_cc'] = pd.read_csv(find_resource(
        input_file_prototype.replace('*', 'nutau_cc')))
    fit_results['nu_nc+nubar_nc'] = pd.read_csv(find_resource(
        input_file_prototype.replace('*', 'all_nc')))

    #
    # Get hyperplane info
    #

    param_names = None

    for map_name, map_fit_results in fit_results.items():

        #
        # Get hypersurface params
        #

        # Remove the bin info from the data frame (only want hyperplane params)
        # Check that find the same dimensions as the expected binning
        # TODO Also check bin centers are within expected bins
        for n in binning.names:
            midpoints_found = np.unique(map_fit_results.pop(n).values)
            assert midpoints_found.size == binning[n].num_bins, "Mismatch between expected and actual binning dimensions"

        # Also extract the special case of the offset
        offset = map_fit_results.pop("offset")

        # Get the param names (everything remaining is a hypersurface param)
        if param_names is None:
            param_names = map_fit_results.columns.tolist()
        else:
            assert param_names == map_fit_results.columns.tolist(
            ), "Mismatch between hypersurface params in different files"

        # Create the params
        params = [HypersurfaceParam(
            name=name, func_name="linear", initial_fit_coeffts=None, ) for name in param_names]

        #
        # Create the hypersurface instance
        #

        # Create the hypersurface
        hypersurface = Hypersurface(
            params=params,  # Specify the systematic parameters
            initial_intercept=1.,  # Intercept value (or first guess for fit)
        )

        # Set some internal members that would normally be configured during fitting
        # Don't know the nominal values with legacy files, so just stores NaNs
        hypersurface._init(
            binning=binning,
            nominal_param_values={
                name: np.NaN for name in hypersurface.param_names},
        )

        # Indicate this is legacy data (not all functionality will work)
        hypersurface.using_legacy_data = True

        #
        # Get the fit values
        #

        # Intercept
        intercept_values = offset.values.reshape(binning.shape)
        np.copyto(src=intercept_values, dst=hypersurface.intercept)

        # Param gradients
        for param in hypersurface.params.values():
            sys_param_gradient_values = map_fit_results[param.name].values.reshape(
                binning.shape)
            np.copyto(src=sys_param_gradient_values,
                      dst=param.fit_coeffts[..., 0])

        # Done, store the hypersurface
        hypersurfaces[map_name] = hypersurface

    return hypersurfaces


#
# Test/example
#
def generate_asimov_testdata(binning, parameters, true_param_coeffs,
                             nominal_param_values, sys_param_values,
                             error_scale=0.1, log=False, intercept=2.,
                             ):
    hypersurface = Hypersurface(
        params=parameters,  # Specify the systematic parameters
        # Intercept value (or first guess for fit)
        initial_intercept=intercept,
        log=log,
    )
    assert set(hypersurface.params.keys()) == set(nominal_param_values.keys())
    assert set(hypersurface.params.keys()) == set(true_param_coeffs.keys())

    hypersurface._init(binning=binning, nominal_param_values=nominal_param_values)
    from pisa.core.map import Map, MapSet
    for bin_idx in np.ndindex(binning.shape):
        for name, coeffs in true_param_coeffs.items():
            assert len(coeffs) == hypersurface.params[name].num_fit_coeffts, ("number "
                                                                              "of coefficients in the parameter must match")
            for j, c in enumerate(coeffs):
                idx = hypersurface.params[name].get_fit_coefft_idx(bin_idx=bin_idx,
                                                                   coefft_idx=j,
                                                                   )
                hypersurface.params[name].fit_coeffts[idx] = c
    logging.debug("Truth hypersurface report:\n%s" % str(hypersurface))

    # Only consider one particle type for simplicity
    particle_key = "nue_cc"
    # Create each dataset, e.g. set the systematic parameter values, calculate a bin count
    hist = hypersurface.evaluate(nominal_param_values)
    assert np.all(hist >= 0.), ("nominal map has negative values! "
                                "Choose different true parameters.")
    nom_map = Map(name=particle_key, binning=binning,
                  hist=hist, error_hist=np.sqrt(hist)*error_scale,
                  )
    logging.debug("Nominal hist: \n%s" % str(nom_map.hist))
    sys_maps = []
    for i in range(len(sys_param_values)):
        hist = hypersurface.evaluate(sys_param_values[i])
        assert np.all(hist > 0.), ("a systematic map has negative values! values: "
                                   "%s systematics: %s" % (str(hist), str(sys_param_values[i])))
        sys_maps.append(Map(name=particle_key, binning=binning,
                            hist=hist, error_hist=np.sqrt(hist)*error_scale))
    return nom_map, sys_maps


def test_hypersurface_uncertainty(plot=False):
    '''
    Simple test of hypersurface fits + uncertainty
    1. Creates some Asimov test data matching a true hypersurface and checks the ability
       to fit back the truth.
    2. Fluctuates Asimov test data randomly to check uncertainties of hypersurface
    '''

    # Define systematic parameters in the hypersurface
    params = [
        HypersurfaceParam(name="foo", func_name="linear",
                          initial_fit_coeffts=[1.]),
        HypersurfaceParam(name="bar", func_name="quadratic",
                          initial_fit_coeffts=[1., -1.]),
    ]
    # Create the hypersurface
    hypersurface = Hypersurface(
        params=params,  # Specify the systematic parameters
        initial_intercept=1.,  # Intercept value (or first guess for fit)
        log=False
    )
    # Define binning with one dummy bin
    binning = MultiDimBinning([OneDimBinning(name="reco_energy",
                                             domain=[0., 10.],
                                             num_bins=1,
                                             units=ureg.GeV,
                                             is_lin=True
                                             )])
    # Define true coefficients
    true_coeffs = {'foo': [-0.4], 'bar': [0.5, 1.]}
    true_intercept = 5.
    nominal_param_values = {'foo': 1., 'bar': 0.}
    # making combinations of systematic values
    foo_vals = np.linspace(-2., 2., 6)
    bar_vals = np.linspace(-2, 1.5, 8)
    sys_param_values = []
    for f in foo_vals:
        for b in bar_vals:
            sys_param_values.append({'foo': f, 'bar': b})

    nom_map, sys_maps = generate_asimov_testdata(binning,
                                                 params,
                                                 true_coeffs,
                                                 nominal_param_values,
                                                 sys_param_values,
                                                 intercept=true_intercept,
                                                 log=False,
                                                 error_scale=0.2,
                                                 )
    # Perform fit
    hypersurface.fit(
        nominal_map=nom_map,
        nominal_param_values=nominal_param_values,
        sys_maps=sys_maps,
        sys_param_values=sys_param_values,
        norm=False,
    )
    # Report the results
    logging.debug("Fitted hypersurface report:\n%s" % hypersurface)

    assert np.allclose(hypersurface.intercept, true_intercept,
                       rtol=ALLCLOSE_KW['rtol']*10.)
    for param_name in hypersurface.param_names:
        assert np.allclose(hypersurface.params[param_name].fit_coeffts,
                           true_coeffs[param_name], rtol=ALLCLOSE_KW['rtol']*10.)
    if plot:
        import matplotlib.pyplot as plt
        fig, ax = plt.subplots()
        plot_bin_fits(ax, hypersurface, bin_idx=[0], param_name='foo',
                      label='Asimov test map')
        ax.grid()
        plt.savefig('test_hypersurface_foo.pdf')

        fig, ax = plt.subplots()
        plot_bin_fits(ax, hypersurface, bin_idx=[0], param_name='bar',
                      label='Asimov test map')
        ax.grid()
        plt.savefig('test_hypersurface_bar.pdf')

    # Evaluate hypersurface and uncertainties at some points
    # that just happen to be the systematic values (but choice could be different)
    asimov_true_points = []
    asimov_fit_points = []
    asimov_fit_errs = []
    for i in range(len(sys_param_values)):
        hist, errs = hypersurface.evaluate(
            sys_param_values[i], return_uncertainty=True)
        asimov_fit_points.append(hist)
        asimov_fit_errs.append(errs)
        asimov_true_points.append(sys_maps[i].nominal_values)
    asimov_true_points = np.concatenate(asimov_true_points)
    asimov_fit_points = np.concatenate(asimov_fit_points)
    asimov_fit_errs = np.concatenate(asimov_fit_errs)

    logging.debug("Asimov true points:\n%s" % str(asimov_true_points))
    logging.debug("Asimov fit points:\n%s" % str(asimov_fit_points))
    logging.debug("Asimov fit error estimates:\n%s" % str(asimov_fit_errs))
    assert np.allclose(asimov_true_points, asimov_fit_points, rtol=ALLCLOSE_KW['rtol']*10.)
    logging.debug("Fluctuating maps and re-fitting...")
    # do several rounds of fluctuation, re-fit and storage of results
    n_rounds = 100
    fluctuated_fit_points = []
    for i in range(n_rounds):
        #logging.info("Round %d/%d" % (i+1, n_rounds))
        nom_map_fluct = nom_map.fluctuate(method='gauss')
        sys_maps_fluct = []
        for s in sys_maps:
            sys_maps_fluct.append(s.fluctuate(method='gauss'))
        hypersurface.fit(
            nominal_map=nom_map_fluct,
            nominal_param_values=nominal_param_values,
            sys_maps=sys_maps_fluct,
            sys_param_values=sys_param_values,
            norm=False,
        )
        fluctuated_fit_points.append([])
        for j in range(len(sys_param_values)):
            hist = hypersurface.evaluate(
                sys_param_values[j], return_uncertainty=False)
            fluctuated_fit_points[-1].append(hist)
        fluctuated_fit_points[-1] = np.concatenate(fluctuated_fit_points[-1])
        logging.trace("Fluctuated fit points:\n%s" %
                      str(fluctuated_fit_points[-1]))
    # evaluate whether the actual fluctuations match the estimated errors
    fluctuated_fit_points = np.array(fluctuated_fit_points)
    fit_differences = fluctuated_fit_points - asimov_fit_points
    all_pulls = fit_differences / asimov_fit_errs
    avg_fit_differences = np.mean(fit_differences, axis=0)
    std_pulls = np.std(all_pulls, axis=0)
    logging.debug("Average fluctuated fit difference:\n%s" %
                  str(avg_fit_differences))
    logging.debug("Mean pulls per point:\n%s" % str(std_pulls))
    logging.debug("Mean pull: %.3f" % np.mean(std_pulls))
    assert np.abs(np.mean(std_pulls) -
                  1.) < 0.1, "avg. pulls too far from expectation"

    if plot:
        plt.figure()
        plt.hist(all_pulls.flatten(), bins=50,
                 density=True, label='fluctuated fits')
        x_plot = np.linspace(-4, 4, 100)
        plt.plot(x_plot, np.exp(-x_plot**2/2.) /
                 np.sqrt(2.*np.pi), label='expectation')
        plt.title('pull distribution')
        plt.xlabel('pull')
        plt.ylabel('density')
        plt.legend()
        plt.savefig('test_hypersurface_pull.pdf')
    logging.info('<< PASS : test_hypersurface_uncertainty >>')


def test_hypersurface_basics():
    '''
    Test basic fitting, inject/recover, storing and loading
    '''
    import tempfile
    from pisa.core.map import Map

    params = [HypersurfaceParam(name="foo", func_name="linear",
                                initial_fit_coeffts=[1.],
                                ),
              # the exponential HS function did not reliably recover injected true
              # parameters, probably due to the degeneracy with the intercept.
              HypersurfaceParam(name="bar", func_name="quadratic",
                                initial_fit_coeffts=[.1, .1],
                                ),
              ]

    # Create the hypersurface
    hypersurface = Hypersurface(params=params,  # Specify the systematic parameters
                                initial_intercept=1.,  # Intercept first guess for fit)
                                log=False,
                                )

    binning = MultiDimBinning([OneDimBinning(name="reco_energy",
                                             domain=[0., 10.],
                                             num_bins=3,
                                             units=ureg.GeV,
                                             is_lin=True,
                                             )])

    # Define the values for the parameters for each dataset
    nom_param_values = {}
    sys_param_values_dict = {}

    if "foo" in [p.name for p in params]:
        nom_param_values["foo"] = 0.
        sys_param_values_dict["foo"] = [0., 0., 0., -1., +1., 1.]

    if "bar" in [p.name for p in params]:
        nom_param_values["bar"] = 10.
        sys_param_values_dict["bar"] = [20., 30., 0., 10., 10., 15.]

    # Get number of datasets
    num_sys_datasets = len(list(sys_param_values_dict.values())[0])

    # Only consider one particle type for simplicity
    particle_key = "nue_cc"

    # Create a dummy "true" hypersurface that can be used to generate
    # some fake bin values for the dataset
    true_hypersurface = copy.deepcopy(hypersurface)
    true_hypersurface._init(
        binning=binning, nominal_param_values=nom_param_values)
    true_hypersurface.intercept.fill(10.)
    if "foo" in true_hypersurface.params:
        true_hypersurface.params["foo"].fit_coeffts[..., 0].fill(2.)
    if "bar" in true_hypersurface.params:
        true_hypersurface.params["bar"].fit_coeffts[..., 0].fill(-.1)
        true_hypersurface.params["bar"].fit_coeffts[..., 1].fill(0.05)

    logging.debug("Truth hypersurface report:\n%s" % str(true_hypersurface))

    # Create each dataset, e.g. set the systematic parameter values, calculate bin count
    hist = true_hypersurface.evaluate(nom_param_values)
    nom_map = Map(name=particle_key, binning=binning,
                  hist=hist, error_hist=np.sqrt(hist),
                  )
    sys_maps = []
    sys_param_values = []
    for i in range(num_sys_datasets):
        sys_param_values.append({name: sys_param_values_dict[name][i]
                                 for name in list(true_hypersurface.params.keys())
                                 })
        hist = true_hypersurface.evaluate(sys_param_values[-1])
        sys_maps.append(Map(name=particle_key, binning=binning,
                            hist=hist, error_hist=np.sqrt(hist),
                            )
                        )

    # Perform fit
    hypersurface.fit(nominal_map=nom_map,
                     nominal_param_values=nom_param_values,
                     sys_maps=sys_maps,
                     sys_param_values=sys_param_values,
                     norm=False,
                     )

    logging.debug("Fitted hypersurface report:\n%s" % hypersurface)

    # Check the fitted parameter values match the truth
    # This only works if `norm=False` in the `hypersurface.fit` call just above
    logging.debug("Checking fit recovered truth...")
    assert np.allclose(hypersurface.intercept,
                       true_hypersurface.intercept, rtol=ALLCLOSE_KW['rtol']*10.)
    for param_name in hypersurface.param_names:
        assert np.allclose(hypersurface.params[param_name].fit_coeffts,
                           true_hypersurface.params[param_name].fit_coeffts,
                           rtol=ALLCLOSE_KW['rtol']*10.
                           )
    logging.debug("... fit was successful!")

    # testing save/reload
    with tempfile.TemporaryDirectory() as tmpdirname:
        file_name = "hypersurface.json.bz2"
        file_path = os.path.join(tmpdirname, file_name)
        to_json(hypersurface, file_path)

        reloaded_hypersurface = Hypersurface.from_state(file_path)

        logging.debug(
            "Checking saved and re-loaded hypersurfaces are identical...")
        assert np.allclose(hypersurface.intercept,
                           reloaded_hypersurface.intercept,
                           rtol=ALLCLOSE_KW['rtol']*10.
                           )
        for param_name in hypersurface.param_names:
            assert np.allclose(hypersurface.params[param_name].fit_coeffts,
                               reloaded_hypersurface.params[param_name].fit_coeffts,
                               rtol=ALLCLOSE_KW['rtol']*10.
                               )
        logging.debug("... save+re-load was successful!")

    # test getting and setting coefficients
    coeffts = hypersurface.fit_coeffts
    reloaded_hypersurface.fit_coeffts = coeffts
    logging.debug(
        "Checking hypersurfaces are identical after getting and setting coeffts...")
    assert np.allclose(hypersurface.intercept, reloaded_hypersurface.intercept,
                       rtol=ALLCLOSE_KW['rtol']*10.)
    for param_name in hypersurface.param_names:
        assert np.allclose(hypersurface.params[param_name].fit_coeffts,
                           reloaded_hypersurface.params[param_name].fit_coeffts,
                           rtol=ALLCLOSE_KW['rtol']*10.)
    logging.debug("... setting and getting coefficients was successful!")
    logging.info('<< PASS : test_hypersurface_basics >>')


# Run the examp'es/tests
if __name__ == "__main__":
    set_verbosity(2)
    test_hypersurface_basics()
    test_hypersurface_uncertainty()<|MERGE_RESOLUTION|>--- conflicted
+++ resolved
@@ -980,12 +980,8 @@
 
         # Combine into single array
         self.fit_chi2 = np.stack(self.fit_chi2, axis=-1).astype(FTYPE)
-<<<<<<< HEAD
         
         # Drop input maps if not keeping them
-=======
-
->>>>>>> b6c5847e
         if not keep_maps:
             self.fit_maps_raw = None
             self.fit_maps_smooth = None
@@ -1943,15 +1939,10 @@
     # Check binning
     if expected_binning is not None:
         for hypersurface in hypersurfaces.values():
-<<<<<<< HEAD
-            assert hypersurface.binning.hash == expected_binning.hash, "Binning of loaded hypersurfaces does not match the expected binning"
-                    
-=======
             if not hypersurface.binning.hash == expected_binning.hash:
                 for a, b, in zip(hypersurface.binning.dims, expected_binning.dims):
                     assert a == b, "Incompatible binning dimension %s and %s"%(a, b)
 
->>>>>>> b6c5847e
     return hypersurfaces
 
 
