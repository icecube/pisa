"""
Tools for working with hypersurfaces, which are continuous functions in N-D
with arbitrary functional forms.

Hypersurfaces can be used to model systematic uncertainties derived from discrete
simulation datasets, for example for detedctor uncertainties.
"""

__all__ = ['Hypersurface', 'HypersurfaceParam', 'fit_hypersurfaces',
           'load_hypersurfaces']

__author__ = 'T. Stuttard, A. Trettin'

__license__ = '''Copyright (c) 2014-2017, The IceCube Collaboration

 Licensed under the Apache License, Version 2.0 (the "License");
 you may not use this file except in compliance with the License.
 You may obtain a copy of the License at

   http://www.apache.org/licenses/LICENSE-2.0

 Unless required by applicable law or agreed to in writing, software
 distributed under the License is distributed on an "AS IS" BASIS,
 WITHOUT WARRANTIES OR CONDITIONS OF ANY KIND, either express or implied.
 See the License for the specific language governing permissions and
 limitations under the License.'''


import os
import collections
import copy

import numpy as np
from iminuit import Minuit

from pisa import FTYPE, ureg
from pisa.utils.jsons import from_json, to_json
from pisa.core.pipeline import Pipeline
from pisa.core.binning import OneDimBinning, MultiDimBinning, is_binning
from pisa.core.map import Map
from pisa.core.param import Param, ParamSet
from pisa.utils.resources import find_resource
from pisa.utils.fileio import mkdir
from pisa.utils.log import logging, set_verbosity
from pisa.utils.comparisons import ALLCLOSE_KW
from uncertainties import ufloat, correlated_values
from uncertainties import unumpy as unp
from .hypersurface_plotting import plot_bin_fits, plot_bin_fits_2d

'''
Hypersurface functional forms

   Define functional forms for HypersurfaceParam instances here.

   Functions defined here MUST:
     - Support numba guvectorization.
     - Function arguments must observed this convention:
         `p`, `<coefficient 0>`, ..., `<coefficient N>`, `out` where `p` is the
         systematic parameter, `out is the array to write the results to, and there are
         N coefficients of the parameterisation.

   The format of these arguments depends on the use case, of which there are two:
     - When fitting the function coefficients. This is done bin-wise using multiple
     datasets.
       - Params are then: `p` is array (one value per dataset), coefficients and `out`
         are scalar (representing a single bin).
     - Evaluating a fitted hypersurface. This is done for all bins simultaneously, using
       a single value for p.
       - Params are then: `p` is scalar (current value of systematic parameter,
         coefficients and `out` are arrays representing the hypersurfaces of all bins
         per bin.
'''


class linear_hypersurface_func(object):
    '''
    Linear hypersurface functional form

    f(p) = m * p
    '''

    def __init__(self):
        self.nargs = 1

    def __call__(self, p, m, out):
        result = m * p
        np.copyto(src=result, dst=out)

    def grad(self, p, m, out):
        # because m itself is not in the actual calculation, we have to broadcast
        # manually to yield the same shape as if we had done m*p and added one axis
        foo = m*p
        result = np.broadcast_to(p, foo.shape)[..., np.newaxis]
        np.copyto(src=result, dst=out)


class quadratic_hypersurface_func(object):
    '''
    Quadratic hypersurface functional form

    f(p) = m1*p + m2*p**2
    '''

    def __init__(self):
        self.nargs = 2

    def __call__(self, p, m1, m2, out):
        result = m1*p + m2*p**2
        np.copyto(src=result, dst=out)
    # the gradient *must* have all these arguments, even if they are un-used!

    def grad(self, p, m1, m2, out):
        # because m itself is not in the actual calculation, we have to broadcast
        # manually to yield the same shape as if we had done m*p and stacked on the last
        # axis
        foo = m1*p
        result = np.stack([np.broadcast_to(p, foo.shape),
                           np.broadcast_to(p**2, foo.shape)],
                          axis=-1
                          )
        np.copyto(src=result, dst=out)

class exponential_hypersurface_func(object):
    '''
    Exponential hypersurface functional form

    f(p) = exp(b*p) - 1

    The functional form ensures that it is zero at the nominal point.
    '''

    def __init__(self):
        self.nargs = 1

    def __call__(self, p, b, out):
        result = np.exp(b*p) - 1.
        np.copyto(src=result, dst=out)

    def grad(self, p, b, out):
        # because parameters and coefficients both appear, everything is broadcast
        # automatically
        result = np.array([p*np.exp(b*p)])[..., np.newaxis]
        np.copyto(src=result, dst=out)

class scaled_exponential_hypersurface_func(object):
    '''
    Exponential hypersurface functional form

    f(p) = (a + 1) * (exp(b*p) - 1)

    The functional form is chosen such that it is zero at the nominal point.
    If a strong prior is imposed on a, it becomes equivalent to the un-scaled
    exponential hypersurface function.
    '''

    def __init__(self):
        self.nargs = 2

    def __call__(self, p, a, b, out):
        result = (a + 1.) * (np.exp(b*p) - 1.)
        np.copyto(src=result, dst=out)

    def grad(self, p, a, b, out):
        # because parameters and coefficients both appear, everything is broadcast
        # automatically
        result = np.stack([np.exp(b*p) - 1., (a + 1.)*p*np.exp(b*p)], axis=-1)
        np.copyto(src=result, dst=out)

class logarithmic_hypersurface_func(object):
    '''
    Logarithmic hypersurface functional form

    f(p) = log(1 + mp)

    Allows the fit of an effectively linear multiplicative
    function while in logmode, since:
    exp(log(1 + mp) + h) = (1 + mp) exp(h)
    '''

    def __init__(self):
        self.nargs = 1

    def __call__(self, p, m, out):
        result = np.log(1 + m*p)
        np.copyto(src=result, dst=out)

    def grad(self, p, m, out):
        # because parameters and coefficients both appear, everything is broadcast
        # automatically
        result = np.array(p/(1 + m*p))[..., np.newaxis]
        np.copyto(src=result, dst=out)


# Container holding all possible functions
HYPERSURFACE_PARAM_FUNCTIONS = collections.OrderedDict()
HYPERSURFACE_PARAM_FUNCTIONS["linear"] = linear_hypersurface_func
HYPERSURFACE_PARAM_FUNCTIONS["quadratic"] = quadratic_hypersurface_func
HYPERSURFACE_PARAM_FUNCTIONS["exponential"] = exponential_hypersurface_func
HYPERSURFACE_PARAM_FUNCTIONS["exponential_scaled"] = scaled_exponential_hypersurface_func
HYPERSURFACE_PARAM_FUNCTIONS["logarithmic"] = logarithmic_hypersurface_func

class Hypersurface(object):
    '''
    A class defining the hypersurface

    Contains :
      - A single common intercept
      - N systematic parameters, inside which the functional form is defined

    This class can be configured to hold both the functional form of the hypersurface
    and values (likely fitted from simulation datasets) for the free parameters of this
    functional form.

    Fitting functionality is provided to fit these free parameters.

    This class can simultaneously hold hypersurfaces for every bin in a histogram (Map).

    The functional form of the systematic parameters can be arbitrarily complex.

    The class has a fit method for fitting the hypersurface to some data (e.g.
    discrete systematics sets).

    Serialization functionality is included to allow fitted hypersurfaces to be stored
    to a file and re-loaded later (e.g. to be used in analysis).

    The main use cases are:
        1) Fit hypersurfaces
             - Define the desired HypersurfaceParams (functional form, intial coefficient guesses).
             - Instantiate the `Hypersurface` class, providing the hypersurface params and initial intercept guess.
             - Use `Hypersurface.fit` function (or more likely the `fit_hypersurfaces` helper function provided below),
               to fit the hypersurface coefficients to some provided datasets.
             - Store to file
        2) Evaluate an existing hypersurface
             - Load existing fitted Hypersurface from a file (`load_hypersurfaces` helper function)
             - Get the resulting hypersurface value for each bin for a given set of systemaic param
               values using the `Hypersurface.evaluate` method.
             - Use the hypersurface value for each bin to re-weight events

    The class stores information about the datasets used to fit the hypersurfaces, including the Maps
    used and nominal and systematic parameter values.

    Parameters
    ----------
    params : list
        A list of HypersurfaceParam instances defining the hypersurface.
        The `initial_fit_coeffts` values in this instances will be used as the starting
        point for any fits.

    initial_intercept : float
        Starting point for the hypersurface intercept in any fits

    log : bool, optional
        Set hypersurface to log mode. The surface is fit to the log of the bin counts.
        The fitted surface is exponentiated during evaluation. Default: False
    '''

    def __init__(self, params, initial_intercept=None, log=False):

        # Store args
        self.initial_intercept = initial_intercept
        # Store params as dict for ease of lookup
        self.params = collections.OrderedDict()
        for param in params:
            assert param.name not in self.params, "Duplicate param name found : %s" % param.name
            self.params[param.name] = param

        self.log = log
        # Internal state
        self._initialized = False

        # Containers for storing fitting information
        self.fit_complete = False
        self.fit_info_stored = False
        self.fit_maps_norm = None
        self.fit_maps_raw = None
        self.fit_chi2 = None
        self.fit_cov_mat = None
        self.fit_method = None

        # Also add option store the pipeline param values used to generate the 
        # maps that are the inouts to the fits for these hypersurfaces. They are
        # not actually used in the fit and so this variable is generally `None`,
        # but a user can set them externally during the fitting process so that
        # they can be stored for for future reference 
        self.fit_pipeline_param_values = None  

        # Serialization
        self._serializable_state = None

        # Legacy handling
        self.using_legacy_data = False

    def _init(self, binning, nominal_param_values):
        '''
        Actually initialise the hypersurface.

        Internal function, not to be called by a user.
        '''

        #
        # Binning
        #

        # Store the binning
        self.binning = binning

        # Set a default initial intercept value if none provided
        if self.initial_intercept is None:
            self.initial_intercept = 0. if self.log else 1.

        # Create the fit coefficient arrays
        # Have one fit per bin
        self.intercept = np.full(
            self.binning.shape, self.initial_intercept, dtype=FTYPE)
        self.intercept_sigma = np.full_like(self.intercept, np.NaN)
        for param in list(self.params.values()):
            param._init_fit_coefft_arrays(self.binning)

        #
        # Nominal values
        #

        # Store the nominal param values
        # TODO better checks, including not already set
        for param in list(self.params.values()):
            param.nominal_value = nominal_param_values[param.name]

        #
        # Done
        #

        self._initialized = True

    @property
    def initialized(self):
        '''
        Return flag indicating if hypersurface has been initialized
        Not giving use direct write-access to the variable as they should nt be setting it themselves
        '''
        return self._initialized

    @property
    def param_names(self):
        '''
        Return the (ordered) names of the systematic parameters
        '''
        return list(self.params.keys())

    def evaluate(self, param_values, bin_idx=None, return_uncertainty=False):
        '''
        Evaluate the hypersurface, using the systematic parameter values provided.
        Uses the current internal values for all functional form coefficients.

        Parameters
        ----------
        param_values : dict
            A dict specifying the values of the systematic parameters to use in the evaluation.
            Format is :
                { sys_param_name_0 : sys_param_0_val, ..., sys_param_name_N : sys_param_N_val }.
                The keys must be string and correspond to the HypersurfaceParam instances.
                The values must be scalars.

        bin_idx : tuple or None
            Optionally can specify a particular bin (using numpy indexing). d
            Othewise will evaluate all bins.

        return_uncertainty : bool, optional
            return the uncertainty on the output (default: False)
        '''

        assert self._initialized, "Cannot evaluate hypersurface, it haas not been initialized"

        #
        # Check inputs
        #

        # Determine number of sys param values (per sys param)
        # This will be >1 when fitting, and == 1 when evaluating the hypersurface within the stage
        num_param_values = np.asarray(list(param_values.values())[0]).size

        # Check same number of values for all sys params
        for k, v in list(param_values.items()):
            n = np.asarray(v).size
            assert n == num_param_values, "All sys params must have the same number of values"

        # Determine whether using single bin or not
        single_bin_mode = bin_idx is not None

        #
        # Prepare output array
        #

        # Determine shape of output array
        # Two possible cases, with limitations on both based on how the sys param functional forms are defined
        if not single_bin_mode:
            # Case 1 : Calculating for all bins simultaneously (e.g. `bin_idx is None`)
            #          Only support a single scalar value for each systematic parameters
            #          Use case is evaluating the hypersurfaces during the hypersurface stage
            assert num_param_values == 1, "Can only provide one value per sys param when evaluating all bins simultaneously"
            for v in list(param_values.values()):
                assert np.isscalar(
                    v), "sys param values must be a scalar when evaluating all bins simultaneously"
            out_shape = self.binning.shape
            bin_idx = Ellipsis

        else:
            # Case 2 : Calculating for multiple sys param values, but only a single bin
            #          Use case is fitting the hypersurfaces fucntional form fit params
            out_shape = (num_param_values,)

        # Create the output array
        out = np.full(out_shape, np.NaN, dtype=FTYPE)

        #
        # Evaluate the hypersurface
        #

        # Start with the intercept
        for i in range(num_param_values):
            if single_bin_mode:
                out[i] = self.intercept[bin_idx]
            else:
                np.copyto(src=self.intercept[bin_idx], dst=out[bin_idx])

        # Evaluate each individual parameter
        for k, p in list(self.params.items()):
            param_val = param_values[k] if self.using_legacy_data else param_values[k] - p.nominal_value
            p.evaluate(param_val, out=out, bin_idx=bin_idx)

        output_factors = np.exp(out) if self.log else out

        if return_uncertainty:
            # create buffer array for the gradients
            n_coeffs = 1  # start with 1 because intercept is an additional coefficient
            for param in list(self.params.values()):
                n_coeffs += param.num_fit_coeffts
            gradient_buffer = np.full(
                out_shape + (n_coeffs,), np.NaN, dtype=FTYPE)
            # Start with the intercept, its gradient is always 1
            gradient_buffer[..., 0] = 1.

            # Evaluate gradient each individual parameter and store in buffer.
            i = 1  # start at one because the intercept was already treated
            for k, p in list(self.params.items()):
                gbuf = np.full(out_shape + (p.num_fit_coeffts,),
                               np.NaN, dtype=FTYPE)
                param_val = param_values[k] if self.using_legacy_data else param_values[k] - p.nominal_value
                p.gradient(param_val, out=gbuf, bin_idx=bin_idx)
                for j in range(p.num_fit_coeffts):
                    gradient_buffer[..., i] = gbuf[..., j]
                    i += 1

            # In log-mode, the output is exponentiated. For the gradient this simply means multiplying
            # with the output itself.
            if self.log:
                gradient_buffer = output_factors[...,
                                                 np.newaxis]*gradient_buffer
            # Calculate uncertainty from gradients and covariance matrix
            transformed_jacobian = np.einsum(
                '...j,...kj->...k', gradient_buffer, self.fit_cov_mat[bin_idx])
            variance = np.einsum(
                '...j,...j', transformed_jacobian, gradient_buffer)
            assert np.all(variance[np.isfinite(variance)] >= 0.), "invalid covariance"

        if return_uncertainty:
            return output_factors, np.sqrt(variance)
        else:
            return output_factors

    def fit(self, nominal_map, nominal_param_values, sys_maps, sys_param_values,
            norm=True, method="L-BFGS-B", fix_intercept=False, intercept_bounds=None,
            intercept_sigma=None, include_empty=False, keep_maps=True):
        '''
        Fit the hypersurface coefficients (in every bin) to best match the provided
        nominal and systematic datasets.

        Writes the results directly into this data structure.

        Parameters
        ----------
        nominal_map : Map
            Map from the nominal dataset

        nominal_param_values : dict
            Value of each systematic param used to generate the nominal dataset
            Format: { param_0_name : param_0_nom_val, ..., param_N_name : param_N_nom_val }

        sys_maps : list of Maps
            List containing the Map from each systematic dataset

        sys_param_values : list of dicts
            List where each element if a dict containing the values of each systematic
            param used to generate the that dataset Each list element specified the
            parameters for the corresponding element in `sys_maps`

        norm : bool
            Normalise the maps to the nominal map. This is what you want to do when
            using the hypersurface to re-weight simulation (which is the main use case).
            In principal the hypersurfaces are more general though and could be used for
            other tasks too, hence this option.

        method : str
            `method` arg to pass to `scipy.optimize.minimiza`

        fix_intercept : bool
            Fix intercept to the initial intercept.

        intercept_bounds : 2-tuple, optional
            Bounds on the intercept. Default is None (no bounds)

        include_empty : bool
            Include empty bins in the fit. If True, empty bins are included with value 0
            and sigma 1.
            Default: False
        
        keep_maps : bool
            Keep maps used to make the fit. If False, maps will be set to None after
            the fit is complete. This helps to reduce the size of JSONS if the 
            Hypersurface is to be stored on disk.
        '''

        #
        # Check inputs
        #

        # Check nominal dataset definition
        assert isinstance(nominal_map, Map)
<<<<<<< HEAD
        assert isinstance(nominal_param_values, collections.Mapping)
        assert set(nominal_param_values.keys()) == set(self.param_names), "Params mismatch : %s != %s" % (list(set(nominal_param_values.keys())) == list(set(self.param_names)))
=======
        assert isinstance(nominal_param_values, collections.abc.Mapping)
        assert set(nominal_param_values.keys()) == set(self.param_names)
>>>>>>> 321bc4ab
        assert all([isinstance(k, str) for k in nominal_param_values.keys()])
        assert all([np.isscalar(v) for v in nominal_param_values.values()])
        # Check systematic dataset definitions
        assert isinstance(sys_maps, collections.abc.Sequence)
        assert isinstance(sys_param_values, collections.abc.Sequence)
        assert len(sys_maps) == len(sys_param_values)
        for sys_map, sys_param_vals in zip(sys_maps, sys_param_values):
            assert isinstance(sys_map, Map)
            assert isinstance(sys_param_vals, collections.abc.Mapping)
            assert set(sys_param_vals.keys()) == set(self.param_names)
            assert all([isinstance(k, str) for k in sys_param_vals.keys()])
            assert all([np.isscalar(v) for v in sys_param_vals.values()])
            assert sys_map.binning == nominal_map.binning

        assert not (
            include_empty and self.log), "empty bins cannot be included in log mode"
        #
        # Format things before getting started
        #

        # Store thr fitting method
        self.fit_method = method

        # Initialise hypersurface using nominal dataset
        self._init(binning=nominal_map.binning,
                   nominal_param_values=nominal_param_values)

        # Combine nominal and sys sets
        maps = [nominal_map] + sys_maps
        param_values = [nominal_param_values] + sys_param_values

        # Store raw maps
        self.fit_maps_raw = maps

        # Convert params values from `list of dicts` to `dict of lists`
        param_values_dict = {name: np.array([p[name] for p in param_values])
                             for name in list(param_values[0].keys())}

        # Save the param values used for fitting in the param objects (useful for plotting later)
        for name, values in list(param_values_dict.items()):
            self.params[name].fit_param_values = values

        # Format the fit `x` values : [ [sys param 0 values], [sys param 1 values], ... ]
        # Order of the params must match the order in `self.params`
        x = np.asarray([param_values_dict[param_name]
                        for param_name in list(self.params.keys())], dtype=FTYPE)
        # Prepare covariance matrix array
        self.fit_cov_mat = np.full(
            list(self.binning.shape)+[self.num_fit_coeffts, self.num_fit_coeffts], np.NaN)

        #
        # Normalisation
        #

        # All map values are finite, but if have empty bins the nominal map will end up
        # with inf bins in the normalised map (divide by zero). Use a mask to handle
        # this.
        finite_mask = nominal_map.nominal_values != 0

        # Normalise bin values, if requested
        if norm:

            # Normalise the maps by dividing the nominal map This means the hypersurface
            # results can be interpretted as a re-weighting factor, relative to the
            # nominal

            # Formalise, handling inf values
            normed_maps = []
            for m in maps:
                norm_m = copy.deepcopy(m)
                norm_m.hist[finite_mask] = norm_m.hist[finite_mask] / \
                    unp.nominal_values(nominal_map.hist[finite_mask])
                norm_m.hist[~finite_mask] = ufloat(np.NaN, np.NaN)
                normed_maps.append(norm_m)

            # Store for plotting later
            self.fit_maps_norm = normed_maps

        # Record that fit info is now stored
        self.fit_info_stored = True

        #
        # Some final checks
        #

        # Not expecting any bins to have negative values (negative counts doesn't make
        # sense)
        # TODO hypersurface in general could consider -ve values (no explicitly
        # tied to histograms), so maybe can relax this constraint
        for m in self.fit_maps:
            assert np.all(m.nominal_values[finite_mask]
                          >= 0.), "Found negative bin counts"

        #
        # Loop over bins
        #

        for bin_idx in np.ndindex(self.binning.shape):  # TODO grab from input map

            #
            # Format this bin's data for fitting
            #

            # Format the fit `y` values : [ bin value 0, bin_value 1, ... ]
            # Also get the corresonding uncertainty
            y = np.asarray([m.nominal_values[bin_idx]
                            for m in self.fit_maps], dtype=FTYPE)
            y_sigma = np.asarray([m.std_devs[bin_idx]
                                  for m in self.fit_maps], dtype=FTYPE)

            # Create a mask for keeping all these points
            # May remove some points before fitting if find issues
            scan_point_mask = np.ones(y.shape, dtype=bool)

            # Cases where we have a y_sigma element = 0 (normally because the
            # corresponding y element = 0) screw up the fits (least squares divides by
            # sigma, so get infs) By default, we ignore empty bins. If the user wishes
            # to include them, it can be done with a value of zero and standard
            # deviation of 1.
            bad_sigma_mask = y_sigma == 0.
            if bad_sigma_mask.sum() > 0:
                if include_empty:
                    y_sigma[bad_sigma_mask] = 1.
                else:
                    scan_point_mask = scan_point_mask & ~bad_sigma_mask

            # Apply the mask to get the values I will actually use
            x_to_use = np.array([xx[scan_point_mask] for xx in x])
            y_to_use = y[scan_point_mask]
            y_sigma_to_use = y_sigma[scan_point_mask]

            # Checks
            assert x_to_use.shape[0] == len(self.params)
            assert x_to_use.shape[1] == y_to_use.size

            # Get flat list of the fit param guesses
            # The param coefficients are ordered as [ param 0 cft 0, ..., param 0 cft N,
            # ..., param M cft 0, ..., param M cft N ]
            p0_intercept = self.intercept[bin_idx]
            p0_param_coeffts = [param.get_fit_coefft(bin_idx=bin_idx, coefft_idx=i_cft)
                                for param in list(self.params.values())
                                for i_cft in range(param.num_fit_coeffts)]
            if fix_intercept:
                p0 = np.array(p0_param_coeffts, dtype=FTYPE)
            else:
                p0 = np.array([p0_intercept] + p0_param_coeffts, dtype=FTYPE)

            #
            # Check if have valid data in this bin
            #

            # If have empty bins, cannot fit In particular, if the nominal map has an
            # empty bin, it cannot be rescaled (x * 0 = 0) If this case, no need to try
            # fitting

            # Check if have NaNs/Infs
            if np.any(~np.isfinite(y_to_use)):  # TODO also handle missing sigma

                # Not fitting, add empty variables
                popt = np.full_like(p0, np.NaN)
                pcov = np.NaN

            # Otherwise, fit...
            else:

                #
                # Fit
                #

                # Must have at least as many sets as free params in fit or else curve_fit will fail
                assert y.size >= p0.size, "Number of datasets used for fitting (%i) must be >= num free params (%i)" % (
                    y.size, p0.size)

                # Define a callback function for use with `curve_fit`
                #   x : sys params
                #   p : func/shape params
                def callback(x, *p):

                    # Note that this is using the dynamic variable `bin_idx`, which
                    # cannot be passed as an arg as `curve_fit` cannot handle fixed
                    # parameters.
                    #
                    # Unflatten list of the func/shape params, and write them to the
                    # hypersurface structure
                    self.intercept[bin_idx] = self.initial_intercept if fix_intercept else p[0]
                    i = 0 if fix_intercept else 1
                    for param in list(self.params.values()):
                        for j in range(param.num_fit_coeffts):
                            bin_fit_idx = tuple(list(bin_idx) + [j])
                            param.fit_coeffts[bin_fit_idx] = p[i]
                            i += 1

                    # Unflatten sys param values
                    params_unflattened = collections.OrderedDict()
                    for i in range(len(self.params)):
                        param_name = list(self.params.keys())[i]
                        params_unflattened[param_name] = x[i]

                    return self.evaluate(params_unflattened, bin_idx=bin_idx)

                inv_param_sigma = []
                if intercept_sigma is not None:
                    inv_param_sigma.append(1./intercept_sigma)
                else:
                    inv_param_sigma.append(0.)
                for param in list(self.params.values()):
                    if param.coeff_prior_sigma is not None:
                        for j in range(param.num_fit_coeffts):
                            inv_param_sigma.append(
                                1./param.coeff_prior_sigma[j])
                    else:
                        for j in range(param.num_fit_coeffts):
                            inv_param_sigma.append(0.)
                inv_param_sigma = np.array(inv_param_sigma)
                assert np.all(np.isfinite(
                    inv_param_sigma)), "invalid values found in prior sigma. They must not be zero."

                # coefficient names to pass to Minuit. Not strictly necessary
                coeff_names = [] if fix_intercept else ['intercept']
                for name, param in self.params.items():
                    for j in range(param.num_fit_coeffts):
                        coeff_names.append(name + '_p{:d}'.format(j))

                def loss(p):
                    '''
                    Loss to be minimized during the fit.
                    '''
                    fvals = callback(x_to_use, *p)
                    return np.sum(((fvals - y_to_use)/y_sigma_to_use)**2) + np.sum((inv_param_sigma*p)**2)

                # Define fit bounds for `minimize`. Bounds are pairs of (min, max)
                # values for each parameter in the fit. Use 'None' in place of min/max
                # if there is
                # no bound in that direction.
                fit_bounds = []
                if intercept_bounds is None:
                    fit_bounds.append(tuple([None, None]))
                else:
                    assert (len(intercept_bounds) == 2) and (
                        np.ndim(intercept_bounds) == 1), "intercept bounds must be given as 2-tuple"
                    fit_bounds.append(intercept_bounds)

                for param in self.params.values():
                    if param.bounds is None:
                        fit_bounds.extend(
                            ((None, None),)*param.num_fit_coeffts)
                    else:
                        if np.ndim(param.bounds) == 1:
                            assert len(
                                param.bounds) == 2, "bounds on single coefficients must be given as 2-tuples"
                            fit_bounds.append(param.bounds)
                        elif np.ndim(param.bounds) == 2:
                            assert np.all([len(t) == 2 for t in param.bounds]
                                          ), "bounds must be given as a tuple of 2-tuples"
                            fit_bounds.extend(param.bounds)

                # Define the EPS (step length) used by the fitter Need to take care with
                # floating type precision, don't want to go smaller than the FTYPE being
                # used by PISA can handle
                eps = np.finfo(FTYPE).eps

                # Debug logging
                test_bin_idx = (0, 0, 0)
                if bin_idx == test_bin_idx:
                    msg = ">>>>>>>>>>>>>>>>>>>>>>>\n"
                    msg += "Curve fit inputs to bin %s :\n" % (bin_idx,)
                    msg += "  x           : \n%s\n" % x
                    msg += "  y           : \n%s\n" % y
                    msg += "  y sigma     : \n%s\n" % y_sigma
                    msg += "  x used      : \n%s\n" % x_to_use
                    msg += "  y used      : \n%s\n" % y_to_use
                    msg += "  y sigma used: \n%s\n" % y_sigma_to_use
                    msg += "  p0          : %s\n" % p0
                    msg += "  bounds      : \n%s\n" % fit_bounds
                    msg += "  inv sigma   : \n%s\n" % inv_param_sigma
                    msg += "  fit method  : %s\n" % self.fit_method
                    msg += "<<<<<<<<<<<<<<<<<<<<<<<"
                    logging.debug(msg)

                # Perform fit
                # errordef =1 for least squares fit and 0.5 for nllh fit
                m = Minuit(loss, p0,
                           # only initial step size, not very important
                           # error=(0.1)*len(p0),
                           # limit=fit_bounds,
                           name=coeff_names)
                m.errors = (0.1) * len(p0)
                m.limits = fit_bounds
                m.errordef = Minuit.LEAST_SQUARES
                m.migrad()
                m.hesse()

                popt = np.array(m.values)
                try:
                    pcov = np.array(m.covariance)
                except:
                    logging.warn(f"HESSE call failed for bin {bin_idx}, covariance matrix unavailable")
                    pcov = np.full((len(p0), len(p0)), np.nan)
                if bin_idx == test_bin_idx:
                    logging.debug(m.get_fmin())
                    logging.debug(m.get_param_states())
                    logging.debug(m.covariance)

            #
            # Re-format fit results
            #

            # Use covariance matrix to get uncertainty in fit parameters Using
            # uncertainties.correlated_values, and will extract the std dev (including
            # correlations) shortly Fit may fail to determine covariance matrix
            # (method-dependent), so only do this if have a finite covariance matrix
            corr_vals = correlated_values(popt, pcov) if np.all(
                np.isfinite(pcov)) else None

            # Write the fitted param results (and sigma, if available) back to the
            # hypersurface structure
            i = 0
            if not fix_intercept:
                self.intercept[bin_idx] = popt[i]
                self.intercept_sigma[bin_idx] = np.NaN if corr_vals is None else corr_vals[i].std_dev
                i += 1
            for param in list(self.params.values()):
                for j in range(param.num_fit_coeffts):
                    idx = param.get_fit_coefft_idx(
                        bin_idx=bin_idx, coefft_idx=j)
                    param.fit_coeffts[idx] = popt[i]
                    param.fit_coeffts_sigma[idx] = np.NaN if corr_vals is None else corr_vals[i].std_dev
                    i += 1
            # Store the covariance matrix
            if fix_intercept and np.all(np.isfinite(pcov)):
                self.fit_cov_mat[bin_idx] = np.pad(pcov, ((1, 0), (1, 0)))
            else:
                self.fit_cov_mat[bin_idx] = pcov

        #
        # chi2
        #

        # Compare the result of the fitted hypersurface function with the actual data
        # points used for fitting Compute the resulting chi2 to have an estimate of the
        # fit quality

        self.fit_chi2 = []

        # Loop over datasets
        for i_set in range(self.num_fit_sets):

            # Get expected bin values according tohypersurface value
            predicted = self.evaluate(
                {name: values[i_set] for name, values in list(param_values_dict.items())})

            # Get the observed value
            observed = self.fit_maps[i_set].nominal_values
            sigma = self.fit_maps[i_set].std_devs
            # we have to apply the same condition on which values we include
            # as we did during the fit above
            with np.errstate(invalid='ignore'):
                valid_idx = sigma > 0.  # can be NaN
            if include_empty:
                sigma[~valid_idx] = 1.

            # Compute chi2
            with np.errstate(divide='ignore'):
                chi2 = ((predicted - observed) / sigma) ** 2

            # Add to container
            self.fit_chi2.append(chi2)

        # Combine into single array
        self.fit_chi2 = np.stack(self.fit_chi2, axis=-1).astype(FTYPE)
        
        if not keep_maps:
            self.fit_maps_raw = None
            self.fit_maps_norm = None
        # Record some provenance info about the fits
        self.fit_complete = True

    @property
    def nominal_values(self):
        '''
        Return the stored nominal parameter for each dataset
        Returns: { param_0_name : param_0_nom_val, ..., param_N_name : param_N_nom_val }
        '''
        assert self.fit_info_stored, "Cannot get fit dataset nominal values, fit info not stored%s" % (
            " (using legacy data)" if self.using_legacy_data else "")
        return collections.OrderedDict([(name, param.nominal_value) for name, param in list(self.params.items())])

    @property
    def fit_param_values(self):
        '''
        Return the stored systematic parameters from the datasets used for fitting
        Returns: { param_0_name : [ param_0_sys_val_0, ..., param_0_sys_val_M ], ..., param_N_name : [ param_N_sys_val_0, ..., param_N_sys_val_M ] }
        '''
        assert self.fit_info_stored, "Cannot get fit dataset param values, fit info not stored%s" % (
            " (using legacy data)" if self.using_legacy_data else "")
        return collections.OrderedDict([(name, param.fit_param_values) for name, param in list(self.params.items())])

    def get_nominal_mask(self):
        '''
        Return a mask indicating which datasets have nominal values for all parameters
        '''

        assert self.fit_info_stored, "Cannot get nominal mask, fit info not stored%s" % (
            " (using legacy data)" if self.using_legacy_data else "")

        nom_mask = np.ones((self.num_fit_sets,), dtype=bool)

        for param in list(self.params.values()):
            nom_mask = nom_mask & np.isclose(
                param.fit_param_values, param.nominal_value)

        return nom_mask

    def get_on_axis_mask(self, param_name):
        '''
        Return a mask indicating which datasets are "on-axis" for a given parameter.

        "On-axis" means "generated using the nominal value for this parameter". Parameters other
        than the one specified can have non-nominal values.

        Parameters
        ----------
        param_name : str
            The name of systematic parameter for which we want on-axis datasets
        '''

        assert self.fit_info_stored, "Cannot get on-axis mask, fit info not stored%s" % (
            " (using legacy data)" if self.using_legacy_data else "")

        assert param_name in self.param_names

        on_axis_mask = np.ones((self.num_fit_sets,), dtype=bool)

        # Loop over sys params
        for param in list(self.params.values()):

            # Ignore the chosen param
            if param.name != param_name:

                # Define a "nominal" mask
                on_axis_mask = on_axis_mask & np.isclose(
                    param.fit_param_values, param.nominal_value)

        return on_axis_mask

    def report(self, bin_idx=None):
        '''
        Return a string version of the hypersurface contents

        Parameters
        ----------
        bin_idx : tuple of None
            Specify a particular bin (using numpy indexing). In this case only report on that bin.
        '''

        msg = ""

        # Fit results
        msg += ">>>>>> Fit coefficients >>>>>>" + "\n"
        bin_indices = np.ndindex(
            self.binning.shape) if bin_idx is None else [bin_idx]
        for bin_idx in bin_indices:
            msg += "  Bin %s :" % (bin_idx,) + "\n"
            msg += "     Intercept : %0.5g" % (self.intercept[bin_idx],) + "\n"
            for param in list(self.params.values()):
                msg += "     %s : %s" % (param.name, ", ".join(["%0.5g" % param.get_fit_coefft(
                    bin_idx=bin_idx, coefft_idx=cft_idx) for cft_idx in range(param.num_fit_coeffts)])) + "\n"
        msg += "<<<<<< Fit coefficients <<<<<<" + "\n"

        return msg

    def __str__(self):
        return self.report()

    @property
    def fit_maps(self):
        '''
        Return the `Map instances used for fitting
        These will be normalised if the fit was performend to normalised maps.
        '''
        assert self.fit_info_stored, "Cannot get fit maps, fit info not stored%s" % (
            " (using legacy data)" if self.using_legacy_data else "")
        return self.fit_maps_raw if self.fit_maps_norm is None else self.fit_maps_norm

    @property
    def num_fit_sets(self):
        '''
        Return number of datasets used for fitting
        '''
        assert self.fit_info_stored, "Cannot get fit sets, fit info not stored%s" % (
            " (using legacy data)" if self.using_legacy_data else "")
        return len(list(self.fit_param_values.values())[0])

    @property
    def num_fit_coeffts(self):
        '''
        Return the total number of coefficients in the hypersurface fit
        This is the overall intercept, plus the coefficients for each individual param
        '''
        return int(1 + np.sum([param.num_fit_coeffts for param in list(self.params.values())]))

    @property
    def fit_coeffts(self):
        '''
        Return all coefficients, in all bins, as a single array
        This is the overall intercept, plus the coefficients for each individual param
        Dimensions are: [binning ..., fit coeffts]
        '''

        array = [self.intercept]
        for param in list(self.params.values()):
            for i in range(param.num_fit_coeffts):
                array.append(param.get_fit_coefft(coefft_idx=i))
        array = np.stack(array, axis=-1)
        return array

    @fit_coeffts.setter
    def fit_coeffts(self, fit_coeffts):
        '''
        Setter to conveniently set the coefficients in the parameters
        of the hypersurface in the same order in which they are also
        returned by the getter.
        '''
        assert fit_coeffts.shape == self.fit_coeffts.shape, "incorrect shape of coefficients"
        self.intercept = fit_coeffts[..., 0]
        n = 1
        for param in self.params.values():
            for i in range(param.num_fit_coeffts):
                idx = param.get_fit_coefft_idx(coefft_idx=i)
                param.fit_coeffts[idx] = fit_coeffts[..., n]
                n += 1

    @property
    def fit_coefft_labels(self):
        '''
        Return labels for each fit coefficient
        '''
        return ["intercept"] + ["%s p%i" % (param.name, i) for param in list(self.params.values()) for i in range(param.num_fit_coeffts)]

    @property
    def serializable_state(self):
        """
        OrderedDict containing savable state attributes
        """

        if self._serializable_state is None:  # TODO always redo?

            state = collections.OrderedDict()

            state["_initialized"] = self._initialized
            state["binning"] = self.binning.serializable_state
            state["initial_intercept"] = self.initial_intercept
            state["log"] = self.log
            state["intercept"] = self.intercept
            state["intercept_sigma"] = self.intercept_sigma
            state["fit_complete"] = self.fit_complete
            state["fit_info_stored"] = self.fit_info_stored
            state["fit_maps_norm"] = self.fit_maps_norm
            state["fit_maps_raw"] = self.fit_maps_raw
            state["fit_chi2"] = self.fit_chi2
            state["fit_cov_mat"] = self.fit_cov_mat
            state["fit_method"] = self.fit_method
            state["fit_pipeline_param_values"] = self.fit_pipeline_param_values
            state["using_legacy_data"] = self.using_legacy_data

            state["params"] = collections.OrderedDict()
            for name, param in list(self.params.items()):
                state["params"][name] = param.serializable_state

            self._serializable_state = state

        return self._serializable_state

    @classmethod
    def from_state(cls, state):
        """
        Instantiate a new object from the contents of a serialized state dict

        Parameters
        ----------
        resource : dict
            A dict

        See Also
        --------
        to_json
        """

        #
        # Get the state
        #

        # If it is not already a a state, alternativey try to load it in case a JSON
        # file was passed
        if not isinstance(state, collections.abc.Mapping):
            state = from_json(state)

        #
        # Create params
        #

        params = []

        # Loop through params in the state
        params_state = state.pop("params")
        for param_name, param_state in list(params_state.items()):
            param = HypersurfaceParam.from_state(param_state)
            params.append(param)

        #
        # Create hypersurface
        #

        # Instantiate
        hypersurface = cls(
            params=params,
            initial_intercept=state.pop("initial_intercept"),
        )

        # Add binning
        hypersurface.binning = MultiDimBinning(**state.pop("binning"))

        # Add maps
        fit_maps_raw = state.pop("fit_maps_raw")
        hypersurface.fit_maps_raw = None if fit_maps_raw is None else [
            Map(**map_state) for map_state in fit_maps_raw]
        fit_maps_norm = state.pop("fit_maps_norm")
        hypersurface.fit_maps_norm = None if fit_maps_norm is None else [
            Map(**map_state) for map_state in fit_maps_norm]

        # Define rest of state
        for k in list(state.keys()):
            setattr(hypersurface, k, state.pop(k))

        return hypersurface


class HypersurfaceParam(object):
    '''
    A class representing one of the parameters (and corresponding functional forms) in
    the hypersurface.

    A user creates the initial instances of thse params, before passing the to the
    Hypersurface instance. Once this has happened, the user typically does not need to
    directly interact woth these HypersurfaceParam instances.

    Parameters
    ----------
    name : str
        Name of the parameter

    func_name : str
        Name of the hypersurface function to use.
        See "Hypersurface functional forms" section for more details, including
        available functions.

    initial_fit_coeffts : array
        Initial values for the coefficients of the functional form
        Number and meaning of coefficients depends on functional form

    bounds : 2-tuple of array_like, optional
        Lower and upper bounds on independent variables. Defaults to no bounds. Each
        element of the tuple must be either an array with the length equal to the number
        of parameters, or a scalar (in which case the bound is taken to be the same for
        all parameters.) Use ``np.inf`` with an appropriate sign to disable bounds on
        all or some parameters.

    coeff_prior_sigma : array, optional
        Prior sigma values for the coefficients. If None (default), no regularization
        will be applied during the fit.
    '''

    def __init__(self, name, func_name, initial_fit_coeffts=None, bounds=None, coeff_prior_sigma=None):

        # Store basic members
        self.name = name

        # Handle functional form fit parameters
        self.fit_coeffts = None  # Fit params container, not yet populated
        self.fit_coeffts_sigma = None  # Fit param sigma container, not yet populated
        # The initial values for the fit parameters
        self.initial_fit_coeffts = initial_fit_coeffts
        self.bounds = bounds
        self.coeff_prior_sigma = coeff_prior_sigma

        # Record information relating to the fitting
        self.fitted = False  # Flag indicating whether fit has been performed
        # The values of this sys param in each of the fitting datasets
        self.fit_param_values = None

        # Placeholder for nominal value
        self.nominal_value = None

        # Serialization
        self._serializable_state = None
        self.binning_shape = None  # initialized when used in Hypersurface
        #
        # Init the functional form
        #

        # Get the function
        self.func_name = func_name
        self._hypersurface_func = self._get_hypersurface_func(self.func_name)

        # Get the number of functional form parameters
        self.num_fit_coeffts = self._hypersurface_func.nargs
        if self.coeff_prior_sigma is not None:
            assert len(
                self.coeff_prior_sigma) == self.num_fit_coeffts, "number of prior sigma values must equal the number of parameters."
        # Check and init the fit param initial values
        # TODO Add support for "per bin" initial values
        if initial_fit_coeffts is None:
            # No values provided, use 0 for all
            self.initial_fit_coeffts = np.zeros(
                self.num_fit_coeffts, dtype=FTYPE)
        else:
            # Use the provided initial values
            self.initial_fit_coeffts = np.array(self.initial_fit_coeffts)
            assert self.initial_fit_coeffts.size == self.num_fit_coeffts, "'initial_fit_coeffts' should have %i values, found %i" % (
                self.num_fit_coeffts, self.initial_fit_coeffts.size)

    def _get_hypersurface_func(self, func_name):
        '''
        Find the function defining the hypersurface functional form.

        User specifies this by it's string name, which must correspond to a pre-defined
        function in `HYPERSURFACE_PARAM_FUNCTIONS`.

        Internal function, not to be called by a user.
        '''

        assert isinstance(func_name, str), "'func_name' must be a string"

        assert func_name in HYPERSURFACE_PARAM_FUNCTIONS, "Cannot find hypersurface function '%s', choose from %s" % (
            func_name, list(HYPERSURFACE_PARAM_FUNCTIONS.keys()))
        return HYPERSURFACE_PARAM_FUNCTIONS[func_name]()

    def _init_fit_coefft_arrays(self, binning):
        '''
        Create the arrays for storing the fit parameters
        Have one fit per bin, for each parameter
        The shape of the `self.fit_coeffts` arrays is: (binning shape ..., num fit params )

        Internal function, not to be called by a user.
        '''

        arrays = []

        self.binning_shape = binning.shape

        for fit_coefft_initial_value in self.initial_fit_coeffts:

            fit_coefft_array = np.full(
                self.binning_shape, fit_coefft_initial_value, dtype=FTYPE)
            arrays.append(fit_coefft_array)

        self.fit_coeffts = np.stack(arrays, axis=-1)
        self.fit_coeffts_sigma = np.full_like(self.fit_coeffts, np.NaN)

    def evaluate(self, param, out, bin_idx=None):
        '''
        Evaluate the functional form for the given `param` values.
        Uses the current values of the fit coefficients.

        By default evaluates all bins, but optionally can specify a particular bin (used
        when fitting).
        '''

        # Create an array to file with this contorubtion
        this_out = np.full_like(out, np.NaN, dtype=FTYPE)

        # Form the arguments to pass to the functional form
        # Need to be flexible in terms of the number of fit parameters
        args = [param]
        for cft_idx in range(self.num_fit_coeffts):
            args += [self.get_fit_coefft(bin_idx=bin_idx, coefft_idx=cft_idx)]
        args += [this_out]

        # Call the function
        self._hypersurface_func(*args)

        # Add to overall hypersurface result
        out += this_out

    def gradient(self, param, out, bin_idx=None):
        '''
        Evaluate gradient of the functional form for the given `param` values.
        Uses the current values of the fit coefficients.

        By default evaluates all bins, but optionally can specify a particular bin (used when fitting).
        '''
        # Create an array to fill with the gradient
        this_out = np.full_like(out, np.NaN, dtype=FTYPE)

        # Form the arguments to pass to the functional form
        # Need to be flexible in terms of the number of fit parameters
        args = [param]
        for cft_idx in range(self.num_fit_coeffts):
            args += [self.get_fit_coefft(bin_idx=bin_idx, coefft_idx=cft_idx)]
        args += [this_out]

        # Call the function
        self._hypersurface_func.grad(*args)
        # Copy to wherever the gradient is to be stored
        np.copyto(src=this_out, dst=out)

    def get_fit_coefft_idx(self, bin_idx=None, coefft_idx=None):
        '''
        Indexing the fit_coefft matrix is a bit of a pain
        This helper function eases things
        '''

        # TODO can probably do this more cleverly with numpy indexing, but works for now...

        # Indexing based on the bin
        if (bin_idx is Ellipsis) or (bin_idx is None):
            idx = [Ellipsis]
        else:
            idx = list(bin_idx)

        # Indexing based on the coefficent
        if isinstance(coefft_idx, slice):
            idx.append(coefft_idx)
        elif coefft_idx is None:
            idx.append(slice(0, -1))
        else:
            idx.append(coefft_idx)

        # Put it all together
        idx = tuple(idx)
        return idx

    def get_fit_coefft(self, *args, **kwargs):
        '''
        Get a fit coefficient values from the matrix
        Basically just wrapping the indexing function
        '''
        idx = self.get_fit_coefft_idx(*args, **kwargs)
        return self.fit_coeffts[idx]

    @property
    def serializable_state(self):
        """
        OrderedDict containing savable state attributes
        """

        if self._serializable_state is None:  # TODO always redo?

            state = collections.OrderedDict()
            state["name"] = self.name
            state["func_name"] = self.func_name
            state["num_fit_coeffts"] = self.num_fit_coeffts
            state["fit_coeffts"] = self.fit_coeffts
            state["fit_coeffts_sigma"] = self.fit_coeffts_sigma
            state["initial_fit_coeffts"] = self.initial_fit_coeffts
            state["fitted"] = self.fitted
            state["fit_param_values"] = self.fit_param_values
            state["binning_shape"] = self.binning_shape
            state["nominal_value"] = self.nominal_value
            state["bounds"] = self.bounds
            state["coeff_prior_sigma"] = self.coeff_prior_sigma
            self._serializable_state = state

        return self._serializable_state

    @classmethod
    def from_state(cls, state):

        # Define param init kwargs
        # Special handling for `coeff_prior_sigma`, which was missing in older 
        # files (due to a bug in `serializable_state`) so need to handle this 
        # for backwards compatibility
        param_init_kw = dict(
            name=state.pop("name"),
            func_name=state.pop("func_name"),
            initial_fit_coeffts=state.pop("initial_fit_coeffts"),
            bounds=state.pop("bounds"),
        )
        if "coeff_prior_sigma" in state :
            param_init_kw["coeff_prior_sigma"] = state.pop("coeff_prior_sigma")
        else :
            param_init_kw["coeff_prior_sigma"] = None

        # Create the param
        param = cls(**param_init_kw)
        
        # Define rest of state
        for k in list(state.keys()):
            setattr(param, k, state.pop(k))
        
        return param
        
'''
Hypersurface fitting and loading helper functions
'''


def get_hypersurface_file_name(hypersurface, tag):
    '''
    Create a descriptive file name
    '''

    num_dims = len(hypersurface.params)
    param_str = "_".join(hypersurface.param_names)
    output_file = "%s__hypersurface_fits__%dd__%s.json" % (
        tag, num_dims, param_str)

    return output_file


def fit_hypersurfaces(nominal_dataset, sys_datasets, params, output_dir, tag, combine_regex=None,
                      log=True, **hypersurface_fit_kw):
    '''
    A helper function that a user can use to fit hypersurfaces to a bunch of simulation
    datasets, and save the results to a file. Basically a wrapper of Hypersurface.fit,
    handling common pre-fitting tasks like producing mapsets from piplelines, merging
    maps from similar specifies, etc.

    Note that this supports fitting multiple hypersurfaces to the datasets, e.g. one per
    simulated species. Returns a dict with format: { map_0_key : map_0_hypersurface,
    ..., map_N_key : map_N_hypersurface, }

    Parameters
    ----------
    nominal_dataset : dict
        Definition of the nominal dataset. Specifies the pipleline with which the maps
        can be created, and the values of all systematic parameters used to produced the
        dataset.
        Format must be:
            nominal_dataset = {
                "pipeline_cfg" = <pipeline cfg file (either cfg file path or dict)>),
                "sys_params" = { param_0_name : param_0_value_in_dataset, ..., param_N_name : param_N_value_in_dataset }
            }
        Sys params must correspond to the provided HypersurfaceParam instances provided
        in the `params` arg.

    sys_datasets : list of dicts
        List of dicts, where each dict defines one of the systematics datasets to be
        fitted. The format of each dict is the same as explained for `nominal_dataset`

    params : list of HypersurfaceParams
        List of HypersurfaceParams instances that define the hypersurface. Note that
        this defined ALL hypersurfaces fitted in this function, e.g. only supports a
        single parameterisation for all maps (this is almost almost what you want).

    output_dir : str
        Path to directly to write results file in

    tag : str
        A string identifier that will be included in the file name to help you make
        sense of the file in the future. Note that additional information on the
        contents will be added to the file name by this function.

    combine_regex : list of str, or None
        List of string regex expressions that will be used for merging maps. Used to
        combine similar species. Must be something that can be passed to the
        `MapSet.combine_re` function (see that functions docs for more details). Choose
        `None` is do not want to perform this merging.

    hypersurface_fit_kw : kwargs
        kwargs will be passed on to the calls to `Hypersurface.fit`
    '''

    # TODO Current yneed to manually ensure consistency between `combine_regex` here and
    # the `links` param in `hypersurface` Need to make `hypersurface` directly use
    # the value of `combine_regex` from the Hypersurface instance

    #
    # Make copies
    #

    # Take (deep) copies of lists/dicts to avoid modifying the originals
    # Useful for cases where this function is called in a loop (e.g. leave-one-out tests)
    nominal_dataset = copy.deepcopy(nominal_dataset)
    sys_datasets = copy.deepcopy(sys_datasets)
    params = copy.deepcopy(params)


    #
    # Check inputs
    #

    # Check types
    assert isinstance(sys_datasets, collections.Sequence)
    assert isinstance(params, collections.Sequence)
    assert isinstance(output_dir, str)
    assert isinstance(tag, str)

    # Check formatting of datasets is as expected
    all_datasets = [nominal_dataset] + sys_datasets
    for dataset in all_datasets:
        assert isinstance(dataset, collections.Mapping)
        assert "pipeline_cfg" in dataset
        assert isinstance(dataset["pipeline_cfg"], (str, collections.Mapping))
        assert "sys_params" in dataset
        assert isinstance(dataset["sys_params"], collections.Mapping)

    # Check params
    assert len(params) >= 1
    for p in params:
        assert isinstance(p, HypersurfaceParam)

    # Report inputs
    msg = "Hypersurface fit details :"
    msg += "  Num params            : %i" % len(params)
    msg += "  Num fit coefficients  : %i" % sum(
        [p.num_fit_coeffts for p in params])
    msg += "  Num datasets          : 1 nominal + %i systematics" % len(
        sys_datasets)
    msg += "  Nominal values        : %s" % nominal_dataset["sys_params"]
    logging.info(msg)

    #
    # Generate MapSets
    #

    # Get maps and param values from nominal pipeline
    nominal_pipeline = Pipeline(nominal_dataset["pipeline_cfg"])
    pipeline_param_values = { p.name:p.value for p in nominal_pipeline.params }
    nominal_dataset["mapset"] = nominal_pipeline.get_outputs()  # return_sum=False)
    del nominal_pipeline # Save memory

    # Loop over sys datasets and grap the maps from them too
    # Also make sure the pipeline params match the nominal pipeline (only the input file should differ between them)
    for sys_dataset in sys_datasets:
        sys_pipeline = Pipeline(sys_dataset["pipeline_cfg"])
        for param in sys_pipeline.params :
            assert param.value == pipeline_param_values[param.name], "Mismatch in pipeline param '%s' value between nominal and systematic pipelines : %s != %s" % (param.name, param.value, pipeline_param_values[param.name])
        sys_dataset["mapset"] = sys_pipeline.get_outputs()  # return_sum=False)
        del sys_pipeline

    # Merge maps according to the combine regex, if one was provided
    if combine_regex is not None:
        nominal_dataset["mapset"] = nominal_dataset["mapset"].combine_re(
            combine_regex)
        for sys_dataset in sys_datasets:
            sys_dataset["mapset"] = sys_dataset["mapset"].combine_re(
                combine_regex)

    # TODO check every mapset has the same elements



    #
    # Loop over maps
    #

    # Create the container to fill
    hypersurfaces = collections.OrderedDict()

    # Loop over maps
    for map_name in nominal_dataset["mapset"].names:

        #
        # Prepare data for fit
        #

        nominal_map = nominal_dataset["mapset"][map_name]
        nominal_param_values = nominal_dataset["sys_params"]

        sys_maps = [sys_dataset["mapset"][map_name]
                    for sys_dataset in sys_datasets]
        sys_param_values = [sys_dataset["sys_params"]
                            for sys_dataset in sys_datasets]

        #
        # Fit the hypersurface
        #

        # Create the hypersurface
        hypersurface = Hypersurface(
            params=copy.deepcopy(params), # Need the deepcopy, as want one set of params per map
            initial_intercept=0. if log else 1.,  # Initial value for intercept
            log=log
        )

        # Perform fit
        hypersurface.fit(
            nominal_map=nominal_map,
            nominal_param_values=nominal_param_values,
            sys_maps=sys_maps,
            sys_param_values=sys_param_values,
            norm=True,
            **hypersurface_fit_kw
        )

        # Record the pipeline params used to generate the maps used for 
        # the fits, for data provenance purposes only
        hypersurface.fit_pipeline_param_values = pipeline_param_values

        # Report the results
        logging.debug("\nFitted hypersurface report:\n%s" % hypersurface)

        # Store for later write to disk
        hypersurfaces[map_name] = hypersurface


    #
    # Store results
    #

    # Create a file name
    output_path = os.path.join(output_dir, get_hypersurface_file_name(
        list(hypersurfaces.values())[0], tag))

    # Create the output directory
    mkdir(output_dir)

    # Write to a json file
    to_json(hypersurfaces, output_path)

    logging.info("Fit results written : %s" % output_path)

    return output_path


def load_hypersurfaces(input_file, expected_binning=None):
    '''
    User function to load file containing hypersurface fits, as written using `fit_hypersurfaces`.
    Can be multiple hypersurfaces assosicated with different maps.

    Returns a dict with the format: { map_0_key : map_0_hypersurface, ..., map_N_key : map_N_hypersurface, }

    Hnadling the following input files cases:
        1) Load files produced using this code (recommended)
        2) Load files producing using older versions of PISA
        3) Load public data releases csv formatted files

    Parameters
    ----------
    input_file : str
        Path to the file contsaining the hypersurface fits.
        For the special case of the datareleases these needs to be the path to all
        relevent CSV fles, e.g. "<path/to/datarelease>/hyperplanes_*.csv".
    expected_binning : One/MultiDimBinning
        (Optional) Expected binning for hypersurface.
        It will checked enforced that this mathes the binning found in the parsed
        hypersurfaces. For certain legacy cases where binning info is not stored, this
        will be assumed to be the actual binning.
    '''

    #
    # Check inputs
    #

    assert isinstance(input_file, str)

    if expected_binning is not None:
        assert is_binning(expected_binning)

    #
    # PISA hypersurface files
    #

    if input_file.endswith("json") or input_file.endswith("json.bz2"):

        # Load file
        input_data = from_json(input_file)
        assert isinstance(input_data, collections.Mapping)

        # Testing various cases to support older files as well as modern ones...
        if "sys_list" in input_data:

            # Legacy case, create a modern hypersurface instance using old hyperplane fits
            hypersurfaces = _load_hypersurfaces_legacy(input_data)
            logging.warn("Old fit files detected, loaded via legacy mode")

        else:

            # Otherwise assume file is using the modern format
            hypersurfaces = collections.OrderedDict()
            for map_name, hypersurface_state in list(input_data.items()):
                hypersurfaces[map_name] = Hypersurface.from_state(
                    hypersurface_state)

    #
    # Public data release file
    #

    elif input_file.endswith("csv") or input_file.endswith("csv.bz2"):

        hypersurfaces = _load_hypersurfaces_data_release(
            input_file, expected_binning)

    #
    # Done
    #

    else:
        raise Exception("Unknown file format : %s" % input_file)

    # Check binning
    if expected_binning is not None:
        for hypersurface in hypersurfaces.values():
            if not hypersurface.binning.hash == expected_binning.hash:
                for a, b, in zip(hypersurface.binning.dims, expected_binning.dims):
                    assert a == b, "Incompatible binning dimension %s and %s"%(a, b)
                    
    return hypersurfaces


def _load_hypersurfaces_legacy(input_data):
    '''
    Load an old hyperpane (not surface) fit file from older PISA version.

    Put the results into an instance the new `Hypersurface` class so can use the
    resulting hypersurface in modern code.

    User should not use this directly, instead call `load_hypersurfaces`.
    '''

    hypersurfaces = collections.OrderedDict()

    #
    # Loop over map names
    #

    for map_name in input_data["map_names"]:

        #
        # Create the params
        #

        # Get the param names
        param_names = input_data["sys_list"]

        # Create the param instances.
        # Using linear functional forms (legacy files only supported linear forms, e.g.
        # hyperplanes rather than surfaces).
        params = [HypersurfaceParam(
            name=name, func_name="linear", initial_fit_coeffts=None, ) for name in param_names]

        #
        # Get binning
        #

        # This varies depending on how old the file is...
        # Note that the hypersurface class really only needs to know the binning
        # shape (to create the coefficient arrays).

        # If the (serialized version of the) binning is stored, great! Use it
        if "binning" in input_data:
            binning = MultiDimBinning(**input_data["binning"])

        # If no binning is available, can at least get the correct shape (using
        # one of the map arrays) and create a dummy binning instance.
        # Remember that the final dimension is the sys params, not binning
        else:
            # Remove last dimension
            binning_shape = input_data[map_name][..., 0].shape
            binning = MultiDimBinning([OneDimBinning(name="dummy_%i" % i, domain=[
                                      0., 1.], is_lin=True, num_bins=dim) for i, dim in enumerate(binning_shape)])

        #
        # Create the hypersurface instance
        #

        # Create the hypersurface
        hypersurface = Hypersurface(
            params=params,  # Specify the systematic parameters
            initial_intercept=1.,  # Intercept value (or first guess for fit)
        )

        # Set some internal members that would normally be configured during fitting
        # Don't know the nominal values with legacy files, so just stores NaNs
        hypersurface._init(
            binning=binning,
            nominal_param_values={
                name: np.NaN for name in hypersurface.param_names},
        )

        # Indicate this is legacy data (not all functionality will work)
        hypersurface.using_legacy_data = True

        #
        # Get the fit values
        #

        # Handling two different legacy cases here...
        fitted_coefficients = input_data["hyperplanes"][map_name][
            "fit_params"] if "hyperplanes" in input_data else input_data[map_name]

        # Fitted coefficients have following array shape: [ binning dim 0,  ..., binning dim N, sys params (inc. intercept) ]
        intercept_values = fitted_coefficients[..., 0]
        sys_param_gradient_values = {
            n: fitted_coefficients[..., i+1] for i, n in enumerate(param_names)}

        # Write the values to the hypersurface
        np.copyto(src=intercept_values, dst=hypersurface.intercept)
        for param in hypersurface.params.values():
            np.copyto(
                src=sys_param_gradient_values[param.name], dst=param.fit_coeffts[..., 0])

        # Done, store the hypersurface
        hypersurfaces[map_name] = hypersurface

    return hypersurfaces


def _load_hypersurfaces_data_release(input_file_prototype, binning):
    '''
    Load the hypersurface CSV files from an official IceCube data release

    User should not use this directly, instead call `load_hypersurfaces`.
    '''

    # TODO Current only handles DRAGON (analysis B) data release (as was also the case for
    # the older hyperplane code)
    # TODO Would need to add support for muon hypersurface (including non-linear params)
    # as well as a different binning

    import pandas as pd

    hypersurfaces = collections.OrderedDict()

    #
    # Check inputs
    #

    assert binning is not None, "Must provide binning when loading data release hypersurfaces"

    #
    # Load CSV files
    #

    fit_results = {}
    fit_results['nue_cc+nuebar_cc'] = pd.read_csv(find_resource(
        input_file_prototype.replace('*', 'nue_cc')))
    fit_results['numu_cc+numubar_cc'] = pd.read_csv(find_resource(
        input_file_prototype.replace('*', 'numu_cc')))
    fit_results['nutau_cc+nutaubar_cc'] = pd.read_csv(find_resource(
        input_file_prototype.replace('*', 'nutau_cc')))
    fit_results['nu_nc+nubar_nc'] = pd.read_csv(find_resource(
        input_file_prototype.replace('*', 'all_nc')))

    #
    # Get hyperplane info
    #

    param_names = None

    for map_name, map_fit_results in fit_results.items():

        #
        # Get hypersurface params
        #

        # Remove the bin info from the data frame (only want hyperplane params)
        # Check that find the same dimensions as the expected binning
        # TODO Also check bin centers are within expected bins
        for n in binning.names:
            midpoints_found = np.unique(map_fit_results.pop(n).values)
            assert midpoints_found.size == binning[n].num_bins, "Mismatch between expected and actual binning dimensions"

        # Also extract the special case of the offset
        offset = map_fit_results.pop("offset")

        # Get the param names (everything remaining is a hypersurface param)
        if param_names is None:
            param_names = map_fit_results.columns.tolist()
        else:
            assert param_names == map_fit_results.columns.tolist(
            ), "Mismatch between hypersurface params in different files"

        # Create the params
        params = [HypersurfaceParam(
            name=name, func_name="linear", initial_fit_coeffts=None, ) for name in param_names]

        #
        # Create the hypersurface instance
        #

        # Create the hypersurface
        hypersurface = Hypersurface(
            params=params,  # Specify the systematic parameters
            initial_intercept=1.,  # Intercept value (or first guess for fit)
        )

        # Set some internal members that would normally be configured during fitting
        # Don't know the nominal values with legacy files, so just stores NaNs
        hypersurface._init(
            binning=binning,
            nominal_param_values={
                name: np.NaN for name in hypersurface.param_names},
        )

        # Indicate this is legacy data (not all functionality will work)
        hypersurface.using_legacy_data = True

        #
        # Get the fit values
        #

        # Intercept
        intercept_values = offset.values.reshape(binning.shape)
        np.copyto(src=intercept_values, dst=hypersurface.intercept)

        # Param gradients
        for param in hypersurface.params.values():
            sys_param_gradient_values = map_fit_results[param.name].values.reshape(
                binning.shape)
            np.copyto(src=sys_param_gradient_values,
                      dst=param.fit_coeffts[..., 0])

        # Done, store the hypersurface
        hypersurfaces[map_name] = hypersurface

    return hypersurfaces


#
# Test/example
#
def generate_asimov_testdata(binning, parameters, true_param_coeffs,
                             nominal_param_values, sys_param_values,
                             error_scale=0.1, log=False, intercept=2.,
                             ):
    hypersurface = Hypersurface(
        params=parameters,  # Specify the systematic parameters
        # Intercept value (or first guess for fit)
        initial_intercept=intercept,
        log=log,
    )
    assert set(hypersurface.params.keys()) == set(nominal_param_values.keys())
    assert set(hypersurface.params.keys()) == set(true_param_coeffs.keys())

    hypersurface._init(binning=binning, nominal_param_values=nominal_param_values)
    from pisa.core.map import Map, MapSet
    for bin_idx in np.ndindex(binning.shape):
        for name, coeffs in true_param_coeffs.items():
            assert len(coeffs) == hypersurface.params[name].num_fit_coeffts, ("number "
                                                                              "of coefficients in the parameter must match")
            for j, c in enumerate(coeffs):
                idx = hypersurface.params[name].get_fit_coefft_idx(bin_idx=bin_idx,
                                                                   coefft_idx=j,
                                                                   )
                hypersurface.params[name].fit_coeffts[idx] = c
    logging.debug("Truth hypersurface report:\n%s" % str(hypersurface))

    # Only consider one particle type for simplicity
    particle_key = "nue_cc"
    # Create each dataset, e.g. set the systematic parameter values, calculate a bin count
    hist = hypersurface.evaluate(nominal_param_values)
    assert np.all(hist >= 0.), ("nominal map has negative values! "
                                "Choose different true parameters.")
    nom_map = Map(name=particle_key, binning=binning,
                  hist=hist, error_hist=np.sqrt(hist)*error_scale,
                  )
    logging.debug("Nominal hist: \n%s" % str(nom_map.hist))
    sys_maps = []
    for i in range(len(sys_param_values)):
        hist = hypersurface.evaluate(sys_param_values[i])
        assert np.all(hist > 0.), ("a systematic map has negative values! values: "
                                   "%s systematics: %s" % (str(hist), str(sys_param_values[i])))
        sys_maps.append(Map(name=particle_key, binning=binning,
                            hist=hist, error_hist=np.sqrt(hist)*error_scale))
    return nom_map, sys_maps


def test_hypersurface_uncertainty(plot=False):
    '''
    Simple test of hypersurface fits + uncertainty
    1. Creates some Asimov test data matching a true hypersurface and checks the ability
       to fit back the truth.
    2. Fluctuates Asimov test data randomly to check uncertainties of hypersurface
    '''

    # Define systematic parameters in the hypersurface
    params = [
        HypersurfaceParam(name="foo", func_name="linear",
                          initial_fit_coeffts=[1.]),
        HypersurfaceParam(name="bar", func_name="quadratic",
                          initial_fit_coeffts=[1., -1.]),
    ]
    # Create the hypersurface
    hypersurface = Hypersurface(
        params=params,  # Specify the systematic parameters
        initial_intercept=1.,  # Intercept value (or first guess for fit)
        log=False
    )
    # Define binning with one dummy bin
    binning = MultiDimBinning([OneDimBinning(name="reco_energy",
                                             domain=[0., 10.],
                                             num_bins=1,
                                             units=ureg.GeV,
                                             is_lin=True
                                             )])
    # Define true coefficients
    true_coeffs = {'foo': [-0.4], 'bar': [0.5, 1.]}
    true_intercept = 5.
    nominal_param_values = {'foo': 1., 'bar': 0.}
    # making combinations of systematic values
    foo_vals = np.linspace(-2., 2., 6)
    bar_vals = np.linspace(-2, 1.5, 8)
    sys_param_values = []
    for f in foo_vals:
        for b in bar_vals:
            sys_param_values.append({'foo': f, 'bar': b})

    nom_map, sys_maps = generate_asimov_testdata(binning,
                                                 params,
                                                 true_coeffs,
                                                 nominal_param_values,
                                                 sys_param_values,
                                                 intercept=true_intercept,
                                                 log=False,
                                                 error_scale=0.2,
                                                 )
    # Perform fit
    hypersurface.fit(
        nominal_map=nom_map,
        nominal_param_values=nominal_param_values,
        sys_maps=sys_maps,
        sys_param_values=sys_param_values,
        norm=False,
    )
    # Report the results
    logging.debug("Fitted hypersurface report:\n%s" % hypersurface)

    assert np.allclose(hypersurface.intercept, true_intercept,
                       rtol=ALLCLOSE_KW['rtol']*10.)
    for param_name in hypersurface.param_names:
        assert np.allclose(hypersurface.params[param_name].fit_coeffts,
                           true_coeffs[param_name], rtol=ALLCLOSE_KW['rtol']*10.)
    if plot:
        import matplotlib.pyplot as plt
        fig, ax = plt.subplots()
        plot_bin_fits(ax, hypersurface, bin_idx=[0], param_name='foo',
                      label='Asimov test map')
        ax.grid()
        plt.savefig('test_hypersurface_foo.pdf')

        fig, ax = plt.subplots()
        plot_bin_fits(ax, hypersurface, bin_idx=[0], param_name='bar',
                      label='Asimov test map')
        ax.grid()
        plt.savefig('test_hypersurface_bar.pdf')

    # Evaluate hypersurface and uncertainties at some points
    # that just happen to be the systematic values (but choice could be different)
    asimov_true_points = []
    asimov_fit_points = []
    asimov_fit_errs = []
    for i in range(len(sys_param_values)):
        hist, errs = hypersurface.evaluate(
            sys_param_values[i], return_uncertainty=True)
        asimov_fit_points.append(hist)
        asimov_fit_errs.append(errs)
        asimov_true_points.append(sys_maps[i].nominal_values)
    asimov_true_points = np.concatenate(asimov_true_points)
    asimov_fit_points = np.concatenate(asimov_fit_points)
    asimov_fit_errs = np.concatenate(asimov_fit_errs)

    logging.debug("Asimov true points:\n%s" % str(asimov_true_points))
    logging.debug("Asimov fit points:\n%s" % str(asimov_fit_points))
    logging.debug("Asimov fit error estimates:\n%s" % str(asimov_fit_errs))
    assert np.allclose(asimov_true_points, asimov_fit_points, rtol=ALLCLOSE_KW['rtol']*10.)
    logging.debug("Fluctuating maps and re-fitting...")
    # do several rounds of fluctuation, re-fit and storage of results
    n_rounds = 100
    fluctuated_fit_points = []
    for i in range(n_rounds):
        #logging.info("Round %d/%d" % (i+1, n_rounds))
        nom_map_fluct = nom_map.fluctuate(method='gauss')
        sys_maps_fluct = []
        for s in sys_maps:
            sys_maps_fluct.append(s.fluctuate(method='gauss'))
        hypersurface.fit(
            nominal_map=nom_map_fluct,
            nominal_param_values=nominal_param_values,
            sys_maps=sys_maps_fluct,
            sys_param_values=sys_param_values,
            norm=False,
        )
        fluctuated_fit_points.append([])
        for j in range(len(sys_param_values)):
            hist = hypersurface.evaluate(
                sys_param_values[j], return_uncertainty=False)
            fluctuated_fit_points[-1].append(hist)
        fluctuated_fit_points[-1] = np.concatenate(fluctuated_fit_points[-1])
        logging.trace("Fluctuated fit points:\n%s" %
                      str(fluctuated_fit_points[-1]))
    # evaluate whether the actual fluctuations match the estimated errors
    fluctuated_fit_points = np.array(fluctuated_fit_points)
    fit_differences = fluctuated_fit_points - asimov_fit_points
    all_pulls = fit_differences / asimov_fit_errs
    avg_fit_differences = np.mean(fit_differences, axis=0)
    std_pulls = np.std(all_pulls, axis=0)
    logging.debug("Average fluctuated fit difference:\n%s" %
                  str(avg_fit_differences))
    logging.debug("Mean pulls per point:\n%s" % str(std_pulls))
    logging.debug("Mean pull: %.3f" % np.mean(std_pulls))
    assert np.abs(np.mean(std_pulls) -
                  1.) < 0.1, "avg. pulls too far from expectation"

    if plot:
        plt.figure()
        plt.hist(all_pulls.flatten(), bins=50,
                 density=True, label='fluctuated fits')
        x_plot = np.linspace(-4, 4, 100)
        plt.plot(x_plot, np.exp(-x_plot**2/2.) /
                 np.sqrt(2.*np.pi), label='expectation')
        plt.title('pull distribution')
        plt.xlabel('pull')
        plt.ylabel('density')
        plt.legend()
        plt.savefig('test_hypersurface_pull.pdf')
    logging.info('<< PASS : test_hypersurface_uncertainty >>')


def test_hypersurface_basics():
    '''
    Test basic fitting, inject/recover, storing and loading
    '''
    import tempfile
    from pisa.core.map import Map

    params = [HypersurfaceParam(name="foo", func_name="linear",
                                initial_fit_coeffts=[1.],
                                ),
              # the exponential HS function did not reliably recover injected true
              # parameters, probably due to the degeneracy with the intercept.
              HypersurfaceParam(name="bar", func_name="quadratic",
                                initial_fit_coeffts=[.1, .1],
                                ),
              ]

    # Create the hypersurface
    hypersurface = Hypersurface(params=params,  # Specify the systematic parameters
                                initial_intercept=1.,  # Intercept first guess for fit)
                                log=False,
                                )

    binning = MultiDimBinning([OneDimBinning(name="reco_energy",
                                             domain=[0., 10.],
                                             num_bins=3,
                                             units=ureg.GeV,
                                             is_lin=True,
                                             )])

    # Define the values for the parameters for each dataset
    nom_param_values = {}
    sys_param_values_dict = {}

    if "foo" in [p.name for p in params]:
        nom_param_values["foo"] = 0.
        sys_param_values_dict["foo"] = [0., 0., 0., -1., +1., 1.]

    if "bar" in [p.name for p in params]:
        nom_param_values["bar"] = 10.
        sys_param_values_dict["bar"] = [20., 30., 0., 10., 10., 15.]

    # Get number of datasets
    num_sys_datasets = len(list(sys_param_values_dict.values())[0])

    # Only consider one particle type for simplicity
    particle_key = "nue_cc"

    # Create a dummy "true" hypersurface that can be used to generate
    # some fake bin values for the dataset
    true_hypersurface = copy.deepcopy(hypersurface)
    true_hypersurface._init(
        binning=binning, nominal_param_values=nom_param_values)
    true_hypersurface.intercept.fill(10.)
    if "foo" in true_hypersurface.params:
        true_hypersurface.params["foo"].fit_coeffts[..., 0].fill(2.)
    if "bar" in true_hypersurface.params:
        true_hypersurface.params["bar"].fit_coeffts[..., 0].fill(-.1)
        true_hypersurface.params["bar"].fit_coeffts[..., 1].fill(0.05)

    logging.debug("Truth hypersurface report:\n%s" % str(true_hypersurface))

    # Create each dataset, e.g. set the systematic parameter values, calculate bin count
    hist = true_hypersurface.evaluate(nom_param_values)
    nom_map = Map(name=particle_key, binning=binning,
                  hist=hist, error_hist=np.sqrt(hist),
                  )
    sys_maps = []
    sys_param_values = []
    for i in range(num_sys_datasets):
        sys_param_values.append({name: sys_param_values_dict[name][i]
                                 for name in list(true_hypersurface.params.keys())
                                 })
        hist = true_hypersurface.evaluate(sys_param_values[-1])
        sys_maps.append(Map(name=particle_key, binning=binning,
                            hist=hist, error_hist=np.sqrt(hist),
                            )
                        )

    # Perform fit
    hypersurface.fit(nominal_map=nom_map,
                     nominal_param_values=nom_param_values,
                     sys_maps=sys_maps,
                     sys_param_values=sys_param_values,
                     norm=False,
                     )

    logging.debug("Fitted hypersurface report:\n%s" % hypersurface)

    # Check the fitted parameter values match the truth
    # This only works if `norm=False` in the `hypersurface.fit` call just above
    logging.debug("Checking fit recovered truth...")
    assert np.allclose(hypersurface.intercept,
                       true_hypersurface.intercept, rtol=ALLCLOSE_KW['rtol']*10.)
    for param_name in hypersurface.param_names:
        assert np.allclose(hypersurface.params[param_name].fit_coeffts,
                           true_hypersurface.params[param_name].fit_coeffts,
                           rtol=ALLCLOSE_KW['rtol']*10.
                           )
    logging.debug("... fit was successful!")

    # testing save/reload
    with tempfile.TemporaryDirectory() as tmpdirname:
        file_name = "hypersurface.json.bz2"
        file_path = os.path.join(tmpdirname, file_name)
        to_json(hypersurface, file_path)

        reloaded_hypersurface = Hypersurface.from_state(file_path)

        logging.debug(
            "Checking saved and re-loaded hypersurfaces are identical...")
        assert np.allclose(hypersurface.intercept,
                           reloaded_hypersurface.intercept,
                           rtol=ALLCLOSE_KW['rtol']*10.
                           )
        for param_name in hypersurface.param_names:
            assert np.allclose(hypersurface.params[param_name].fit_coeffts,
                               reloaded_hypersurface.params[param_name].fit_coeffts,
                               rtol=ALLCLOSE_KW['rtol']*10.
                               )
        logging.debug("... save+re-load was successful!")

    # test getting and setting coefficients
    coeffts = hypersurface.fit_coeffts
    reloaded_hypersurface.fit_coeffts = coeffts
    logging.debug(
        "Checking hypersurfaces are identical after getting and setting coeffts...")
    assert np.allclose(hypersurface.intercept, reloaded_hypersurface.intercept,
                       rtol=ALLCLOSE_KW['rtol']*10.)
    for param_name in hypersurface.param_names:
        assert np.allclose(hypersurface.params[param_name].fit_coeffts,
                           reloaded_hypersurface.params[param_name].fit_coeffts,
                           rtol=ALLCLOSE_KW['rtol']*10.)
    logging.debug("... setting and getting coefficients was successful!")
    logging.info('<< PASS : test_hypersurface_basics >>')


# Run the examp'es/tests
if __name__ == "__main__":
    set_verbosity(2)
    test_hypersurface_basics()
    test_hypersurface_uncertainty()<|MERGE_RESOLUTION|>--- conflicted
+++ resolved
@@ -525,13 +525,8 @@
 
         # Check nominal dataset definition
         assert isinstance(nominal_map, Map)
-<<<<<<< HEAD
-        assert isinstance(nominal_param_values, collections.Mapping)
+        assert isinstance(nominal_param_values, collections.abc.Mapping)
         assert set(nominal_param_values.keys()) == set(self.param_names), "Params mismatch : %s != %s" % (list(set(nominal_param_values.keys())) == list(set(self.param_names)))
-=======
-        assert isinstance(nominal_param_values, collections.abc.Mapping)
-        assert set(nominal_param_values.keys()) == set(self.param_names)
->>>>>>> 321bc4ab
         assert all([isinstance(k, str) for k in nominal_param_values.keys()])
         assert all([np.isscalar(v) for v in nominal_param_values.values()])
         # Check systematic dataset definitions
