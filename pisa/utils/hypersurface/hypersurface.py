--- conflicted
+++ resolved
@@ -529,11 +529,7 @@
         # Check nominal dataset definition
         assert isinstance(nominal_map, Map)
         assert isinstance(nominal_param_values, collections.abc.Mapping)
-<<<<<<< HEAD
-        assert set(nominal_param_values.keys()) == set(self.param_names), "Params mismatch : %s != %s" % (list(set(nominal_param_values.keys())) == list(set(self.param_names)))
-=======
         assert set(nominal_param_values.keys()) == set(self.param_names), f"Params mismatch : {set(nominal_param_values.keys())} != {set(self.param_names)}"
->>>>>>> 9ef0463b
         assert all([isinstance(k, str) for k in nominal_param_values.keys()])
         assert all([np.isscalar(v) for v in nominal_param_values.values()])
         # Check systematic dataset definitions
