--- conflicted
+++ resolved
@@ -14,33 +14,23 @@
 
 def recursiveEquality(x, y):
     """Recursively verify equality between two objects x and y."""
-<<<<<<< HEAD
-=======
-    # Python doesn't like to compare sequences together
-    if not (isinstance(x, COMPLEX_TYPES) or
-            isinstance(y, COMPLEX_TYPES)):
-        return x == y
-
->>>>>>> eae28740
     # pint unit
     if hasattr(x, 'units') and hasattr(x, 'magnitude'):
         return (x.u == y.u) and recursiveEquality(x.m, y.m)
 
-<<<<<<< HEAD
     # string
     elif isinstance(x, str):
         return x == y
 
-    elif not (isinstance(x, SEQ_TYPES) or isinstance(y, SEQ_TYPES)):
-        return (x == y)
-=======
+    elif not (isinstance(x, COMPLEX_TYPES) or isinstance(y, COMPLEX_TYPES)):
+        return x == y
+
     # Numpy types
     elif isinstance(x, NP_TYPES) or isinstance(y, NP_TYPES):
         if np.shape(x) != np.shape(y):
             return False
         if not np.all(np.equal(x, y)):
             return False
->>>>>>> eae28740
 
     # Dict
     elif isinstance(x, Mapping):
