--- conflicted
+++ resolved
@@ -9,38 +9,22 @@
 accidentally do the wrong thing with that script.
 """
 
-<<<<<<< HEAD
-from argparse import ArgumentParser,ArgumentDefaultsHelpFormatter
-=======
 
 from __future__ import division
 
->>>>>>> e6abf0a5
 import numpy as np
 import scipy.interpolate as interpolate
 
 from pisa.utils.log import logging
 from pisa.utils.resources import open_resource
 
-<<<<<<< HEAD
-primaries = ['numu', 'numubar', 'nue', 'nuebar']
+
+__all__ = ['load_2D_table', 'calculate_flux_weights']
+
+
+PRIMARIES = ['numu', 'numubar', 'nue', 'nuebar']
 texprimaries = [r'$\nu_{\mu}$', r'$\bar{\nu}_{\mu}$', r'$\nu_{e}$', r'$\bar{\nu}_{e}$']
 
-=======
-
-__all__ = ['load_2D_table', 'calculate_flux_weights']
-
-
-PRIMARIES = ['numu', 'numubar', 'nue', 'nuebar']
-
-
-def load_2D_table(flux_file):
-    """Manipulate 2 dimensional flux tables.
-
-    2D is expected to mean energy and cosZenith, where azimuth is averaged
-    over (before being stored in the table) and the zenith range should
-    include both hemispheres.
->>>>>>> e6abf0a5
 
 def load_2D_Honda_table(flux_file, enpow=1, returnTable=False):
 
@@ -114,7 +98,6 @@
 
 def load_2D_Bartol_table(flux_file, enpow=1, returnTable=False):
 
-<<<<<<< HEAD
     logging.debug("Loading atmospheric flux table %s" % flux_file)
 
     # Bartol tables have been modified to look like Honda tables
@@ -233,7 +216,8 @@
             spline_dict['name'] = 'bartol'
 
         else:
-            raise ValueError('Flux file must be from the Honda group')
+            raise ValueError('Flux file must be from the Honda or '
+                             'Bartol groups')
     else:
         if returnTable:
             spline_dict, flux_dict = load_2D_Honda_table(flux_file,
@@ -254,12 +238,6 @@
                               enpow=1):
     """
     Calculate flux weights for given array of energy and cos(zenith).
-    
-=======
-def calculate_flux_weights(true_energies, true_coszens, en_splines):
-    """Calculate flux weights for given array of energy and cos(zenith).
-
->>>>>>> e6abf0a5
     Arrays of true energy and zenith are expected to be for MC events, so
     they are tested to be of the same length.
     En_splines should be the spline for the primary of interest. The entire
@@ -310,13 +288,9 @@
         raise ValueError('Not all coszens found between -1 and 1')
     if not len(true_energies) == len(true_coszens):
         raise ValueError('length of energy and coszen arrays must match')
-<<<<<<< HEAD
     if not isinstance(enpow, int):
         raise TypeError('Energy power must be an integer')
-    
-=======
-
->>>>>>> e6abf0a5
+
     czkeys = ['%.2f'%x for x in np.linspace(-0.95, 0.95, 20)]
     cz_spline_points = np.linspace(-1, 1, 21)
 
@@ -342,7 +316,6 @@
     return flux_weights
 
 
-<<<<<<< HEAD
 def load_3D_Honda_table(flux_file, enpow=1, returnTable=False):
 
     logging.debug("Loading atmospheric flux table %s" % flux_file)
@@ -610,7 +583,8 @@
             )
     flux_weights = np.array(flux_weights)
     return flux_weights
-=======
+
+
 if __name__ == '__main__':
     """
     This is a slightly longer example than that given in the docstring of the
@@ -645,5 +619,4 @@
     plt.xlabel('cos(zenith)')
     plt.ylabel('NuMu Flux at 20.0 GeV')
     plt.savefig('/tmp/fluxweightstest20GeV.pdf')
-    plt.close()
->>>>>>> e6abf0a5
+    plt.close()