# author : P.Eller, J.L.Lanfranchi
#
# date   : March 25, 2016


import numpy as np
from scipy.special import gammaln
from uncertainties import unumpy as unp

from pisa.utils.barlow import likelihoods
from pisa.utils.comparisons import isbarenumeric
from pisa.utils.log import logging
from pisa.utils.barlow import likelihoods


__all__ = ['chi2', 'llh', 'log_poisson', 'log_smear', 'conv_poisson',
           'norm_conv_poisson', 'conv_llh', 'barlow_llh', 'mod_chi2']


# A small positive number with which to replace numbers smaller than it
SMALL_POS = 1e-10


def maperror_logmsg(m):
    with np.errstate(invalid='ignore'):
        msg = ''
        msg += '    min val : %s\n' %np.nanmin(m)
        msg += '    max val : %s\n' %np.nanmax(m)
        msg += '    mean val: %s\n' %np.nanmean(m)
        msg += '    num < 0 : %s\n' %np.sum(m < 0)
        msg += '    num == 0: %s\n' %np.sum(m == 0)
        msg += '    num > 0 : %s\n' %np.sum(m > 0)
        msg += '    num nan : %s\n' %np.sum(np.isnan(m))
    return msg


def chi2(actual_values, expected_values):
    """Compute the chi-square between each value in `actual_values` and
    `expected_values`.

    Parameters
    ----------
    actual_values, expected_values : numpy.ndarrays of same shape

    Returns
    -------
    chi2 : numpy.ndarray of same shape as inputs
        chi-squared values corresponding to each pair of elements in the inputs

    Notes
    -----
    * Uncertainties are not propagated through this calculation.
    * Values in each input are clipped to the range [SMALL_POS, inf] prior to
      the calculation to avoid infinities due to the divide function.

    """
    assert actual_values.shape == expected_values.shape

    # Convert to simple numpy arrays containing floats
    if not isbarenumeric(actual_values):
        actual_values = unp.nominal_values(actual_values)
    if not isbarenumeric(expected_values):
        expected_values = unp.nominal_values(expected_values)

    with np.errstate(invalid='ignore'):
        # Mask off any nan expected values (these are assumed to be ok)
        actual_values = np.ma.masked_invalid(actual_values)
        expected_values = np.ma.masked_invalid(expected_values)

        # TODO: this check (and the same for `actual_values`) should probably
        # be done elsewhere... maybe?
        if not np.all(actual_values >= 0.0):
            msg = '`actual_values` must all be >= 0...\n' \
                    + maperror_logmsg(actual_values)
            raise ValueError(msg)

        if not np.all(expected_values >= 0.0):
            msg = '`expected_values` must all be >= 0...\n' \
                    + maperror_logmsg(expected_values)
            raise ValueError(msg)

        # TODO: is this okay to do?
        # replace 0's with small positive numbers to avoid inf in division
        np.clip(actual_values, a_min=SMALL_POS, a_max=np.inf, out=actual_values)
        np.clip(expected_values, a_min=SMALL_POS, a_max=np.inf,
                out=expected_values)

        delta = actual_values - expected_values

    return (delta * delta) / actual_values


def llh(actual_values, expected_values):
    """Compute the log-likelihoods (llh) that each count in `actual_values`
    came from the the corresponding expected value in `expected_values`.

    Parameters
    ----------
    actual_values, expected_values : numpy.ndarrays of same shape

    Returns
    -------
    llh : numpy.ndarray of same shape as the inputs
        llh corresponding to each pair of elements in `actual_values` and
        `expected_values`.

    Notes
    -----
    * Uncertainties are not propagated through this calculation.
    * Values in `expected_values` are clipped to the range [SMALL_POS, inf]
      prior to the calculation to avoid infinities due to the log function.

    """
    assert actual_values.shape == expected_values.shape

    # Convert to simple numpy arrays containing floats
    if not isbarenumeric(actual_values):
        actual_values = unp.nominal_values(actual_values)
    if not isbarenumeric(expected_values):
        expected_values = unp.nominal_values(expected_values)

    with np.errstate(invalid='ignore'):
        # Mask off any nan expected values (these are assumed to be ok)
        actual_values = np.ma.masked_invalid(actual_values)
        expected_values = np.ma.masked_invalid(expected_values)

        # Check that new array contains all valid entries
        if not np.all(actual_values >= 0.0):
            msg = '`actual_values` must all be >= 0...\n' \
                    + maperror_logmsg(actual_values)
            raise ValueError(msg)

        # TODO: How should we handle nan / masked values in the "data"
        # (actual_values) distribution? How about negative numbers?

        # Make sure actual values (aka "data") are valid -- no infs, no nans,
        # etc.
        if np.any((actual_values < 0) | ~np.isfinite(actual_values)):
            msg = '`actual_values` must be >= 0 and neither inf nor nan...\n' \
                    + maperror_logmsg(actual_values)
            raise ValueError(msg)

        # Check that new array contains all valid entries
        if not np.all(expected_values >= 0.0):
            msg = '`expected_values` must all be >= 0...\n' \
                    + maperror_logmsg(expected_values)
            raise ValueError(msg)

        # replace 0's with small positive numbers to avoid inf in log
        np.clip(expected_values, a_min=SMALL_POS, a_max=np.inf,
                out=expected_values)

<<<<<<< HEAD
    llh = actual_values*np.log(expected_values) - expected_values 
=======
    llh = actual_values*np.log(expected_values) - expected_values
>>>>>>> fb81fbf3
    # to center around 0
    llh -= actual_values*np.log(actual_values) - actual_values
    #return (actual_values*np.log(expected_values) - expected_values - gammaln(actual_values + 1))
    return llh


def log_poisson(k,l):
    return k*np.log(l) -l - gammaln(k+1)


def log_smear(x,sigma):
    return-np.log(sigma)-0.5*np.log(2*np.pi)-np.square(x)/(2*np.square(sigma))

<<<<<<< HEAD
=======

>>>>>>> fb81fbf3
def conv_poisson(k,l,s,nsigma=3,steps=50.):
    st = 2*(steps+1)
    conv_x = np.linspace(-nsigma*s,+nsigma*s,st)[:-1]+nsigma*s/(st-1.)
    conv_y = log_smear(conv_x,s)
    f_x = conv_x + l
    #f_x = conv_x + k
    # avoid zero values for lambda
    idx = np.argmax(f_x>0)
    f_y = log_poisson(k,f_x[idx:])
    #f_y = log_poisson(f_x[idx:],l)
    if np.isnan(f_y).any():
        logging.error('`NaN values`:')
        logging.error('idx = ', idx)
        logging.error('s = ', s)
        logging.error('l = ', l)
        logging.error('f_x = ', f_x)
        logging.error('f_y = ', f_y)
    f_y = np.nan_to_num(f_y)
    conv = np.exp(conv_y[idx:] + f_y)
    norm = np.sum(np.exp(conv_y))
    return conv.sum()/norm

<<<<<<< HEAD
=======

>>>>>>> fb81fbf3
def norm_conv_poisson(k,l,s,nsigma=3,steps=50.):
    cp = conv_poisson(k,l,s,nsigma=nsigma,steps=steps)
    n1 = np.exp(log_poisson(l,l))
    n2 = conv_poisson(l,l,s,nsigma=nsigma,steps=steps)
    return cp*n1/n2


def conv_llh(actual_values, expected_values):
    """Compute the convolution llh using the uncertainty on the expected values
    to smear out the poisson PDFs.

    """
    actual_values = unp.nominal_values(actual_values).ravel()
    sigma = unp.std_devs(expected_values).ravel()
    expected_values = unp.nominal_values(expected_values).ravel()
    triplets = np.array([actual_values, expected_values, sigma]).T
    norm_triplets = np.array([actual_values, actual_values, sigma]).T
    sum = 0
    for i in xrange(len(triplets)):
        sum += np.log(max(SMALL_POS,norm_conv_poisson(*triplets[i])))
        sum -= np.log(max(SMALL_POS,norm_conv_poisson(*norm_triplets[i])))
    return sum

def barlow_llh(actual_values, expected_values):
    '''
    compute the barlow LLH taking into account finite stats
    '''
    l = likelihoods()
    actual_values = unp.nominal_values(actual_values).ravel()
    sigmas = [unp.std_devs(ev.ravel()) for ev in expected_values]
    expected_values = [unp.nominal_values(ev).ravel() for ev in expected_values]
    uws = [np.square(ev)/np.square(s) for ev, s in zip(expected_values, sigmas)]
    ws = [np.square(s)/ev for ev, s in zip(expected_values, sigmas)]
    l.SetData(actual_values)
    l.SetMC(np.array(ws))
    l.SetUnweighted(np.array(uws))
    llh =  l.GetLLH('barlow') 
    del l
    return -llh

def barlow_llh(actual_values, expected_values):
    """Compute the barlow LLH taking into account finite stats"""
    l = likelihoods()
    actual_values = unp.nominal_values(actual_values).ravel()
    sigmas = [unp.std_devs(ev.ravel()) for ev in expected_values]
    expected_values = [unp.nominal_values(ev).ravel() for ev in expected_values]
    uws = [np.square(ev)/np.square(s) for ev, s in zip(expected_values, sigmas)]
    ws = [np.square(s)/ev for ev, s in zip(expected_values, sigmas)]
    l.SetData(actual_values)
    l.SetMC(np.array(ws))
    l.SetUnweighted(np.array(uws))
    llh = l.GetLLH('barlow')
    del l
    return -llh


def mod_chi2(actual_values, expected_values):
    """Compute the chi-square value taking into account uncertainty terms
    (incl. e.g. finite stats)

    """
    actual_values = unp.nominal_values(actual_values).ravel()
    sigma = unp.std_devs(expected_values).ravel()
    expected_values = unp.nominal_values(expected_values).ravel()
<<<<<<< HEAD
    chi2 = np.square(actual_values - expected_values)/(np.square(sigma)+expected_values)
=======
    chi2 = np.square(actual_values -
                     expected_values)/(np.square(sigma)+expected_values)
>>>>>>> fb81fbf3
    # wrong def.
    #chi2 = np.square(actual_values - expected_values)/(np.square(sigma)+actual_values)
    return np.sum(chi2)<|MERGE_RESOLUTION|>--- conflicted
+++ resolved
@@ -10,7 +10,6 @@
 from pisa.utils.barlow import likelihoods
 from pisa.utils.comparisons import isbarenumeric
 from pisa.utils.log import logging
-from pisa.utils.barlow import likelihoods
 
 
 __all__ = ['chi2', 'llh', 'log_poisson', 'log_smear', 'conv_poisson',
@@ -150,11 +149,7 @@
         np.clip(expected_values, a_min=SMALL_POS, a_max=np.inf,
                 out=expected_values)
 
-<<<<<<< HEAD
-    llh = actual_values*np.log(expected_values) - expected_values 
-=======
     llh = actual_values*np.log(expected_values) - expected_values
->>>>>>> fb81fbf3
     # to center around 0
     llh -= actual_values*np.log(actual_values) - actual_values
     #return (actual_values*np.log(expected_values) - expected_values - gammaln(actual_values + 1))
@@ -168,10 +163,7 @@
 def log_smear(x,sigma):
     return-np.log(sigma)-0.5*np.log(2*np.pi)-np.square(x)/(2*np.square(sigma))
 
-<<<<<<< HEAD
-=======
-
->>>>>>> fb81fbf3
+
 def conv_poisson(k,l,s,nsigma=3,steps=50.):
     st = 2*(steps+1)
     conv_x = np.linspace(-nsigma*s,+nsigma*s,st)[:-1]+nsigma*s/(st-1.)
@@ -194,10 +186,7 @@
     norm = np.sum(np.exp(conv_y))
     return conv.sum()/norm
 
-<<<<<<< HEAD
-=======
-
->>>>>>> fb81fbf3
+
 def norm_conv_poisson(k,l,s,nsigma=3,steps=50.):
     cp = conv_poisson(k,l,s,nsigma=nsigma,steps=steps)
     n1 = np.exp(log_poisson(l,l))
@@ -221,22 +210,6 @@
         sum -= np.log(max(SMALL_POS,norm_conv_poisson(*norm_triplets[i])))
     return sum
 
-def barlow_llh(actual_values, expected_values):
-    '''
-    compute the barlow LLH taking into account finite stats
-    '''
-    l = likelihoods()
-    actual_values = unp.nominal_values(actual_values).ravel()
-    sigmas = [unp.std_devs(ev.ravel()) for ev in expected_values]
-    expected_values = [unp.nominal_values(ev).ravel() for ev in expected_values]
-    uws = [np.square(ev)/np.square(s) for ev, s in zip(expected_values, sigmas)]
-    ws = [np.square(s)/ev for ev, s in zip(expected_values, sigmas)]
-    l.SetData(actual_values)
-    l.SetMC(np.array(ws))
-    l.SetUnweighted(np.array(uws))
-    llh =  l.GetLLH('barlow') 
-    del l
-    return -llh
 
 def barlow_llh(actual_values, expected_values):
     """Compute the barlow LLH taking into account finite stats"""
@@ -262,12 +235,8 @@
     actual_values = unp.nominal_values(actual_values).ravel()
     sigma = unp.std_devs(expected_values).ravel()
     expected_values = unp.nominal_values(expected_values).ravel()
-<<<<<<< HEAD
-    chi2 = np.square(actual_values - expected_values)/(np.square(sigma)+expected_values)
-=======
     chi2 = np.square(actual_values -
                      expected_values)/(np.square(sigma)+expected_values)
->>>>>>> fb81fbf3
     # wrong def.
     #chi2 = np.square(actual_values - expected_values)/(np.square(sigma)+actual_values)
     return np.sum(chi2)