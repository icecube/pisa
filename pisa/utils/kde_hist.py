--- conflicted
+++ resolved
@@ -1,5 +1,3 @@
-<<<<<<< HEAD
-=======
 """
 Functions to get KDE smoothed historgams
 """
@@ -7,7 +5,6 @@
 
 from __future__ import division
 
->>>>>>> 67073ae7
 from kde.cudakde import gaussian_kde
 import numpy as np
 from uncertainties import unumpy as unp
@@ -15,16 +12,10 @@
 
 from pisa.core.binning import OneDimBinning, MultiDimBinning
 
-"""
-Functions to get KDE smoothed historgams
-"""
 
 __all__ = ['get_hist', 'kde_histogramdd', 'test_kde_histogramdd']
 
-<<<<<<< HEAD
-=======
-
->>>>>>> 67073ae7
+
 def get_hist(sample, binning, weights=None, bw_method='scott', adaptive=True,
              alpha=0.3, use_cuda=False, coszen_reflection=0.25,
              coszen_name='coszen', oversample=1):
@@ -248,11 +239,7 @@
 
     # treat pid bins separately
     # asuming we're dealing with 2d apart from PID
-<<<<<<< HEAD
-    bin_names = binning.names
-=======
     bin_names = copy.copy(binning.names)
->>>>>>> 67073ae7
     bin_edges = [b.bin_edges.m for b in binning]
     pid_bin = bin_names.index('pid')
     other_bins = [0, 1, 2]
