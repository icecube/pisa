#! /usr/bin/env python
#
# Events class for working with PISA events files
#
# author: Justin L. Lanfranchi
#         jll1062+pisa@phys.psu.edu
#
# date:   October 24, 2015
#
"""
Events class for working with PISA events files
"""

import h5py

import pisa.resources.resources as resources
<<<<<<< HEAD
import pisa.utils.comparisons
=======
from pisa.utils.comparisons import recursiveEquality
from pisa.utils import flavInt
from pisa.utils import hdf
>>>>>>> bd3c58de


class Events(flavInt.FlavIntData):
    """Container for storing events, including metadata about the events"""
    def __init__(self, val=None):
        self.metadata = {
            'detector': '',
            'geom': '',
            'runs': [],
            'proc_ver': '',
            'cuts': [],
            'flavints_joined': [],
        }
        meta = {}
        data = flavInt.FlavIntData()
        if isinstance(val, basestring) or isinstance(val, h5py.Group):
            data, meta = self.__load(val)
        elif isinstance(val, Events):
            self.metadata = val.metadata
            data = val
        elif isinstance(val, dict):
            data = val
        self.metadata.update(meta)
        self.validate(data)
        self.update(data)

    def meta_eq(self, other):
        """Test whether the metadata for this object matches that of `other`"""
<<<<<<< HEAD
        return comparsions.recursiveEquality(self.metadata, other.metadata)

    def data_eq(self, other):
        """Test whether the data for this object matche that of `other`"""
        return comparsions.recursiveEquality(self, other)
=======
        return recursiveEquality(self.metadata, other.metadata)

    def data_eq(self, other):
        """Test whether the data for this object matche that of `other`"""
        return recursiveEquality(self, other)
>>>>>>> bd3c58de

    def __eq__(self, other):
        return self.meta_eq(other) and self.data_eq(other)

    def __load(self, fname):
        fpath = resources.find_resource(fname)
        with h5py.File(fpath, 'r') as open_file:
            meta = dict(open_file.attrs)
            data = hdf.from_hdf(open_file)
        self.validate(data)
        return data, meta

    def save(self, fname, **kwargs):
        hdf.to_hdf(self, fname, attrs=self.metadata, **kwargs)


def test_Events():
    events = Events()
    # TODO: add more testing here


if __name__ == "__main__":
    test_Events()<|MERGE_RESOLUTION|>--- conflicted
+++ resolved
@@ -14,13 +14,9 @@
 import h5py
 
 import pisa.resources.resources as resources
-<<<<<<< HEAD
 import pisa.utils.comparisons
-=======
-from pisa.utils.comparisons import recursiveEquality
 from pisa.utils import flavInt
 from pisa.utils import hdf
->>>>>>> bd3c58de
 
 
 class Events(flavInt.FlavIntData):
@@ -49,19 +45,11 @@
 
     def meta_eq(self, other):
         """Test whether the metadata for this object matches that of `other`"""
-<<<<<<< HEAD
         return comparsions.recursiveEquality(self.metadata, other.metadata)
 
     def data_eq(self, other):
         """Test whether the data for this object matche that of `other`"""
         return comparsions.recursiveEquality(self, other)
-=======
-        return recursiveEquality(self.metadata, other.metadata)
-
-    def data_eq(self, other):
-        """Test whether the data for this object matche that of `other`"""
-        return recursiveEquality(self, other)
->>>>>>> bd3c58de
 
     def __eq__(self, other):
         return self.meta_eq(other) and self.data_eq(other)
