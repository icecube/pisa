#! /usr/bin/env python

# Calculates the differentials for Jacobian matrix wrt. particle
# production uncertainty.
#
# Author: Anatoli Fedynitch
# August 2017
#
# Update for IceCube oscillation analyss by Ida Storehaug & Tom Stuttard (2019)
# See https://github.com/afedynitch/MCEq/blob/master/examples/KPi_demonstration.ipynb for a related example
#

import os, sys, gzip, bz2, collections
import numpy as np
import pickle

from scipy.interpolate import RectBivariateSpline

from MCEq.core import MCEqRun
from MCEq.misc import normalize_hadronic_model_name
from mceq_config import config
import crflux.models as crf

# Global Barr parameter table
# format (x_min, x_max, E_min, E_max) | x is x_lab= E_pi/E, E projectile-air interaction energy
barr = {
<<<<<<< HEAD
    'a': [(0.0, 0.5, 0.00, 8.0)],
    'b1': [(0.5, 1.0, 0.00, 8.0)],
    'b2': [(0.6, 1.0, 8.00, 15.0)],
    'c': [(0.2, 0.6, 8.00, 15.0)],
    'd1': [(0.0, 0.2, 8.00, 15.0)],
    'd2': [(0.0, 0.1, 15.0, 30.0)],
    'd3': [(0.1, 0.2, 15.0, 30.0)],
    'e': [(0.2, 0.6, 15.0, 30.0)],
    'f': [(0.6, 1.0, 15.0, 30.0)],
    'g': [(0.0, 0.1, 30.0, 1e11)],
    'h1': [(0.1, 1.0, 30.0, 500.)],
    'h2': [(0.1, 1.0, 500.0, 1e11)],
    # 'i': [(0.1, 1.0, 500.0, 1e11)],
    'i': [(0., 1.0, 500.0, 1e11)], # Table in Barr et al. PRD 74 094009 (2006) makes it look like this cuts off at xlab=0.1, but reading the text makes it clear that is should cover the full xlab range
    'w1': [(0.0, 1.0, 0.00, 8.0)],
    'w2': [(0.0, 1.0, 8.00, 15.0)],
    'w3': [(0.0, 0.1, 15.0, 30.0)],
    'w4': [(0.1, 0.2, 15.0, 30.0)],
    'w5': [(0.0, 0.1, 30.0, 500.)],
    'w6': [(0.0, 0.1, 500., 1e11)],
    'x': [(0.2, 1.0, 15.0, 30.0)],
    'y1': [(0.1, 1.0, 30.0, 500.)],
    'y2': [(0.1, 1.0, 500., 1e11)],
    # 'z': [(0.1, 1.0, 500., 1e11)],
    'z': [(0., 1.0, 500., 1e11)], # Table in Barr et al. PRD 74 094009 (2006) makes it look like this cuts off at xlab=0.1, but reading the text makes it clear that is should cover the full xlab range
    'ch_a': [(0.0, 0.1, 0., 1e11)],
    'ch_b': [(0.1, 1.0, 0., 1e11)],
    'ch_e': [(0.1, 1.0, 800., 1e11)],
=======
    "a": [(0.0, 0.5, 0.00, 8.0)],
    "b1": [(0.5, 1.0, 0.00, 8.0)],
    "b2": [(0.6, 1.0, 8.00, 15.0)],
    "c": [(0.2, 0.6, 8.00, 15.0)],
    "d1": [(0.0, 0.2, 8.00, 15.0)],
    "d2": [(0.0, 0.1, 15.0, 30.0)],
    "d3": [(0.1, 0.2, 15.0, 30.0)],
    "e": [(0.2, 0.6, 15.0, 30.0)],
    "f": [(0.6, 1.0, 15.0, 30.0)],
    "g": [(0.0, 0.1, 30.0, 1e11)],
    "h1": [(0.1, 1.0, 30.0, 500.0)],
    "h2": [(0.1, 1.0, 500.0, 1e11)],
    "i": [(0.1, 1.0, 500.0, 1e11)],
    "w1": [(0.0, 1.0, 0.00, 8.0)],
    "w2": [(0.0, 1.0, 8.00, 15.0)],
    "w3": [(0.0, 0.1, 15.0, 30.0)],
    "w4": [(0.1, 0.2, 15.0, 30.0)],
    "w5": [(0.0, 0.1, 30.0, 500.0)],
    "w6": [(0.0, 0.1, 500.0, 1e11)],
    "x": [(0.2, 1.0, 15.0, 30.0)],
    "y1": [(0.1, 1.0, 30.0, 500.0)],
    "y2": [(0.1, 1.0, 500.0, 1e11)],
    "z": [(0.1, 1.0, 500.0, 1e11)],
    "ch_a": [(0.0, 0.1, 0.0, 1e11)],
    "ch_b": [(0.1, 1.0, 0.0, 1e11)],
    "ch_e": [(0.1, 1.0, 800.0, 1e11)],
>>>>>>> b6c5847e
}


def barr_unc(xmat, egrid, pname, value):
    """Implementation of hadronic uncertainties as in Barr et al. PRD 74 094009 (2006)

    The names of parameters are explained in Fig. 2 and Fig. 3 in the paper."""

    # Energy dependence
    u = (
        lambda E, val, ethr, maxerr, expected_err: val
        * min(maxerr / expected_err, 0.122 / expected_err * np.log10(E / ethr))
        if E > ethr
        else 0.0
    )

    modmat = np.ones_like(xmat)
    modmat[np.tril_indices(xmat.shape[0], -1)] = 0.0

    for minx, maxx, mine, maxe in barr[pname]:
        eidcs = np.where((mine < egrid) & (egrid <= maxe))[0]
        for eidx in eidcs:
            xsel = np.where(
                (xmat[: eidx + 1, eidx] >= minx) & (xmat[: eidx + 1, eidx] <= maxx)
            )[0]
            if not np.any(xsel):
                continue
            if pname in ["i", "z"]:
                modmat[xsel, eidx] += u(egrid[eidx], value, 500.0, 0.5, 0.122)
            elif pname in ["ch_e"]:
                modmat[xsel, eidx] += u(egrid[eidx], value, 800.0, 0.3, 0.25)
            else:
                modmat[xsel, eidx] += value

    return modmat


def compute_abs_derivatives(mceq_run, pid, barr_param, zenith_list):
    mceq_run.unset_mod_pprod(dont_fill=False)

    barr_pars = [p for p in barr if p.startswith(barr_param) and "ch" not in p]
    print("Parameters corresponding to selection", barr_pars)
    dim_res = len(zenith_list), etr.shape[0]
    gs = mceq_run.get_solution
    unit = 1e4

    # Solving nominal MCEq flux
    numu, anumu, nue, anue, nutau, anutau = (
        np.zeros(dim_res),
        np.zeros(dim_res),
        np.zeros(dim_res),
        np.zeros(dim_res),
        np.zeros(dim_res),
        np.zeros(dim_res),
    )

    for iz, zen_deg in enumerate(zenith_list):
        mceq_run.set_theta_deg(zen_deg)
        mceq_run.solve()
        numu[iz] = gs("total_numu", 0)[tr] * unit
        anumu[iz] = gs("total_antinumu", 0)[tr] * unit
        nue[iz] = gs("total_nue", 0)[tr] * unit
        anue[iz] = gs("total_antinue", 0)[tr] * unit
        nutau[iz] = gs("total_nutau", 0)[tr] * unit
        anutau[iz] = gs("total_antinutau", 0)[tr] * unit

    # Solving for plus one sigma
    mceq_run.unset_mod_pprod(dont_fill=True)
    for p in barr_pars:
        mceq_run.set_mod_pprod(primary_particle, pid, barr_unc, (p, delta))

    mceq_run.regenerate_matrices(skip_decay_matrix=True)

    numu_up, anumu_up, nue_up, anue_up, nutau_up, anutau_up = (
        np.zeros(dim_res),
        np.zeros(dim_res),
        np.zeros(dim_res),
        np.zeros(dim_res),
        np.zeros(dim_res),
        np.zeros(dim_res),
    )
    for iz, zen_deg in enumerate(zenith_list):
        mceq_run.set_theta_deg(zen_deg)
        mceq_run.solve()
        numu_up[iz] = gs("total_numu", 0)[tr] * unit
        anumu_up[iz] = gs("total_antinumu", 0)[tr] * unit
        nue_up[iz] = gs("total_nue", 0)[tr] * unit
        anue_up[iz] = gs("total_antinue", 0)[tr] * unit
        nutau_up[iz] = gs("total_nutau", 0)[tr] * unit
        anutau_up[iz] = gs("total_antinutau", 0)[tr] * unit

    # Solving for minus one sigma
    mceq_run.unset_mod_pprod(dont_fill=True)
    for p in barr_pars:
        mceq_run.set_mod_pprod(primary_particle, pid, barr_unc, (p, -delta))

    mceq_run.regenerate_matrices(skip_decay_matrix=True)

    numu_down, anumu_down, nue_down, anue_down, nutau_down, anutau_down = (
        np.zeros(dim_res),
        np.zeros(dim_res),
        np.zeros(dim_res),
        np.zeros(dim_res),
        np.zeros(dim_res),
        np.zeros(dim_res),
    )
    for iz, zen_deg in enumerate(zenith_list):
        mceq_run.set_theta_deg(zen_deg)
        mceq_run.solve()
        numu_down[iz] = gs("total_numu", 0)[tr] * unit
        anumu_down[iz] = gs("total_antinumu", 0)[tr] * unit
        nue_down[iz] = gs("total_nue", 0)[tr] * unit
        anue_down[iz] = gs("total_antinue", 0)[tr] * unit
        nutau_down[iz] = gs("total_nutau", 0)[tr] * unit
        anutau_down[iz] = gs("total_antinutau", 0)[tr] * unit

    # calculating derivatives
    fd_derivative = lambda up, down: (up - down) / (2.0 * delta)

    dnumu = fd_derivative(numu_up, numu_down)
    danumu = fd_derivative(anumu_up, anumu_down)
    dnue = fd_derivative(nue_up, nue_down)
    danue = fd_derivative(anue_up, anue_down)
    dnutau = fd_derivative(nutau_up, nutau_down)
    danutau = fd_derivative(anutau_up, anutau_down)

    result = collections.OrderedDict()
    result_type = [
        "numu",
        "dnumu",
        "numubar",
        "dnumubar",
        "nue",
        "dnue",
        "nuebar",
        "dnuebar",
        "nutau",
        "nutaubar",
        "dnutau",
        "dnutaubar",
    ]

    for dist, sp in zip(
        [
            numu,
            dnumu,
            anumu,
            danumu,
            nue,
            dnue,
            anue,
            danue,
            nutau,
            dnutau,
            anutau,
            danutau,
        ],
        result_type,
    ):
        result[sp] = RectBivariateSpline(cos_theta, np.log(etr), dist)

    return result


if __name__ == "__main__":

    # Get command line args
    import argparse

    parser = argparse.ArgumentParser()
    parser.add_argument(
        "-i",
        "--interaction-model",
        type=str,
        required=False,
        default="sibyll23c",
        help="Hadronic interaction model",
    )
    parser.add_argument(
        "-c",
        "--cosmic-ray-model",
        type=str,
        required=False,
        default="GlobalSplineFitBeta",
        help="Primary cosmic ray spectrum model",
    )
    parser.add_argument(
        "-o",
        "--output-dir",
        type=str,
        required=False,
        default="",
        help="Output directory",
    )
    args = parser.parse_args()

    # Get interaction model
    interaction_model = normalize_hadronic_model_name(args.interaction_model)

    # Get primary cosmic ray spectrum model
    assert hasattr(
        crf, args.cosmic_ray_model
    ), "Unknown primary cosmic ray spectrum model"
    CRModel = getattr(crf, args.cosmic_ray_model)  # Gettting class (NOT instantiating)
    assert issubclass(
        CRModel, crf.PrimaryFlux
    ), "Unknown primary cosmic ray spectrum model"

    # define CR model parameters
    if args.cosmic_ray_model == "HillasGaisser2012":
        CR_vers = "H3a"
    elif args.cosmic_ray_model == "GaisserStanevTilav":
        CR_vers = "4-gen"
    else:
        CR_vers = None

    mceq_run = MCEqRun(
        # provide the string of the interaction model
        interaction_model=interaction_model,
        # primary cosmic ray flux model
        # support a tuple (primary model class (not instance!), arguments)
        primary_model=(CRModel, CR_vers),
        # Zenith angle in degrees. 0=vertical, 90=horizontal
        theta_deg=0.0,
        # GPU device id
        **config
    )

    # Some global settings. One can play around with them, but there
    # is currently no good reason why

    # Primary proton projectile (neutron is included automatically
    # vie isospin symmetries)
    primary_particle = 2212
    # The parameter delta for finite differences computation
    delta = 0.001
    # Energy grid will be truncated below this value (saves some
    # memory and interpolation speed, but not really needed, I think)
    E_tr = 1e5

    # Set density/atmosphere model:
    # For a yearly average of the global atmosphere, the US Std.
    # atmosphere is sufficiently accurate. It would be wrong to
    # choose here anything related to South Pole, since stuff
    # comes from/from below horizon.
    atm_model = "CORSIKA"  # TODO Try varying this...
    atm_model_config = ("BK_USStd", None)
    mceq_run.set_density_model((atm_model, atm_model_config))

    # Define equidistant grid in cos(theta) for 2D interpolation
    # (Can be increased to 20 after debugging is done)
    # The flux without propagation effects and atmospheric variations
    # is up/down symmetric.
    cos_theta = np.linspace(0, 1, 21)
    angles = np.arccos(cos_theta) / np.pi * 180.0

    # Report settings
    print("Running with :")
    print("  Interaction model : %s" % interaction_model)
    print("  Primary cosmic ray spectrum model : %s" % args.cosmic_ray_model)

    # Some technical shortcuts
    solution = {}
    tr = np.where(mceq_run.e_grid < E_tr)
    etr = mceq_run.e_grid[tr]

    # Barr variables related to pions
    barr_pivars = ["a", "b", "c", "d", "e", "f", "g", "h", "i"]

    for bp in barr_pivars:
        solution[bp + "+"] = compute_abs_derivatives(mceq_run, 211, bp, angles)
        solution[bp + "-"] = compute_abs_derivatives(mceq_run, -211, bp, angles)

    # Barr variables related to kaons
    barr_kvars = ["w", "x", "y", "z"]

    for bp in barr_kvars:
        solution[bp + "+"] = compute_abs_derivatives(mceq_run, 321, bp, angles)
        solution[bp + "-"] = compute_abs_derivatives(mceq_run, -321, bp, angles)

    # Store some metadata
    solution["metadata"] = {
        "primary_particle": primary_particle,
        "cosmic_ray_model": args.cosmic_ray_model,
        "interaction_model": interaction_model,
        "barr_variables": barr_pivars + barr_kvars,
        "atmospheric_model": atm_model
        # TODO atmosphere
    }

<<<<<<< HEAD
    # Write the output file
    output_file = 'MCEq_flux_gradient_splines_{primary_particle}_{cosmic_ray_model}_{interaction_model}.pckl.bz2'.format( #TODO atm model, prod height, etc
=======
    # Write th output file
    output_file = "MCEq_flux_gradient_splines_{primary_particle}_{cosmic_ray_model}_{interaction_model}.pckl.bz2".format(  # TODO atm model, prod height, etc
>>>>>>> b6c5847e
        cosmic_ray_model=args.cosmic_ray_model,
        interaction_model=interaction_model,
        primary_particle=primary_particle,
    )
    output_file = os.path.join(args.output_dir, output_file)

<<<<<<< HEAD
    if not os.path.exists(args.output_dir) :
        os.mkdir(args.output_dir)

    pickle.dump(
        solution,
        bz2.BZ2File(output_file, 'wb'),
        protocol=-1
    )
=======
    pickle.dump(solution, bz2.BZ2File(output_file, "wb"), protocol=-1)
>>>>>>> b6c5847e

    # TODO store settings used in pickle file too (and make name more explicit)

    print("\nFinished : Output file is %s\n" % os.path.abspath(output_file) )<|MERGE_RESOLUTION|>--- conflicted
+++ resolved
@@ -24,7 +24,6 @@
 # Global Barr parameter table
 # format (x_min, x_max, E_min, E_max) | x is x_lab= E_pi/E, E projectile-air interaction energy
 barr = {
-<<<<<<< HEAD
     'a': [(0.0, 0.5, 0.00, 8.0)],
     'b1': [(0.5, 1.0, 0.00, 8.0)],
     'b2': [(0.6, 1.0, 8.00, 15.0)],
@@ -53,34 +52,6 @@
     'ch_a': [(0.0, 0.1, 0., 1e11)],
     'ch_b': [(0.1, 1.0, 0., 1e11)],
     'ch_e': [(0.1, 1.0, 800., 1e11)],
-=======
-    "a": [(0.0, 0.5, 0.00, 8.0)],
-    "b1": [(0.5, 1.0, 0.00, 8.0)],
-    "b2": [(0.6, 1.0, 8.00, 15.0)],
-    "c": [(0.2, 0.6, 8.00, 15.0)],
-    "d1": [(0.0, 0.2, 8.00, 15.0)],
-    "d2": [(0.0, 0.1, 15.0, 30.0)],
-    "d3": [(0.1, 0.2, 15.0, 30.0)],
-    "e": [(0.2, 0.6, 15.0, 30.0)],
-    "f": [(0.6, 1.0, 15.0, 30.0)],
-    "g": [(0.0, 0.1, 30.0, 1e11)],
-    "h1": [(0.1, 1.0, 30.0, 500.0)],
-    "h2": [(0.1, 1.0, 500.0, 1e11)],
-    "i": [(0.1, 1.0, 500.0, 1e11)],
-    "w1": [(0.0, 1.0, 0.00, 8.0)],
-    "w2": [(0.0, 1.0, 8.00, 15.0)],
-    "w3": [(0.0, 0.1, 15.0, 30.0)],
-    "w4": [(0.1, 0.2, 15.0, 30.0)],
-    "w5": [(0.0, 0.1, 30.0, 500.0)],
-    "w6": [(0.0, 0.1, 500.0, 1e11)],
-    "x": [(0.2, 1.0, 15.0, 30.0)],
-    "y1": [(0.1, 1.0, 30.0, 500.0)],
-    "y2": [(0.1, 1.0, 500.0, 1e11)],
-    "z": [(0.1, 1.0, 500.0, 1e11)],
-    "ch_a": [(0.0, 0.1, 0.0, 1e11)],
-    "ch_b": [(0.1, 1.0, 0.0, 1e11)],
-    "ch_e": [(0.1, 1.0, 800.0, 1e11)],
->>>>>>> b6c5847e
 }
 
 
@@ -371,20 +342,14 @@
         # TODO atmosphere
     }
 
-<<<<<<< HEAD
     # Write the output file
     output_file = 'MCEq_flux_gradient_splines_{primary_particle}_{cosmic_ray_model}_{interaction_model}.pckl.bz2'.format( #TODO atm model, prod height, etc
-=======
-    # Write th output file
-    output_file = "MCEq_flux_gradient_splines_{primary_particle}_{cosmic_ray_model}_{interaction_model}.pckl.bz2".format(  # TODO atm model, prod height, etc
->>>>>>> b6c5847e
         cosmic_ray_model=args.cosmic_ray_model,
         interaction_model=interaction_model,
         primary_particle=primary_particle,
     )
     output_file = os.path.join(args.output_dir, output_file)
 
-<<<<<<< HEAD
     if not os.path.exists(args.output_dir) :
         os.mkdir(args.output_dir)
 
@@ -393,9 +358,6 @@
         bz2.BZ2File(output_file, 'wb'),
         protocol=-1
     )
-=======
-    pickle.dump(solution, bz2.BZ2File(output_file, "wb"), protocol=-1)
->>>>>>> b6c5847e
 
     # TODO store settings used in pickle file too (and make name more explicit)
 
