--- conflicted
+++ resolved
@@ -9,90 +9,156 @@
 
 from argparse import ArgumentParser
 import glob
-import os
-import sys
+from os import listdir
+from os.path import basename, isdir, isfile, join, splitext
 
+from pisa.utils.fileio import from_file, to_file, mkdir, nsort
+from pisa.utils.flux_weights import load_2d_table, calculate_2d_flux_weights
+from pisa.utils.hdf import HDF5_EXTS
 from pisa.utils.log import logging, set_verbosity
-from pisa.utils.fileio import from_file, to_file, mkdir
-import pisa.utils.resources as resources
-from pisa.utils.flux_weights import load_2d_table, calculate_2d_flux_weights
+from pisa.utils.resources import find_resource
 
 
 __all__ = ['add_fluxes_to_file', 'main']
 
 
-def add_fluxes_to_file(data_file_path, flux_table, neutrino_weight_name, outdir):
-    data_file, attrs = from_file(resources.find_resource(data_file_path), return_attrs=True)
-    data_file_name = os.path.basename(data_file_path)
-    mkdir(outdir)
-    output_file_name = outdir + '/' + data_file_name.split('.hdf5')[0]+'_with_fluxes.hdf5'
-    if not os.path.isfile(output_file_name):
-        for prim in data_file.keys():
-            for int_type in data_file[prim].keys():
-                true_e = data_file[prim][int_type]['true_energy']
-                true_cz = data_file[prim][int_type]['true_coszen']
-                isbar = 'bar' if 'bar' in prim else ''
-                nue_flux = calculate_2d_flux_weights(true_e, true_cz, flux_table['nue'+isbar])
-                numu_flux = calculate_2d_flux_weights(true_e, true_cz, flux_table['numu'+isbar])
-                # the opposite flavor fluxes( used only in the nu_nubar_ratio systematic)
-                oppo_isbar = '' if 'bar' in prim else 'bar'
-<<<<<<< HEAD
-                oppo_nue_flux = calculate_2d_flux_weights(true_e, true_cz, flux_table['nue'+isbar])
-                oppo_numu_flux = calculate_2d_flux_weights(true_e, true_cz, flux_table['numu'+isbar])
-=======
-                oppo_nue_flux = calculate_2D_flux_weights(true_e, true_cz, flux_table['nue'+oppo_isbar])
-                oppo_numu_flux = calculate_2D_flux_weights(true_e, true_cz, flux_table['numu'+oppo_isbar])
->>>>>>> 3bc2d26e
-                data_file[prim][int_type][neutrino_weight_name+'_nue_flux'] = nue_flux
-                data_file[prim][int_type][neutrino_weight_name+'_numu_flux'] = numu_flux
-                data_file[prim][int_type][neutrino_weight_name+'_oppo_nue_flux'] = oppo_nue_flux
-                data_file[prim][int_type][neutrino_weight_name+'_oppo_numu_flux'] = oppo_numu_flux
-                # if need to calculate neutrino weights here
-        to_file(data_file, output_file_name, attrs=attrs, overwrite=True)
-    else:
-        logging.info('File %s already exists, skipped. Please delete it or'
-                     ' rename it.', output_file_name)
+# TODO: Should output filename include which flux file was used, so that info
+#       doesn't get lost? Or is this recorded in some other way?
+
+
+def add_fluxes_to_file(data_file_path, flux_table, neutrino_weight_name,
+                       outdir, overwrite=False):
+    """Add fluxes to PISA events file (e.g. for use by an mc stage)
+
+    Parameters
+    -----------
+    data_file_path
+    flux_table
+    neutrino_weight_name
+    outdir
+    overwrite : bool, optional
+
+    """
+    data, attrs = from_file(find_resource(data_file_path), return_attrs=True)
+    basename, ext = splitext(basename(data_file_path))
+    assert ext.lstrip('.') in HDF5_EXTS
+    outpath = join(outdir, '{}_with_fluxes{}'.format(basename, ext))
+
+    mkdir(outdir, warn=False)
+
+    if not overwrite and isfile(outpath):
+        logging.warning('Output path "%s" already exists, not regenerating',
+                        outpath)
+        return
+
+    for primary, primary_node in data.items():
+        for int_type, int_node in primary_node.items():
+            true_e = int_node['true_energy']
+            true_cz = int_node['true_coszen']
+
+            # NOTE: The opposite-flavor fluxes are used only in the
+            #       nu_nubar_ratio systematic
+
+            for opposite in (False, True):
+                if not opposite:
+                    bar_label = 'bar' if 'bar' in primary else ''
+                    oppo_label = ''
+                else:
+                    bar_label = '' if 'bar' in primary else 'bar'
+                    oppo_label = '_oppo'
+
+                nue_flux = calculate_2d_flux_weights(
+                    true_energies=true_e,
+                    true_coszens=true_cz,
+                    en_splines=flux_table['nue' + bar_label]
+                )
+                numu_flux = calculate_2d_flux_weights(
+                    true_energies=true_e,
+                    true_coszens=true_cz,
+                    en_splines=flux_table['numu' + bar_label]
+                )
+
+                basekey = neutrino_weight_name + oppo_label
+                int_node[basekey + '_nue_flux'] = nue_flux
+                int_node[basekey + '_numu_flux'] = numu_flux
+
+                # TODO: if need to calculate neutrino weights here
+
+    to_file(data, outpath, attrs=attrs, overwrite=overwrite)
 
 
 def main():
+    """Parse command-line arguments and execute `add_fluxes_to_file` function"""
     parser = ArgumentParser(description=__doc__)
-    parser_file = parser.add_mutually_exclusive_group(required=True)
-    parser_file.add_argument(
-        '-f', '--file', metavar='H5_FILE', type=str,
-        help='input HDF5 file or directory'
-    )
-    parser_file.add_argument(
-        '--flux-file', metavar='FLUX_FILE', type=str,
-        default='flux/honda-2015-spl-solmin-aa.d',
-        help='input flux file'
+    parser.add_argument(
+        '--input', metavar='(H5_FILE|DIR)', nargs='+', type=str, required=True,
+        help='''Path to a PISA events HDF5 file or a directory containing HDF5
+        files; output files are copies of this/these, but with flux fields
+        added.''' 
     )
     parser.add_argument(
-        '-o', '--outdir', metavar='DIR', default='',
+        '--flux-file', metavar='FLUX_FILE', type=str, required=True,
+        help='''Flux file from which to obtain fluxes, e.g.
+        "flux/honda-2015-spl-solmin-aa.d"'''
+    )
+    parser.add_argument(
+        '--outdir', metavar='DIR', required=True,
         help='Directory to save the output figures.'
     )
     parser.add_argument(
-        '-v', action='count', default=None,
+        '-v', action='count', default=0,
         help='set verbosity level'
     )
     args = parser.parse_args()
 
     set_verbosity(args.v)
 
-    # flux and osc service
     flux_table = load_2d_table(args.flux_file)
-    if os.path.isdir(args.file):
-        files = [os.path.join(args.file, B) for B in os.listdir(args.file)]
-    else:
-        files = glob.glob(args.file)
 
-    for file_path in files:
-        if os.path.isfile(file_path) and file_path.endswith('.hdf5'):
-            logging.info('working on %s', file_path)
-            add_fluxes_to_file(data_file_path=file_path, flux_table=flux_table,
-                               neutrino_weight_name='neutrino',
-                               outdir=args.outdir)
+    input_paths = []
+    for input_path in args.input:
+        if isdir(input_path):
+            for filename in listdir(input_path):
+                filepath = join(input_path, filename)
+                input_paths.append(filepath)
+
         else:
-            logging.ifno('skipping %s', file_path)
+            input_paths += glob.glob(input_path)
+
+    input_paths = nsort(input_paths)
+
+    paths_to_process = []
+    basenames = []
+    for input_path in input_paths:
+        if isdir(input_path):
+            logging.debug('Path "%s" is a directory, skipping', file_path)
+            continue
+
+        firstpart, ext = splitext(input_path)
+        if ext.lstrip('.') not in HDF5_EXTS:
+            logging.debug('Path "%s" is a directory, skipping', file_path)
+            continue
+
+        basename = basename(firstpart)
+        if basename in basenames:
+            raise ValueError(
+                'Found files with duplicate basename "%s" (despite files'
+                ' having different paths); resolve the ambiguous names and'
+                ' re-run. Offending files are:\n  "%s"\n  "%s"'
+                % (basename,
+                   paths_to_process[basenames.index(basename)],
+                   input_path)
+            )
+
+        basenames.append(basename)
+        paths_to_process.append(input_path)
+
+    logging.info('Will process %d input file(s)...', len(paths_to_process))
+
+    for filepath in paths_to_process:
+        logging.info('Working on input file "%s"', filepath)
+        add_fluxes_to_file(data_file_path=filepath, flux_table=flux_table,
+                           neutrino_weight_name='neutrino', outdir=args.outdir)
 
 
 if __name__ == '__main__':
