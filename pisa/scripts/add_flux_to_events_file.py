--- conflicted
+++ resolved
@@ -23,13 +23,10 @@
 __all__ = ['add_fluxes_to_file', 'main']
 
 __license__ = '''Copyright (c) 2014-2017, The IceCube Collaboration
-
  Licensed under the Apache License, Version 2.0 (the "License");
  you may not use this file except in compliance with the License.
  You may obtain a copy of the License at
-
    http://www.apache.org/licenses/LICENSE-2.0
-
  Unless required by applicable law or agreed to in writing, software
  distributed under the License is distributed on an "AS IS" BASIS,
  WITHOUT WARRANTIES OR CONDITIONS OF ANY KIND, either express or implied.
@@ -40,7 +37,6 @@
 def add_fluxes_to_file(data_file_path, flux_table, flux_name,
                        outdir=None, label=None, overwrite=False):
     """Add fluxes to PISA events file (e.g. for use by an mc stage)
-
     Parameters
     -----------
     data_file_path : string
@@ -72,52 +68,31 @@
 
     mkdir(outdir, warn=False)
 
-    for node_key, node in data.items():
+    # Loop over the top-level keys
+    for primary, primary_node in data.items():
 
-        logging.info('Adding fluxes to "%s" events', node_key)
+        # Input data may have one layer of hierarchy before the event variables (e.g. [numu_cc]), 
+        # or for older files there maybe be a second layer (e.g. [numu][cc]).
+        # Handling either case here...
+        if "true_energy" in primary_node :
+            secondary_nodes = [primary_node]
+        else :
+            secondary_nodes = primary_node.values()
 
-        # Only add fluxes to neutrino events
-        if node_key.startswith("nu") :
+        for secondary_node in secondary_nodes :
 
-            true_e = node['true_energy']
-            true_cz = node['true_coszen']
+            true_e = secondary_node['true_energy']
+            true_cz = secondary_node['true_coszen']
 
-<<<<<<< HEAD
-            # NOTE: The opposite-flavor fluxes are currently only used for the
-            #       nu_nubar_ratio systematic (Nov 2017)
-
-            for opposite in (False, True):
-                if not opposite:
-                    bar_label = 'bar' if 'bar' in node_key else ''
-                    oppo_label = ''
-                else:
-                    bar_label = '' if 'bar' in node_key else 'bar'
-                    oppo_label = '_oppo'
-
-                nue_flux = calculate_2d_flux_weights(
-                    true_energies=true_e,
-                    true_coszens=true_cz,
-                    en_splines=flux_table['nue' + bar_label]
-                )
-                numu_flux = calculate_2d_flux_weights(
-=======
             # calculate all 4 fluxes (nue, nuebar, numu and numubar)
             for table in ['nue', 'nuebar', 'numu', 'numubar']:
                 flux = calculate_2d_flux_weights(
->>>>>>> 97a87b64
                     true_energies=true_e,
                     true_coszens=true_cz,
                     en_splines=flux_table[table]
                 )
-<<<<<<< HEAD
-
-                basekey = neutrino_weight_name + oppo_label
-                node[basekey + '_nue_flux'] = nue_flux
-                node[basekey + '_numu_flux'] = numu_flux
-=======
                 keyname = flux_name + '_' + table + '_flux'
-                int_node[keyname] = flux
->>>>>>> 97a87b64
+                secondary_node[keyname] = flux
 
     to_file(data, outpath, attrs=attrs, overwrite=overwrite)
     logging.info('--> Wrote file including fluxes to "%s"', outpath)
