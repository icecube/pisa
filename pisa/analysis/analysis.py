--- conflicted
+++ resolved
@@ -258,11 +258,7 @@
 
 
 
-<<<<<<< HEAD
-def get_separate_t23_octant_params(hypo_maker,inflection_point):
-=======
 def get_separate_t23_octant_params(hypo_maker, inflection_point) :
->>>>>>> 74da73b9
     '''
     This function creates versions of the theta23 param that are confined to 
     a single octant. It does this for both octant cases. This is used to allow 
@@ -832,7 +828,7 @@
             ) for i in range(len(data_dist))]
         else: # DistributionMaker object
             fit_info['detailed_metric_info'] = self.get_detailed_metric_info(
-                data_dist=data_dist, hypo_asimov_dist=hypo_asimov_dist,genpoisson_hypo=gen_poisson_dist,
+                data_dist=data_dist, hypo_asimov_dist=hypo_asimov_dist, genpoisson_hypo=gen_poisson_dist,
                 params=hypo_maker.params, metric=metric[0], other_metrics=other_metrics,
                 detector_name=hypo_maker._detector_name
             )
@@ -1118,7 +1114,7 @@
                 metric_val = 0
                 for i in range(len(hypo_maker._distribution_makers)):
                     data = data_dist[i].metric_total(expected_values=hypo_asimov_dist[i],
-                                                  metric=metric[i],metric_kwargs=metric_kwargs)
+                                                  metric=metric[i], metric_kwargs=metric_kwargs)
                     metric_val += data
                 priors = hypo_maker.params.priors_penalty(metric=metric[0]) # uses just the "first" metric for prior
                 metric_val += priors
@@ -1126,7 +1122,7 @@
 
                 metric_val = (
                         data_dist.metric_total(expected_values=hypo_asimov_dist,
-                                               metric=metric[0],metric_kwargs=metric_kwargs)
+                                               metric=metric[0], metric_kwargs=metric_kwargs)
                         + hypo_maker.params.priors_penalty(metric=metric[0])
                     )
         except Exception as e:
