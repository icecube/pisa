--- conflicted
+++ resolved
@@ -20,11 +20,7 @@
 import numpy as np
 import scipy.optimize as optimize
 
-<<<<<<< HEAD
-from pisa import ureg
-=======
 from pisa import FTYPE, ureg
->>>>>>> 153cc3f3
 from pisa.core.map import Map, MapSet
 from pisa.core.param import ParamSet
 from pisa.utils.log import logging
@@ -314,21 +310,13 @@
                                  'are incompatible.')
 
             logging.info('Performing fits in both orderings.')
-<<<<<<< HEAD
-            extra_param_selections = ['nh','ih']
-=======
             extra_param_selections = ['nh', 'ih']
->>>>>>> 153cc3f3
         else:
             extra_param_selections = [None]
 
         alternate_fits = []
 
         for extra_param_selection in extra_param_selections:
-<<<<<<< HEAD
-            
-=======
->>>>>>> 153cc3f3
             if extra_param_selection is not None:
                 full_param_selections = hypo_param_selections
                 full_param_selections.append(extra_param_selection)
@@ -341,13 +329,8 @@
             if reset_free:
                 hypo_maker.reset_free()
             else:
-<<<<<<< HEAD
-                # Saves the current minimiser start values for the octant check
-                minimiser_start_params = hypo_maker.params
-=======
                 # Saves the current minimizer start values for the octant check
                 minimizer_start_params = hypo_maker.params
->>>>>>> 153cc3f3
 
             best_fit_info = self.fit_hypo_inner(
                 hypo_maker=hypo_maker,
@@ -365,11 +348,7 @@
                 if reset_free:
                     hypo_maker.reset_free()
                 else:
-<<<<<<< HEAD
-                    for param in minimiser_start_params:
-=======
                     for param in minimizer_start_params:
->>>>>>> 153cc3f3
                         hypo_maker.params[param.name].value = param.value
 
                 # Hop to other octant by reflecting about 45 deg
@@ -391,13 +370,6 @@
 
                 # Take the one with the best fit
                 if metric in METRICS_TO_MAXIMIZE:
-<<<<<<< HEAD
-                    it_got_better = new_fit_info['metric_val'] > \
-                        best_fit_info['metric_val']
-                else:
-                    it_got_better = new_fit_info['metric_val'] < \
-                        best_fit_info['metric_val']
-=======
                     it_got_better = (
                         new_fit_info['metric_val'] > best_fit_info['metric_val']
                     )
@@ -405,7 +377,6 @@
                     it_got_better = (
                         new_fit_info['metric_val'] < best_fit_info['metric_val']
                     )
->>>>>>> 153cc3f3
 
                 if it_got_better:
                     alternate_fits.append(best_fit_info)
@@ -599,23 +570,9 @@
         fit_info['minimizer_time'] = minimizer_time * ureg.sec
         fit_info['minimizer_metadata'] = metadata
         fit_info['fit_history'] = fit_history
-<<<<<<< HEAD
-        # If blind replace hypo_asimov_dist with dummy map of just ones
-        if blind:
-            blinded_maps = []
-            for asimov_map in hypo_asimov_dist:
-                blinded_asimov_map = Map(
-                    name=asimov_map.name+'_blinded',
-                    hist=np.ones_like(asimov_map.hist),
-                    binning=asimov_map.binning
-                )
-                blinded_maps.append(blinded_asimov_map)
-            hypo_asimov_dist = MapSet(blinded_maps)
-=======
         # If blind replace hypo_asimov_dist with none object
         if blind:
             hypo_asimov_dist = None
->>>>>>> 153cc3f3
         fit_info['hypo_asimov_dist'] = hypo_asimov_dist
 
         if not optimize_result.success:
@@ -702,20 +659,6 @@
             name_vals_d['maps'] = data_dist.metric_per_map(
                 expected_values=hypo_asimov_dist, metric=m
             )
-<<<<<<< HEAD
-            chi2_hists = data_dist.metric_per_map(
-                expected_values=hypo_asimov_dist, metric='binned_'+m
-            )
-            name_vals_d['maps_binned'] = {}
-            for asimov_map, chi2_hist in zip(hypo_asimov_dist, chi2_hists):
-                name_vals_d['maps_binned'][asimov_map.name] = {}
-                name_vals_d['maps_binned'][asimov_map.name]['hist'] = \
-                    np.reshape(
-                        chi2_hists[chi2_hist],asimov_map.shape
-                    )
-                name_vals_d['maps_binned'][asimov_map.name]['binning'] = \
-                    str(asimov_map.binning)
-=======
             metric_hists = data_dist.metric_per_map(
                 expected_values=hypo_asimov_dist, metric='binned_'+m
             )
@@ -729,7 +672,6 @@
                 )
                 maps_binned.append(map_binned)
             name_vals_d['maps_binned'] = MapSet(maps_binned)
->>>>>>> 153cc3f3
             name_vals_d['priors'] = params.priors_penalties(metric=metric)
             detailed_metric_info[m] = name_vals_d
         return detailed_metric_info
