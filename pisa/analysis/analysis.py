"""
Common tools for performing an analysis collected into a single class
`Analysis` that can be subclassed by specific analyses.
"""


from __future__ import absolute_import, division

from collections.abc import Sequence
<<<<<<< HEAD
from collections import OrderedDict
=======
from collections import OrderedDict, Mapping
>>>>>>> a0bb4bef
from copy import deepcopy
import sys
import time

import numpy as np
from scipy.optimize import OptimizeWarning

from pisa import ureg
from pisa.core.detectors import Detectors
from pisa.core.distribution_maker import DistributionMaker
from pisa.core.map import Map, MapSet
from pisa.utils.config_parser import parse_minimizer_config
from pisa.utils.fitting import apply_fit_settings
from pisa.utils.fisher_matrix import get_fisher_matrix
from pisa.utils.log import logging, set_verbosity
from pisa.utils.minimization import (
    LOCAL_MINIMIZERS_WITH_DEFAULTS,
    Counter, display_minimizer_header, minimizer_x0_bounds,
    _run_minimizer, set_minimizer_defaults, validate_minimizer_settings
)
from pisa.utils.pull_method import calculate_pulls
from pisa.utils.random_numbers import get_random_state
from pisa.utils.stats import (
    METRICS_TO_MAXIMIZE, METRICS_TO_MINIMIZE, it_got_better
)


__all__ = ['ANALYSIS_METHODS', 'Analysis', 't23_octant']

__author__ = 'J.L. Lanfranchi, P. Eller, S. Wren, E. Bourbeau'

__license__ = '''Copyright (c) 2014-2020, The IceCube Collaboration

 Licensed under the Apache License, Version 2.0 (the "License");
 you may not use this file except in compliance with the License.
 You may obtain a copy of the License at

   http://www.apache.org/licenses/LICENSE-2.0

 Unless required by applicable law or agreed to in writing, software
 distributed under the License is distributed on an "AS IS" BASIS,
 WITHOUT WARRANTIES OR CONDITIONS OF ANY KIND, either express or implied.
 See the License for the specific language governing permissions and
 limitations under the License.'''

ANALYSIS_METHODS = ('minimize', 'pull')
"""Allowed parameter fitting methods."""

<<<<<<< HEAD
# Define names that users can specify in configs such that the eval of those
# strings works.
numpy = np # pylint: disable=invalid-name
inf = np.inf # pylint: disable=invalid-name
units = ureg # pylint: disable=invalid-name
=======
MINIMIZERS_USING_SYMM_GRAD = ('l-bfgs-b', 'slsqp')
"""Minimizers that use symmetrical steps on either side of a point to compute
gradients. See https://github.com/scipy/scipy/issues/4916"""

def merge_mapsets_together(mapset_list=None):
    '''Handle merging of multiple MapSets, when they come in
    the shape of a dict

    '''

    if isinstance(mapset_list[0], Mapping):    
        new_dict = OrderedDict()
        for S in mapset_list:
            for k,v in S.items():

                if k not in new_dict.keys():
                    new_dict[k] = [m for m in v.maps]
                else:
                    new_dict[k] += [m for m in v.maps]

        for k,v in new_dict.items():
            new_dict[k] = MapSet(v)

    else:
        raise TypeError('This function only works when mapsets are provided as dicts')

    return new_dict


# TODO: add Nelder-Mead, as it was used previously...
def set_minimizer_defaults(minimizer_settings):
    """Fill in default values for minimizer settings.

    Parameters
    ----------
    minimizer_settings : dict

    Returns
    -------
    new_minimizer_settings : dict

    """
    new_minimizer_settings = dict(
        method=dict(value='', desc=''),
        options=dict(value=dict(), desc=dict())
    )
    new_minimizer_settings.update(minimizer_settings)

    sqrt_ftype_eps = np.sqrt(np.finfo(FTYPE).eps)
    opt_defaults = {}
    method = minimizer_settings['method']['value'].lower()

    if method == 'l-bfgs-b' and FTYPE == np.float64:
        # From `scipy.optimize.lbfgsb._minimize_lbfgsb`
        opt_defaults.update(dict(
            maxcor=10, ftol=2.2204460492503131e-09, gtol=1e-5, eps=1e-8,
            maxfun=15000, maxiter=15000, iprint=-1, maxls=20
        ))
    elif method == 'l-bfgs-b' and FTYPE == np.float32:
        # Adapted to lower precision
        opt_defaults.update(dict(
            maxcor=10, ftol=sqrt_ftype_eps, gtol=1e-3, eps=1e-5,
            maxfun=15000, maxiter=15000, iprint=-1, maxls=20
        ))
    elif method == 'slsqp' and FTYPE == np.float64:
        opt_defaults.update(dict(
            maxiter=100, ftol=1e-6, iprint=0, eps=sqrt_ftype_eps,
        ))
    elif method == 'slsqp' and FTYPE == np.float32:
        opt_defaults.update(dict(
            maxiter=100, ftol=1e-4, iprint=0, eps=sqrt_ftype_eps
        ))
    else:
        raise ValueError('Unhandled minimizer "%s" / FTYPE=%s'
                         % (method, FTYPE))

    opt_defaults.update(new_minimizer_settings['options']['value'])

    new_minimizer_settings['options']['value'] = opt_defaults

    # Populate the descriptions with something
    for opt_name in new_minimizer_settings['options']['value']:
        if opt_name not in new_minimizer_settings['options']['desc']:
            new_minimizer_settings['options']['desc'] = 'no desc'

    return new_minimizer_settings

>>>>>>> a0bb4bef

def t23_octant(fit_info):
    """Check that theta23 is in the first or second octant.

    Parameters
    ----------
    fit_info

    Returns
    -------
    octant_index : int

    Raises
    ------
    ValueError
        Raised if the theta23 value is not in first (`octant_index`=0) or
        second octant (`octant_index`=1)

    """

    valid_octant_indices = (0, 1)

    theta23 = fit_info['params'].theta23.value
    octant_index = int(
        ((theta23 % (360 * ureg.deg)) // (45 * ureg.deg)).magnitude
    )
    if octant_index not in valid_octant_indices:
        raise ValueError('Fitted theta23 value is not in the'
                         ' first or second octant.')
    return octant_index


def get_separate_t23_octant_params(hypo_maker, inflection_point=45.0*ureg.deg,
                                   target_tolerance=0.1*ureg.deg):
    """This function creates versions of the theta23 param that are confined to
    a single octant. It does this for both octant cases. This is used to allow
    fits to be done where only one of the octants is allowed. The fit can then
    be done for the two octant cases and compared to find the best fit.

    Parameters
    ----------
    hypo_maker : DistributionMaker or Detector
        The hypothesis maker being used by the fitter

    inflection_point : quantity
        Point distinguishing between the two octants, e.g. 45 degrees
        (though it can be used for any arbitrary inflection point)

    target_tolerance : None or quantity
        Target for deviation of fit starting point from inflection point
        (e.g., to start clearly in one over the other octant)

    Returns
    -------
    theta23_orig : Param
        theta23 param as it was before applying the octant separation

    theta23_first_octant : Param
        theta23 param confined to first octant

    theta23_second_octant : Param
        theta23 param confined to second octant

    """

    # Reset theta23 before starting -> the octant in which the nominal value
    # of theta23 lies is what theta23 is set to first
    theta23 = hypo_maker.params.theta23
    theta23.reset()

    # Store the original parameter before we mess with it
    theta23_orig = deepcopy(theta23)

    # Get the octant definition (don't need to convert units beforehand)
    if (min(theta23.range) > inflection_point or
        max(theta23.range) < inflection_point):
        raise ValueError(
            "Range of theta23 needs to encompass both octants for"
            " separate-octant fits to work!"
        )

    octant_ranges = (
        (min(theta23.range), inflection_point),
        (inflection_point, max(theta23.range))
    )

    theta23_first_octant = deepcopy(theta23)
    theta23_second_octant = deepcopy(theta23)

    theta23_first_octant.range = octant_ranges[0]
    theta23_second_octant.range = octant_ranges[1]

    # If theta23 is very close to maximal (e.g. the transition between octants)
    # offset it slightly to be clearly in one octant (note that fit can still
    # move the value back to maximal).  The reason for this is that
    # otherwise checks on the parameter bounds (which include a margin for
    # minimizer tolerance) can throw an exception.
    if target_tolerance is not None:
        if np.isclose(
            theta23.value.m_as("degree"), inflection_point.m_as("degree"),
            atol=target_tolerance.m_as("degree")
        ):
            if theta23.value > inflection_point:
                tgt_val = inflection_point + target_tolerance
                # Set the value to the smaller among: target and upper bound.
                # If upper bound is smaller, use a 1% safety margin.
                theta23.value = min(
                    (tgt_val).to(theta23.units),
                    max(theta23.range) - 0.01 * (max(theta23.range) - inflection_point.to(theta23.units))
                )
            else:
                # i.e., if the current value of theta23 is maximal,
                # we target a seed in the lower octant
                tgt_val = inflection_point - target_tolerance
                # Set the value to the larger among: target and lower bound.
                # If lower bound is larger, use a 1% safety margin.
                theta23.value = max(
                    (tgt_val).to(theta23.units),
                    min(theta23.range) + 0.01 * (-min(theta23.range) + inflection_point.to(theta23.units))
                )

    other_octant_value = 2 * inflection_point - theta23.value

    if theta23.value > inflection_point:
        # no need to set value of `theta23_second_octant`
        theta23_first_octant.value = other_octant_value
    else:
        # no need to set value of `theta23_first_octant`
        theta23_second_octant.value = other_octant_value

    logging.debug(
        "Will probe two discrete theta23 ranges: %s and %s. "
        " The two corresponding seeds are: %s and %s"
        % (theta23_first_octant.range, theta23_second_octant.range,
           theta23_first_octant.value, theta23_second_octant.value)
    )
    return theta23_orig, theta23_first_octant, theta23_second_octant


class Analysis(object):
    """Major tools for performing "canonical" IceCube/DeepCore/PINGU analyses.

    * "Data" distribution creation (via passed `data_maker` object)
    * Asimov distribution creation (via passed `distribution_maker` object)
    * Minimizer Interface (via method `_minimizer_callable`)
        Interfaces to a minimizer for modifying the free parameters of the
        `distribution_maker` to fit its output (as closely as possible) to the
        data distribution is provided. See [minimizer_settings] for

    """
    def __init__(self):
        self._nit = 0
        self.counter = Counter()

    @staticmethod
    def _calculate_metric_val(data_dist, hypo_asimov_dist, hypo_maker,
                              metric, blind, external_priors_penalty=None):
        """Calculates the value of the metric given data and hypo.

        Should not be called externally.

        Parameters
        ----------
        data_dist : Map, MapSet, or sequence of Map/MapSet

        hypo_asimov_dist : Map, MapSet, or sequence of Map/MapSet

        hypo_maker : DistributionMaker or Detectors

        metric : sequence of str

        blind : bool

        external_priors_penalty : func

        Returns
        -------
        metric_val : float

        """

        try:
            if isinstance(hypo_maker, Detectors):
                metric_val = 0
                for i in range(len(hypo_maker._distribution_makers)): # pylint: disable=protected-access
                    metric_stats = data_dist[i].metric_total(
                        expected_values=hypo_asimov_dist[i], metric=metric[i]
                    )
                    metric_val += metric_stats

                # TODO: is this really just done silently? document?
                metric_priors = hypo_maker.params.priors_penalty(
                    metric=metric[0]
                ) # uses just the "first" metric for prior
                metric_val += metric_priors

            else: # DistributionMaker object
                metric_val = (
                    data_dist.metric_total(
                        expected_values=hypo_asimov_dist, metric=metric[0]
                    )
                    + hypo_maker.params.priors_penalty(metric=metric[0])
                )

            # function assumed to work the same way for `Detectors` and
            # `DistributionMaker`
            if external_priors_penalty is not None:
                metric_val += external_priors_penalty(
                    hypo_maker=hypo_maker, metric=metric[0]
                )

        except Exception as e:
            if blind:
                logging.error('Failed when computing metric.')
            else:
                logging.error(
                    'Failed when computing metric with free params %s',
                    hypo_maker.params.free
                )
                logging.error(str(e))
            raise

        return metric_val

    # TODO: keep this or leave for individual analyser to implement?
    def fit_from_startpoints(
            self, data_dist, hypo_maker, hypo_param_selections,
            extra_param_selections, metric, startpoints=None,
            randomize_params=None, nstart=None, random_state=None,
            fit_settings=None, minimizer_settings=None, other_metrics=None,
            check_octant=True, fit_octants_separately=False,
            blind=False, pprint=True, reset_free=False
    ):
        """Rerun fit either from `nstart` random start points (seeds) or
        definite start points defined in `startpoints`. See
        `optimize_discrete_selections for explanations of the various
        parameters.

        Parameters
        ----------
        data_dist : MapSet or sequence of MapSets

        hypo_maker : Detectors, DistributionMaker or instantiable thereto

        hypo_param_selections : None, string, or sequence of strings

        extra_param_selections : None, string, or sequence of strings

        metric : string or iterable of strings

        startpoints : None or sequence of (string, quantity) tuples
            Each tuple must consist of a parameter name and an
            associated value. The parameter names must correspond
            to `hypo_maker.params.free.names`

        randomize_params : None or sequence of string
            Names of parameters to randomize (if used together with
            `nstart` > 0). Must be a subset of
            `hypo_maker.params.free.names`. All remaining free
            parameters' start values will not be randomized.

        nstart : None or int
            No. of different start points from which to run the fit.

        random_state : random_state or instantiable thereto

        fit_settings : string or dict

        minimizer_settings : string or dict

        other_metrics : None, string, or list of strings

        check_octant : bool

        fit_octants_separately : bool

        blind : bool

        pprint : bool

        reset_free : bool


        Returns
        -------
        fit_infos : sequence of dict
            One dictionary per fit, as returned by
            `optimize_discrete_selections`

        """

        if not startpoints and not nstart:
            # covers cases such as None, empty list, 0 etc.
            raise ValueError(
                'Provide either list of start points or number of points!'
            )
        if startpoints and nstart:
            raise ValueError(
                'Either provide list of start points or number of points,'
                ' but not both!'
            )
        if startpoints:
            randomize = False
            if not isinstance(startpoints, Sequence):
                raise TypeError('`startpoints` needs to be a sequence.'
                                ' Got %s instead.' % type(startpoints))

        elif nstart:
            randomize = True
            if not np.issubdtype(type(nstart), np.int):
                raise TypeError('`nstart` needs to be an integer.'
                                ' Got %s instead.' % type(nstart))

        fit_infos = []
        start_t = time.time()
        nruns = nstart if randomize else len(startpoints)
        for irun in range(nruns):
            if randomize:
                # each run uses initial random state moved forward by irun
                if randomize_params is not None:
                    # just randomise specified parameters
                    for pname in randomize_params:
                        hypo_maker.params[pname].randomize(
                            random_state=get_random_state(random_state, jumpahead=irun)
                        )
                else:
                    # randomise all free
                    hypo_maker.params.randomize_free(
                        random_state=get_random_state(random_state, jumpahead=irun)
                    )
            else:
                if len(startpoints[irun]) != len(hypo_maker.params.free):
                    raise ValueError(
                        'You have to provide as many start points as there'
                        ' are free parameters!'
                    )
                for pname, pval in startpoints[irun]:
                    if not pname in hypo_maker.params.free:
                        raise ValueError(
                            'Param "%s" not among set of free hypothesis'
                            ' parameters!'
                        )
                    hypo_maker.params[pname].value = pval
            logging.debug('Starting fit from point %s.' % hypo_maker.params.free)
            irun_fit_info = self.optimize_discrete_selections(
                data_dist=data_dist,
                hypo_maker=hypo_maker,
                hypo_param_selections=hypo_param_selections,
                extra_param_selections=extra_param_selections,
                metric=metric,
                fit_settings=fit_settings,
                reset_free=reset_free,
                check_octant=check_octant,
                fit_octants_separately=fit_octants_separately,
                minimizer_settings=minimizer_settings,
                other_metrics=other_metrics,
                blind=blind,
                pprint=pprint
            )
            fit_infos.append(irun_fit_info)

        end_t = time.time()
        multi_run_fit_t = end_t - start_t

        logging.info(
            'Total time to fit from all start points: %8.4f s.'
            % multi_run_fit_t
        )

        return fit_infos


    def optimize_discrete_selections(
            self, data_dist, hypo_maker, hypo_param_selections,
            extra_param_selections, metric, fit_settings=None,
            minimizer_settings=None, check_octant=True,
            fit_octants_separately=False, reset_free=True,
            randomize_params=None, random_state=None,
            other_metrics=None, blind=False, pprint=True,
            external_priors_penalty=None
    ):
        """Outermost optimization wrapper: multiple discrete selections.

        Parameters
        ----------
        data_dist : MapSet or sequence of MapSets
            Data distribution(s). These are what the hypothesis is tasked to
            best describe during the optimization process.

        hypo_maker : Detectors, DistributionMaker or instantiable thereto
            Generates the expectation distribution under a particular
            hypothesis. This typically has (but is not required to have) some
            free parameters which can be modified by the minimizer to optimize
            the `metric`.

        hypo_param_selections : None, string, or sequence of strings
            A pipeline configuration can have param selectors that allow
            switching a parameter among two or more values by specifying the
            corresponding param selector(s) here. This also allows for a single
            instance of a DistributionMaker to generate distributions from
            different hypotheses.

        extra_param_selections : None, string, or sequence of strings
            These will be combined with `hypo_param_selections` and
            optimized (e.g. for discrete hypotheses, such as NMO, or for
            testing only discrete values/ranges of some set of parameters).
            Note that none of these selections may be part of
            `hypo_param_selections`.

        metric : string or iterable of strings
            The metric to use for optimization. Valid metrics are found in
            `VALID_METRICS`. Note that the optimized hypothesis also has this
            metric evaluated and reported for each of its output maps.

        fit_settings : string or dict
            Location of fit settings config or parsed dictionary.

        minimizer_settings : string or dict
            Location of minimizer settings config or parsed dictionary.

        check_octant : bool
            If theta23 is a parameter to be used in the optimization (i.e.,
            free), the fit will be re-run in the second (first) octant if
            theta23 is initialized in the first (second) octant.

        fit_octants_separately : bool
            If 'check_octant' is set so that the two octants of theta23 are
            individually checked, this flag enforces that each theta23 can
            only vary within the octant currently being checked (e.g. the
            minimizer cannot swap octants).

        reset_free : bool
            Resets all free parameters to values defined in stages when
            starting a fit.

        randomize_params : sequence of str or bool
            Names of params whose start values are to be randomized or
            `True`/`False`

        random_state : random_state or instantiable thereto
            Initial random state for randomization of parameter start values.

        other_metrics : None, string, or list of strings
            After finding the best fit, these other metrics will be evaluated
            for each output that contributes to the overall fit. All strings
            must be valid metrics, as per `VALID_METRICS`, or the
            special string 'all' can be specified to evaluate all
            VALID_METRICS.

<<<<<<< HEAD
        blind : bool
            Whether to carry out a blind analysis. This hides actual parameter
            values from display.

        pprint : bool
            Whether to show live-update of minimizer progress.
=======
        blind : bool or int
            Whether to carry out a blind analysis. If True or 1, this hides actual
            parameter values from display and disallows these (as well as Jacobian,
            Hessian, etc.) from ending up in logfiles. If given an integer > 1, the
            fitted parameters are also prevented from being stored in fit info
            dictionaries.
>>>>>>> a0bb4bef

        external_priors_penalty : func
            User defined prior penalty function. Adds an extra penalty
            to the metric that is fit, depending on the input function.


        Returns
        -------
        best_fit_info : OrderedDict (see _fit_hypo_inner method for details of
            `fit_info` dict)


        """

        if (
            isinstance(extra_param_selections, str) or not
            isinstance(extra_param_selections, Sequence)
        ):
            extra_param_selections = [extra_param_selections]

        # transform this into a sequence, too, in order to test
        # compatibility with `extra_param_selections` and to combine them
        # afterwards (not required to be a sequence when applied to pipeline)
        if (
            isinstance(hypo_param_selections, str) or not
            isinstance(hypo_param_selections, Sequence)
        ):
            hypo_param_selections = [hypo_param_selections]

        start_t = time.time()

        # here we store the (best) fit(s) for each discrete selection
        fit_infos = []
        fit_metric_vals = []
        fit_num_dists = []
        fit_times = []
        for extra_param_selection in extra_param_selections:
            # if it's `None`, we don't need to check anything further
            if (extra_param_selection is not None and
                extra_param_selection in hypo_param_selections):
                raise ValueError(
                    'Your extra parameter selection "%s" has already '
                    'been specified as one of the hypotheses but the '
                    'fit has been requested to minimize over it. These '
                    'are incompatible.' % extra_param_selection
                )
            # combine any previous param selection + the extra selection
            # for this fit
            full_param_selections = hypo_param_selections
            full_param_selections.append(extra_param_selection)
            if extra_param_selection is not None:
                logging.info('Fitting discrete selection "%s".'
                             % extra_param_selection)

            # ignore alternate fits below (it's complicated enough with the
            # various discrete hypo best fits we have already)
            this_hypo_fit, _ = self.fit_hypo(
                data_dist=data_dist,
                hypo_maker=hypo_maker,
                hypo_param_selections=full_param_selections,
                metric=metric,
                fit_settings=fit_settings,
                reset_free=reset_free,
                check_octant=check_octant,
                fit_octants_separately=fit_octants_separately,
                randomize_params=randomize_params,
                random_state=random_state,
                minimizer_settings=minimizer_settings,
                other_metrics=other_metrics,
                blind=blind,
                pprint=pprint,
                external_priors_penalty=external_priors_penalty
            )
            this_hypo_metric_val = this_hypo_fit['metric_val']
            this_hypo_num_dists = this_hypo_fit['num_distributions_generated']
            this_hypo_time = this_hypo_fit['fit_time'].m_as('second')

            fit_infos.append(this_hypo_fit)
            fit_metric_vals.append(this_hypo_metric_val)
            fit_num_dists.append(this_hypo_num_dists)
            fit_times.append(this_hypo_time)

        # optimize the extra selections manually and make sure the fit times
        # and no. of distributions are accurate
        if metric in METRICS_TO_MAXIMIZE:
            bf_dims = np.argmax(fit_metric_vals, axis=0)
        else:
            bf_dims = np.argmin(fit_metric_vals, axis=0)
        bf_num_dists = np.sum(fit_num_dists, axis=0)
        bf_fit_time = np.sum(fit_times, axis=0) * ureg.sec

        best_fit_info = fit_infos[bf_dims]
        best_fit_info['num_distributions_generated'] = bf_num_dists
        best_fit_info['fit_time'] = bf_fit_time

        end_t = time.time()
        multi_hypo_fit_t = end_t - start_t

        if len(extra_param_selections) > 1:
            logging.info(
                'Total time to fit all discrete hypos: %8.4f s;'
                ' # of dists. generated: %6d',
                multi_hypo_fit_t, np.sum(bf_num_dists)
            )

        return best_fit_info


    def _optimize_t23_octant(self, best_fit_info, alternate_fits, data_dist,
                             hypo_maker, metric, minimizer_settings,
                             other_metrics, pprint, blind,
                             theta23_orig_and_other_octant=None,
                             external_priors_penalty=None):
        """Logic for optimizing octant of theta23, which should not be called
        externally. The value of `theta23_orig_and_other_octant` determines
        the behaviour. If it is `None`, the outcome from a previous theta23
        fit in `best_fit_info` will be mirrored into the other octant to get
        the seed for the next fit. If the outcome is in the same octant as
        that in `best_fit_info`, another fit is run, starting even further
        into the other octant. If, however, `theta23_orig_and_other_octant`
        is a tuple of two "theta23" parameters, the theta23 fit will use
        the second parameter in there to run a single fit starting from that
        parameter's value and taking into account its range. No second fit is
        performed in this scenario.


        Parameters
        ----------
        best_fit_info : dict

        alternate_fits : dict

        data_dist : MapSet

        hypo_maker : Detectors or DistributionMaker

        metric : string or iterable of strings

        minimizer_settings : dict
            parsed minimizer configuration

        other_metrics : iterable of strings

        pprint : bool

        blind : bool

        theta23_orig_and_other_octant : 2-param tuple or None
            Determines how the octant of theta23 is treated

        external_priors_penalty : func

        Returns
        -------
        best_fit_info : dict
            Best fit dictionary across fits performed here and the results in
            `best_fit_info` passed in.

        """

        if theta23_orig_and_other_octant is not None:
            if len(theta23_orig_and_other_octant) != 2:
                raise ValueError(
                    "Expecting original theta23 param and that for the fit"
                    " constrained to the second octant!"
                )
            theta23_orig, theta23_other = theta23_orig_and_other_octant
            hypo_maker.update_params(theta23_other)
        else:
            # Hop to other octant by reflecting about 45 deg
            old_octant = t23_octant(best_fit_info)
            theta23 = hypo_maker.params.theta23
            inflection_point = (45*ureg.deg).to(theta23.units)
            tgt = 2*inflection_point - theta23.value
            # the target value must not fall outside the range, so do something
            # about those cases
            if tgt > max(theta23.range):
                theta23.value = (max(theta23.range) -
                                 0.01 * (max(theta23.range)-min(theta23.range)))
            elif tgt < min(theta23.range):
                theta23.value = (min(theta23.range) +
                     0.01 * (max(theta23.range)-min(theta23.range)))
            else:
                theta23.value = tgt
            hypo_maker.update_params(theta23)

        # Re-run minimizer starting at new point
        new_fit_info = self._fit_hypo_inner(
            hypo_maker=hypo_maker,
            data_dist=data_dist,
            metric=metric,
            minimizer_settings=minimizer_settings,
            other_metrics=other_metrics,
            pprint=pprint,
            blind=blind,
            external_priors_penalty=external_priors_penalty
        )

        # ensure that we record the *full* fit history
        previous_history = best_fit_info['fit_history']
        rerun_history = new_fit_info['fit_history'][1:]
        total_history = previous_history + rerun_history

        # Check to make sure these two fits were either side of 45
        # degrees, unless enforced separate octant fits.
        # If not the case, we run another fit to ensure there's really no
        # minimum in one of the octants.
        if theta23_orig_and_other_octant is None:
            old_octant = t23_octant(best_fit_info)
            new_octant = t23_octant(new_fit_info)

            # compare fit metrics
            if it_got_better(
                new_metric_val=new_fit_info['metric_val'],
                old_metric_val=best_fit_info['metric_val'],
                metric=metric
            ):
            # Take the one with the best fit
                alternate_fits.append(best_fit_info)
                best_fit_info = new_fit_info
                if not blind:
                    logging.debug('Accepting other-octant fit')
            else:
                alternate_fits.append(new_fit_info)
                if not blind:
                    logging.debug('Accepting initial-octant fit')

            if old_octant == new_octant:
                # no harm in reporting this even in case of blindness, right?
                logging.warning(
                    'Checking other octant *might* not have been successful since'
                    ' both fits have resulted in the same octant. Fit will be'
                    ' tried again starting at a point further into the opposite'
                    ' octant.'
                )
                if old_octant == 0:
                    # either start at 55 deg or close to upper end of range
                    theta23.value = min(
                        (55.0*ureg.deg).to(theta23.units),
                        max(theta23.range) - 0.01 * (max(theta23.range)-min(theta23.range))
                    )
                elif old_octant == 1:
                    # either start at 35 deg or close to lower end of range
                    theta23.value = max(
                        (35.0*ureg.deg).to(theta23.units),
                        min(theta23.range) + 0.01 * (max(theta23.range)-min(theta23.range))
                    )
                else:
                    raise ValueError("Octant index of %s unknown!" % old_octant)
                hypo_maker.update_params(theta23)

                # Re-run minimizer starting at new point
                # All parameters except for theta23 are at their outcomes
                # from the previous fit.
                new_fit_info = self._fit_hypo_inner(
                    hypo_maker=hypo_maker,
                    data_dist=data_dist,
                    metric=metric,
                    minimizer_settings=minimizer_settings,
                    other_metrics=other_metrics,
                    pprint=pprint,
                    blind=blind,
                    external_priors_penalty=external_priors_penalty
                )
<<<<<<< HEAD
                # Make sure the new octant is sensible, and again add
                # to the fit history
                t23_octant(new_fit_info)
                total_history += new_fit_info['fit_history'][1:]

                if it_got_better(
                    new_metric_val=new_fit_info['metric_val'],
                    old_metric_val=best_fit_info['metric_val'],
                    metric=metric
                ):
                    # Take the one with the best fit
=======

                # Check to make sure these two fits were either side of 45
                # degrees. May not be the case (unless enforced separate
                # octant fits)
                if not fit_octants_separately :
     
                    old_octant = check_t23_octant(best_fit_info)
                    new_octant = check_t23_octant(new_fit_info)

                    if old_octant == new_octant:
                        logging.warning(
                            'Checking other octant was NOT successful since both '
                            'fits have resulted in the same octant. Fit will be'
                            ' tried again starting at a point further into '
                            'the opposite octant.'
                        )
                        alternate_fits.append(new_fit_info)
                        if old_octant > 0.0:
                            theta23.value = (55.0*ureg.deg).to(theta23.units)
                        else:
                            theta23.value = (35.0*ureg.deg).to(theta23.units)
                        hypo_maker.update_params(theta23)

                        # Re-run minimizer starting at new point
                        # Note that we are overwriting the previous attempt 
                        # to flip octant
                        new_fit_info = self.fit_hypo_inner(
                            hypo_maker=hypo_maker,
                            data_dist=data_dist,
                            metric=metric,
                            minimizer_settings=minimizer_settings,
                            other_metrics=other_metrics,
                            pprint=pprint,
                            blind=blind,
                            external_priors_penalty=external_priors_penalty
                        )
                        # Make sure the new octant is sensible
                        check_t23_octant(new_fit_info)

                # record the correct range for theta23 (we force its value when fitting the octants separately)
                # If we are at the strictest blindness level 2, no parameters are stored and the 
                # dict only contains an empty dict. Attempting to set a range would cause an eror.
                if fit_octants_separately and blind < 2:
                    best_fit_info['params'].theta23.range = deepcopy(theta23_orig.range)
                    new_fit_info['params'].theta23.range = deepcopy(theta23_orig.range)

                # Take the one with the best fit
                if metric[0] in METRICS_TO_MAXIMIZE:
                    it_got_better = (
                        new_fit_info['metric_val'] > best_fit_info['metric_val']
                    )
                else:
                    it_got_better = (
                        new_fit_info['metric_val'] < best_fit_info['metric_val']
                    )

                if it_got_better:
>>>>>>> a0bb4bef
                    alternate_fits.append(best_fit_info)
                    best_fit_info = new_fit_info
                    if not blind:
                        logging.debug('Accepting last other-octant fit')
                else:
                    alternate_fits.append(new_fit_info)
                    if not blind:
                        logging.debug('Sticking to previous best fit')

        else:
            # we first need a check on the fit outcome for the separate octant
            # case
            if it_got_better(
                new_metric_val=new_fit_info['metric_val'],
                old_metric_val=best_fit_info['metric_val'],
                metric=metric
            ):
            # Take the one with the best fit
                alternate_fits.append(best_fit_info)
                best_fit_info = new_fit_info
                if not blind:
                    logging.debug('Accepting other-octant fit')
            else:
                alternate_fits.append(new_fit_info)
                if not blind:
                    logging.debug('Accepting initial-octant fit')

            # record the correct range for theta23
            # (we force its value when fitting the octants separately)
            # TODO: probably not necessary to deepcopy here?
            best_fit_info['params'].theta23.range = deepcopy(theta23_orig.range)
            new_fit_info['params'].theta23.range = deepcopy(theta23_orig.range)
            # If changed the range of the theta23 param whilst checking octants
            # reset the range now.
            # Keep the final value though (is up to the reset_free param
            # to deal with resetting this)
            theta23_orig.value = hypo_maker.params.theta23.value
            hypo_maker.update_params(theta23_orig)

        # finally, we make sure we report the full fit history in here
        best_fit_info['fit_history'] = total_history

        return best_fit_info


    def fit_hypo(self, data_dist, hypo_maker, hypo_param_selections, metric,
                 fit_settings=None, minimizer_settings=None, check_octant=True,
                 fit_octants_separately=False, reset_free=True,
                 randomize_params=None, random_state=None,
                 other_metrics=None, blind=False, pprint=True,
                 external_priors_penalty=None):
        """Fitter "outer" loop: If `check_octant` is True, run
        `_fit_hypo_inner` starting in each octant of theta23 (assuming that
        is a param in the `hypo_maker`). Otherwise, just run the inner
        method once.

        Note that prior to running the fit, the `hypo_maker` has
        `hypo_param_selections` applied and its free parameters are reset to
        their nominal values.

        Parameters
        ----------
        data_dist : MapSet or List of MapSets
            Data distribution(s). These are what the hypothesis is tasked to
            best describe during the optimization process.

        hypo_maker : Detectors, DistributionMaker or instantiable thereto
            Generates the expectation distribution under a particular
            hypothesis. This typically has (but is not required to have) some
            free parameters which can be modified by the minimizer to optimize
            the `metric`.

        hypo_param_selections : None, string, or sequence of strings
            A pipeline configuration can have param selectors that allow
            switching a parameter among two or more values by specifying the
            corresponding param selector(s) here. This also allows for a single
            instance of a DistributionMaker to generate distributions from
            different hypotheses.

        metric : string or iterable of strings
            The metric to use for optimization. Valid metrics are found in
            `VALID_METRICS`. Note that the optimized hypothesis also has this
            metric evaluated and reported for each of its output maps.

        fit_settings : string or dict
            Location of fit settings config or parsed dictionary. If none are
            provided despite the presence of free parameters in `hypo_maker`,
            need to supply `minimizer_settings`. Minimizer configuration can
            be overriden by providing `minimizer_settings` in any case.

        minimizer_settings : string or dict
            Location of minimizer settings config or parsed dictionary. These
            will either be used to override minimizer settings in `fit_settings`
            (if supplied), but can also be employed as standalone fit
            (=minimization) settings.

        check_octant : bool
            If theta23 is a parameter to be used in the optimization (i.e.,
            free), the fit will be re-run in the second (first) octant if
            theta23 is initialized in the first (second) octant.

        fit_octants_separately : bool
            If 'check_octant' is set so that the two octants of theta23 are
            individually checked, this flag enforces that each theta23 can
            only vary within the octant currently being checked (e.g. the
            minimizer cannot swap octants).

        reset_free : bool
            Resets all free parameters to values defined in stages when
            starting a fit.

        randomize_params : sequence of str or bool
            Names of params whose start values are to be randomized or
            `True`/`False`

        random_state : random_state or instantiable thereto
            Initial random state for randomization of parameter start values.

        other_metrics : None, string, or list of strings
            After finding the best fit, these other metrics will be evaluated
            for each output that contributes to the overall fit. All strings
            must be valid metrics, as per `VALID_METRICS`, or the
            special string 'all' can be specified to evaluate all
            VALID_METRICS.

        blind : bool
            Whether to carry out a blind analysis. This hides actual parameter
            values from display.

        pprint : bool
            Whether to show live-update of minimizer progress.

        external_priors_penalty : func
            User defined prior penalty function. Adds an extra penalty
            to the metric that is fit, depending on the input function.


        Returns
        -------
        best_fit_info : OrderedDict (see _fit_hypo_inner method for details of
            `fit_info` dict)

        alternate_fits : list of `fit_info` from other fits run

        """

        start_t = time.time()
        # set up list for storing all alternate fit outcomes
        alternate_fits = []

        if isinstance(metric, str):
            metric = [metric]

        # reset the counter whenever we start a new hypo fit
        self.counter = Counter()

        if not check_octant and fit_octants_separately:
            raise ValueError(
                "If 'check_octant' is False, 'fit_octants_separately' must"
                " be False!"
            )

        # Select the version of the parameters used for this hypothesis
        hypo_maker.select_params(hypo_param_selections)

        new_fit_settings = deepcopy(fit_settings)
        # only apply fit settings after the param selection has been applied
        if fit_settings is not None:
            new_fit_settings = apply_fit_settings(
                fit_settings=new_fit_settings,
                free_params=hypo_maker.params.free
            )

            minimize_params = new_fit_settings['minimize']['params']
            if minimize_params:
                # check if minimizer settings are passed into this method,
                # fall back to those given in fit settings
                if minimizer_settings is None:
                    # note: we assume these are parsed already!
                    parsed_minimizer_settings = {
                        'global': new_fit_settings['minimize']['global'],
                        'local': new_fit_settings['minimize']['local']
                    }
                else:
                    logging.warn(
                        'Minimizer settings provided as argument'
                        ' to `fit_hypo` used to override those in'
                        ' the fit settings!'
                    )
                    parsed_minimizer_settings = parse_minimizer_config(minimizer_settings)
                if isinstance(randomize_params, Sequence):
                    excess = set(randomize_params).difference(set(minimize_params))
                    for pname in excess:
                        logging.warn(
                            "Parameter '%s''s start value cannot be"
                            " randomized as it is not among minimization"
                            " parameters. Request has no effect."
                        )
                        randomize_params.remove(pname)
            else:
                if check_octant:
                    logging.warn(
                        'Selecting "check_octant" only useful if theta23'
                        ' is among *minimization* parameters. No need or no'
                        ' point with any other fitting method.'
                        ' Request has no effect.'
                    )
                    check_octant = False

        else:
            # when there are no fit settings we want the default
            # behavior - just numerical minimization over all free
            # parameters: `_fit_hypo_inner` makes sure of this
            if hypo_maker.params.free and minimizer_settings is None:
                raise ValueError(
                    'You did not specify any fit settings, but there are free'
                    ' parameters which cannot be minimized over if there are'
                    ' no minimizer settings!'
                )
            parsed_minimizer_settings = parse_minimizer_config(minimizer_settings)

        # Reset free parameters to nominal values
        if reset_free:
            hypo_maker.reset_free()
        else:
            # Save the current minimizer start values for the octant check.
            # deepcopy: mustn't be modified.
            minimizer_start_params = deepcopy(hypo_maker.params)

        # Determine if checking theta23 octant
        need_octant_check = (
            check_octant and 'theta23' in hypo_maker.params.free.names
        )

        # Determine inflection point, e.g. transition between octants
        if need_octant_check:
            if fit_octants_separately:
                # If fitting each theta23 octant separately, create distinct params
                # for theta23 confined to each of the two octants
                # (also store the original param so can reset later)
                theta23_orig, theta23_first_octant, theta23_second_octant = \
                    get_separate_t23_octant_params(hypo_maker)
                # start with the first octant
                hypo_maker.update_params(theta23_first_octant)

        # Perform the fit
        best_fit_info = self._fit_hypo_inner(
            hypo_maker=hypo_maker,
            data_dist=data_dist,
            metric=metric,
            fit_settings_inner=new_fit_settings,
            minimizer_settings=parsed_minimizer_settings,
            randomize_params=randomize_params,
            random_state=random_state,
            other_metrics=other_metrics,
            pprint=pprint,
            blind=blind,
            external_priors_penalty=external_priors_penalty
        )

        # Decide whether fit for other octant is necessary
        if need_octant_check:
            if ('global' in parsed_minimizer_settings and
                parsed_minimizer_settings['global']['method']):
                logging.info(
                    'Checking other octant of theta23 might not be'
                    ' necessary with a global minimizer. Doing so'
                    ' anyway right now.'
                )
            logging.info('Checking other octant of theta23.')
            if reset_free:
                # need to distinguish between the two possible cases
                if fit_octants_separately:
                    logging.debug(
                        "Resetting all free parameters to their nominal values"
                        " except for theta23."
                    )
                    # if fitting octants separately, the range of the theta23
                    # param is currently restricted to the first octant.
                    # Resetting to nominal is not what we want for theta23,
                    # but the other free ones we need to reset
                    hypo_maker.params.fix("theta23")
                    hypo_maker.reset_free()
                    hypo_maker.params.unfix("theta23")
                else:
                    # here, it's safe to reset theta23 also: the next
                    # optimization run will ensure to mirror theta23 from its
                    # value in `best_fit_info` into the other octant
                    logging.debug(
                        "Resetting all free parameters to their nominal values."
                    )
                    hypo_maker.reset_free()
            else:
                # Set all parameters to the values they had at the beginning
                # of the function. The same comments apply as in the case of
                # `reset_free` set to `True`.
                if fit_octants_separately:
                    logging.debug(
                        "Resetting all free parameters except for theta23"
                        " to the values they had when `fit_hypo` was called."
                    )
                    for param in minimizer_start_params:
                        if not "theta23" in param.name:
                            hypo_maker.params[param.name].value = param.value
                else:
                    logging.debug(
                        "Resetting all free parameters"
                        " to the values they had when `fit_hypo` was called."
                    )
                    for param in minimizer_start_params:
                        hypo_maker.params[param.name].value = param.value

            # We use this to pass in the original unmodified theta23 param
            # together with its second octant param (value and range modified)
            # in the case of separate octant fits, and otherwise we don't need
            # the two.
            theta23_orig_and_other_octant = (
                (theta23_orig, theta23_second_octant) if fit_octants_separately
                else None
            )

            best_fit_info = self._optimize_t23_octant(
                best_fit_info=best_fit_info,
                alternate_fits=alternate_fits,
                data_dist=data_dist,
                hypo_maker=hypo_maker,
                metric=metric,
                minimizer_settings=parsed_minimizer_settings,
                other_metrics=other_metrics,
                pprint=pprint,
                blind=blind,
                theta23_orig_and_other_octant=theta23_orig_and_other_octant,
                external_priors_penalty=external_priors_penalty
            )
        # make sure the overall best fit contains the
        # overall number of distributions generated
        # across the whole fitting process for this point
        best_fit_info['num_distributions_generated'] = self.counter.count

        end_t = time.time()
        fit_t = end_t - start_t

        best_fit_info['fit_time'] = fit_t * ureg.sec

        logging.info(
            'Total time to fit hypo: %8.4f s;'
            ' # of dists generated: %6d',
            fit_t, self.counter.count,
        )

        return best_fit_info, alternate_fits


    def _fit_hypo_inner(self, data_dist, hypo_maker, metric,
                        fit_settings_inner=None, minimizer_settings=None,
                        randomize_params=None, random_state=None,
                        other_metrics=None, pprint=True, blind=False,
                        external_priors_penalty=None):
        """Fitter "inner" loop: decides on which fitting routine should be
        dispatched.

        Note that an "outer" loop can handle discrete scanning over e.g. the
        octant for theta23; for each discrete point the "outer" loop can make a
        call to this "inner" loop. One such "outer" loop is implemented in the
        `fit_hypo` method.

        Should not be called outside of `fit_hypo`


        Parameters
        ----------
        data_dist : MapSet or List of MapSets
            Data distribution(s)

        hypo_maker : Detectors, DistributionMaker or convertible thereto

        metric : string or iterable of strings

        fit_settings_inner : dict
            Already-processed fit settings, depending on free hypo_maker
            params. Just used to determine the fitting methods to employ.

        minimizer_settings : dict

        randomize_params : sequence of str or bool
            list of param names or `True`/`False`

        random_state : random_state or instantiable thereto

        other_metrics : None, string, or sequence of strings

        pprint : bool
            Whether to show live-update of minimizer progress.

        blind : bool

        external_priors_penalty : func
            User defined prior penalty function


        Returns
        -------
        fit_info : OrderedDict with details of the fit

        """

        if isinstance(metric, str):
            metric = [metric]

        if fit_settings_inner is not None:
            pull_params = fit_settings_inner['pull']['params']
            minimize_params = fit_settings_inner['minimize']['params']
        else:
            # the default: just minimizer over all free
            pull_params = []
            minimize_params = hypo_maker.params.free.names

        # dispatch correct fitting method depending on combination of
        # pull and minimize params

        # no parameters to fit
        if not len(pull_params) and not len(minimize_params):
            logging.debug("Nothing else to do. Calculating metric(s).")
            nofit_hypo_asimov_dist = hypo_maker.get_outputs(return_sum=True)
            self.counter += 1
            fit_info = self.nofit_hypo(
                data_dist=data_dist,
                hypo_maker=hypo_maker,
                hypo_asimov_dist=nofit_hypo_asimov_dist,
                metric=metric,
                other_metrics=other_metrics,
                blind=blind,
                external_priors_penalty=external_priors_penalty
           )

        # only parameters to optimize numerically
        elif len(minimize_params) and not len(pull_params):
            fit_info = self._fit_hypo_minimizer(
                data_dist=data_dist,
                hypo_maker=hypo_maker,
                minimizer_settings=minimizer_settings,
                randomize_params=randomize_params,
                random_state=random_state,
                metric=metric,
                other_metrics=other_metrics,
                blind=blind,
                pprint=pprint,
                external_priors_penalty=external_priors_penalty
            )

        # only parameters to fit with pull method
        elif len(pull_params) and not len(minimize_params):
            fit_info = self._fit_hypo_pull(
                data_dist=data_dist,
                hypo_maker=hypo_maker,
                pull_settings=fit_settings_inner['pull'],
                metric=metric,
                other_metrics=other_metrics,
                blind=blind,
                external_priors_penalty=external_priors_penalty
            )

        # parameters to optimize numerically and to fit with pull method
        else:
            raise NotImplementedError(
                "Combination of minimization and pull method not implemented yet!"
            )

        return fit_info


    def _fit_hypo_minimizer(self, data_dist, hypo_maker, metric,
                            minimizer_settings,
                            randomize_params=None, random_state=None,
                            other_metrics=None, pprint=True, blind=False,
                            external_priors_penalty=None):
        """Fitter "inner" loop: Run an arbitrary scipy minimizer to modify
        hypo dist maker's free params until the data_dist is most likely to have
        come from this hypothesis.

        Should not be called externally.

        Parameters
        ----------
        data_dist : MapSet or List of MapSets
            Data distribution(s)

        hypo_maker : DistributionMaker or convertible thereto

        metric : string or iterable of strings

        minimizer_settings : dict

        randomize_params : sequence of str or bool
            list of param names or `True`/`False`

        random_state : random_state or instantiable thereto

        other_metrics : None, string, or sequence of strings

        pprint : bool
            Whether to show live-update of minimizer progress.

        blind : bool or int

        external_priors_penalty : func
            User defined prior penalty function


        Returns
        -------
        fit_info : OrderedDict with details of the fit with keys 'metric',
            'metric_val', 'params', 'detailed_metric_info', 'hypo_asimov_dist',
            'fit_metadata', 'fit_time', 'fit_history', 'num_distributions_generated'

        """
        # don't modify the original dict
        new_minimizer_settings = deepcopy(minimizer_settings)

        if set(new_minimizer_settings.keys()) == set(('local', 'global')):
            # allow for an entry of `None`
            for minimizer_type in ['local', 'global']:
                if isinstance(new_minimizer_settings[minimizer_type]['method'], str):
                    minimizer_type_settings =\
                        set_minimizer_defaults(new_minimizer_settings[minimizer_type])
                    validate_minimizer_settings(minimizer_type_settings)
                else:
                    minimizer_type_settings = None
                new_minimizer_settings[minimizer_type] = minimizer_type_settings
        else:
            # just try to interpret as "regular" local minimization
            method = new_minimizer_settings['method'].lower()
            if not method in LOCAL_MINIMIZERS_WITH_DEFAULTS:
                raise ValueError(
                    'Minimizer method "%s" could not be identified as'
                    ' corresponding to local minimization (valid methods: %s).'
                    ' If you desire to run a global minimizer pass in the'
                    ' config with explicit "global" and "local" keys.'
                    % (method, LOCAL_MINIMIZERS_WITH_DEFAULTS)
                )
            new_minimizer_settings = set_minimizer_defaults(new_minimizer_settings)
            validate_minimizer_settings(new_minimizer_settings)
            new_minimizer_settings = {
                'global': None,
                'local': new_minimizer_settings
            }

        # Want to *maximize* e.g. log-likelihood but we're using a minimizer,
        # so flip sign of metric in those cases.
        if isinstance(metric, str):
            metric = [metric]
        sign = 0
        for m in metric:
            if m in METRICS_TO_MAXIMIZE and sign != +1:
                sign = -1
            elif m in METRICS_TO_MINIMIZE and sign != -1:
                sign = +1
            else:
                raise ValueError('Defined metrics are not compatible')

        # set starting values and bounds (bounds possibly modified depending
        # on whether the local minimizer uses gradients)
        x0, bounds = minimizer_x0_bounds(
            free_params=hypo_maker.params.free,
            randomize_params=randomize_params,
            random_state=random_state,
            minimizer_settings=new_minimizer_settings['local']
        )

        fit_history = []
        fit_history.append(metric + [p.name for p in hypo_maker.params.free])

        logging.debug('Start minimization at point %s.' % hypo_maker.params.free)

        if pprint and not blind:
            # display header if desired/allowed
            # only show the first metric here (only part of info for Detectors analysis)
            display_minimizer_header(
                free_params=hypo_maker.params.free,
                metric=metric[0]
            )

        # reset number of iterations before each minimization
        self._nit = 0
<<<<<<< HEAD
        # also create a dedicated counter for this one minimization process
        min_counter = Counter()

        # record start time
        start_t = time.time()

        optimize_result = _run_minimizer(
=======

        #
        # From that point on, optimize starts using the metric and 
        # iterates, no matter what you do 
        #
        optimize_result = optimize.minimize(
>>>>>>> a0bb4bef
            fun=self._minimizer_callable,
            x0=x0,
            bounds=bounds,
            random_state=random_state,
            minimizer_settings=new_minimizer_settings,
            minimizer_callback=self._minimizer_callback,
            hypo_maker=hypo_maker,
            data_dist=data_dist,
            metric=metric,
            sign=sign,
            counter=min_counter,
            fit_history=fit_history,
            pprint=pprint,
            blind=blind,
            external_priors_penalty=external_priors_penalty
        )

        if pprint:
            # clear the line
            sys.stdout.write('\n\n')
            sys.stdout.flush()

        # Will not assume that the minimizer left the hypo maker in the
        # minimized state, so set the values now (also does conversion of
        # values from [0,1] back to physical range)
        rescaled_pvals = optimize_result.pop('x')
        hypo_maker._set_rescaled_free_params(rescaled_pvals) # pylint: disable=protected-access

        # Record the Asimov distribution with the optimal param values
        hypo_asimov_dist = hypo_maker.get_outputs(return_sum=True)
        min_counter += 1

        # update the global counter
        self.counter += min_counter.count

        # Get the best-fit metric value
        metric_val = sign * optimize_result.pop('fun')

        end_t = time.time()
        minimizer_time = end_t - start_t

        logging.info(
            'Total time to minimize: %8.4f s;'
            ' # of dists. generated: %6d;'
            ' avg. dist. gen. time: %10.4f ms',
            minimizer_time, min_counter.count,
            minimizer_time*1000./min_counter.count
        )

        # Record minimizer metadata (all info besides 'x' and 'fun')
        # Record all data even for blinded analysis
        metadata = OrderedDict()
        for k in sorted(optimize_result.keys()):
<<<<<<< HEAD
=======
            if blind and k in ['jac', 'hess', 'hess_inv']:
                continue
            if k=='hess_inv':
                continue
>>>>>>> a0bb4bef
            metadata[k] = optimize_result[k]

        fit_info = OrderedDict()
        fit_info['metric'] = metric
        fit_info['metric_val'] = metric_val
<<<<<<< HEAD
        #if blind:
        #    hypo_maker.reset_free()
        fit_info['params'] = deepcopy(hypo_maker.params)
        fit_info['detailed_metric_info'] = self.get_detailed_metric_info(
            data_dist=data_dist, hypo_asimov_dist=hypo_asimov_dist,
            params=hypo_maker.params, metric=metric, other_metrics=other_metrics
        )
        fit_info['fit_time'] = minimizer_time * ureg.sec
        fit_info['num_distributions_generated'] = min_counter.count
        fit_info['fit_metadata'] = metadata
        fit_info['fit_history'] = fit_history
        fit_info['hypo_asimov_dist'] = hypo_asimov_dist

        msg = optimize_result.message

        if hasattr(optimize_result, 'success'):
            if not optimize_result.success:
                raise OptimizeWarning('Optimization failed. Message: "%s"' % msg)
=======
        if blind > 1:  # only at stricter blindness level
            # Reset to starting value of the fit, rather than nominal values because
            # the nominal value might be out of range if this is inside an octant check.
            hypo_maker._set_rescaled_free_params(x0)
            fit_info['params'] = ParamSet()
>>>>>>> a0bb4bef
        else:
            logging.warn('Could not tell whether optimization was successful -'
                         ' most likely because global optimization was'
                         ' requested.\nMessage: "%s"' % msg)

        return fit_info

    # TODO: external priors, pprint
    def _fit_hypo_pull(self, data_dist, hypo_maker, pull_settings, metric,
                       other_metrics=None, pprint=True, blind=False,
                       external_priors_penalty=None):
        """Fit a hypo to a data distribution via the pull method.

        Parameters
        ----------
        data_dist : MapSet
            Data distribution(s)

        hypo_maker : DistributionMaker or convertible thereto

        pull_settings : dict

        metric : string or iterable of strings

        other_metrics : None, string, or sequence of strings

        pprint : bool
            Whether to show live-update of fit progress.

        blind : bool

        external_priors_penalty : func
            User defined prior penalty function


        Should not be called externally.

        Returns
        -------
        fit_info : OrderedDict with details of the fit with keys 'metric',
            'metric_val', 'detailed_metric_info', 'params', 'fit_time',
            'num_distributions_generated', 'hypo_asimov_dist'

        """

        fit_info = OrderedDict()

        if isinstance(metric, str):
            metric = [metric]

        # currently only chi2 fit implemented
        if not all(m == "chi2" for m in metric):
            raise ValueError(
                "Only metric 'chi2' supported by pull method."
            )
        # TODO
        assert external_priors_penalty is None

        # record start time
        start_t = time.time()

        pull_counter = Counter()

        # main algorithm: calculate fisher matrix and parameter pulls
        test_vals = {pname: pull_settings['values'][i] for i, pname in
                     enumerate(pull_settings['params'])}

        fisher, gradient_maps, fid_hypo_asimov_dist, nonempty = get_fisher_matrix(
            hypo_maker=hypo_maker,
            test_vals=test_vals,
            counter=pull_counter
        )

        pulls = calculate_pulls(
            fisher=fisher,
            fid_maps_truth=data_dist,
            fid_hypo_asimov_dist=fid_hypo_asimov_dist,
            gradient_maps=gradient_maps,
            nonempty=nonempty
        )

        # update hypo maker params to best fit values
        for pname, pull in pulls:
            hypo_maker.params[pname].value = (
                hypo_maker.params[pname].nominal_value + pull
            )

        # generate the hypo distribution at the best fit
        best_fit_hypo_dist = hypo_maker.get_outputs(return_sum=True)
        pull_counter += 1
        self.counter += pull_counter.count

        # calculate the value of the metric at the best fit
        metric_val = self._calculate_metric_val(
            data_dist=data_dist, hypo_asimov_dist=best_fit_hypo_dist,
            hypo_maker=hypo_maker, metric=metric, blind=blind,
            external_priors_penalty=external_priors_penalty
        )

        # record stop time
        end_t = time.time()

        fit_info['metric'] = metric
        # store the metric value
        fit_info['metric_val'] = metric_val

        # store the fit duration
        fit_t = end_t - start_t

        logging.info(
            'Total time to compute pulls: %8.4f s;'
            ' # of dists. generated: %6d',
            fit_t, pull_counter.count,
        )

        fit_info['fit_time'] = fit_t * ureg.sec

        #if blind:
        #    hypo_maker.reset_free()
        #    fit_info['params'] = ParamSet()
        #else:
        fit_info['params'] = deepcopy(hypo_maker.params)

        # TODO: this logic by now should also not be duplicated everywhere
        if isinstance(hypo_maker, Detectors):
<<<<<<< HEAD
            detailed_metric_info = []
            for i in range(len(data_dist)):
                ith_detailed_metric_info = self.get_detailed_metric_info(
                    data_dist=data_dist[i],
                    hypo_asimov_dist=best_fit_hypo_dist[i],
                    params=hypo_maker._distribution_makers[i].params, # pylint: disable=protected-access
                    metric=metric[i], other_metrics=other_metrics,
                    detector_name=hypo_maker.det_names[i]
                )
                detailed_metric_info.append(ith_detailed_metric_info)
        else: # simple DistributionMaker object
            fit_info['detailed_metric_info'] = self.get_detailed_metric_info(
                data_dist=data_dist, hypo_asimov_dist=best_fit_hypo_dist,
                params=hypo_maker.params, metric=metric[0],
                other_metrics=other_metrics,
                detector_name=hypo_maker._detector_name # pylint: disable=protected-access
=======
            fit_info['detailed_metric_info'] = [self.get_detailed_metric_info(
                data_dist=data_dist[i], hypo_asimov_dist=hypo_asimov_dist[i],
                params=hypo_maker._distribution_makers[i].params, metric=metric[i],
                other_metrics=other_metrics, detector_name=hypo_maker.det_names[i]
            ) for i in range(len(data_dist))]
        else: # DistributionMaker object

            if 'generalized_poisson_llh' == metric[0]:
                generalized_poisson_dist = hypo_maker.get_outputs(return_sum=False, force_standard_output=False)
                generalized_poisson_dist = merge_mapsets_together(mapset_list=generalized_poisson_dist)
            else:
                generalized_poisson_dist = None

            fit_info['detailed_metric_info'] = self.get_detailed_metric_info(
                data_dist=data_dist, hypo_asimov_dist=hypo_asimov_dist, generalized_poisson_hypo=generalized_poisson_dist,
                params=hypo_maker.params, metric=metric[0], other_metrics=other_metrics,
                detector_name=hypo_maker._detector_name
>>>>>>> a0bb4bef
            )

        fit_info['num_distributions_generated'] = pull_counter.count
        #if blind:
        #    best_fit_hypo_dist = None
        fit_info['hypo_asimov_dist'] = best_fit_hypo_dist

        return fit_info


    def nofit_hypo(self, data_dist, hypo_maker, hypo_asimov_dist, metric,
                   other_metrics=None, blind=False,
                   external_priors_penalty=None, hypo_param_selections=None):
        """Fitting a hypo to Asimov distribution generated by its own
        distribution maker is unnecessary. In such a case, use this method
        (instead of `fit_hypo`) to still retrieve meaningful information for
        e.g. the match metrics.

        Parameters
        ----------
        data_dist : MapSet or List of MapSets
        hypo_maker : Detectors or DistributionMaker
        hypo_asimov_dist : MapSet or List of MapSets
        metric : string or iterable of strings
        other_metrics : None, string, or sequence of strings
        blind : bool
        external_priors_penalty : func
        hypo_param_selections : None, string, or sequence of strings


        Returns
        -------
        fit_info : OrderedDict

        """

        fit_info = OrderedDict()
        if isinstance(metric, str):
            metric = [metric]
        fit_info['metric'] = metric

        # record start time
        start_t = time.time()

        # NOTE: Select params but *do not* reset to nominal values to record
        # the current param values
        hypo_maker.select_params(hypo_param_selections)

        # Check number of used metrics
        if isinstance(hypo_maker, Detectors):
            if len(metric) == 1: # One metric for all detectors
<<<<<<< HEAD
                metric = list(metric) * len(hypo_maker._distribution_makers) # pylint: disable=protected-access
            elif len(metric) != len(hypo_maker._distribution_makers): # pylint: disable=protected-access
                raise ValueError(
                    "Number of defined metrics does not match with number"
                    " of detectors."
                )
        else: # DistributionMaker object
            if len(metric) > 1:
                raise ValueError(
                    "You're not using the `Detectors` class, so stick to a single"
                    " metric."
=======
                metric = list(metric) * len(hypo_maker._distribution_makers)
            elif len(metric) != len(hypo_maker._distribution_makers):
                raise IndexError('Number of defined metrics does not match with number of detectors.')
        else: # DistributionMaker object
            assert len(metric) == 1

        # Assess the fit: whether the data came from the hypo_asimov_dist
        try:
            if isinstance(hypo_maker, Detectors):
                metric_val = 0
                for i in range(len(hypo_maker._distribution_makers)):
                    data = data_dist[i].metric_total(expected_values=hypo_asimov_dist[i],metric=metric[i])
                    metric_val += data
                priors = hypo_maker.params.priors_penalty(metric=metric[0]) # uses just the "first" metric for prior
                metric_val += priors
            else: # DistributionMaker object

                if 'generalized_poisson_llh' == metric[0]:

                    hypo_asimov_dist = hypo_maker.get_outputs(return_sum=False, output_mode='binned', force_standard_output=False)
                    hypo_asimov_dist = merge_mapsets_together(mapset_list=hypo_asimov_dist)
                    data_dist = data_dist.maps[0] # Extract the map from the MapSet
                    metric_kwargs = {'empty_bins':hypo_maker.empty_bin_indices}
                else:
                    hypo_asimov_dist = hypo_maker.get_outputs(return_sum=True)
                    if isinstance(hypo_asimov_dist, OrderedDict):
                        hypo_asimov_dist = hypo_asimov_dist['weights']
                    metric_kwargs = {}

                metric_val = (
                    data_dist.metric_total(expected_values=hypo_asimov_dist,
                                           metric=metric[0], metric_kwargs=metric_kwargs)
                    + hypo_maker.params.priors_penalty(metric=metric[0])
                )
                if external_priors_penalty is not None:
                    metric_val += external_priors_penalty(hypo_maker=hypo_maker,metric=metric[0])
                    
        except Exception as e:
            if blind:
                logging.error('Minimizer failed')
            else :
                logging.error(
                    'Failed when computing metric with free params %s',
                    hypo_maker.params.free
>>>>>>> a0bb4bef
                )

        metric_val = self._calculate_metric_val(
            data_dist=data_dist, hypo_asimov_dist=hypo_asimov_dist,
            hypo_maker=hypo_maker, metric=metric, blind=blind,
            external_priors_penalty=external_priors_penalty
        )

        # record stop time
        end_t = time.time()
        # store the "fit" duration
        fit_t = end_t - start_t

        fit_info['metric_val'] = metric_val

        if blind:
            # Okay, if blind analysis is being performed, reset the values so
            # the user can't find them in the object
            hypo_maker.reset_free()
            # make it possible to find the best fit in the output
            # fit_info['params'] = ParamSet()

        # have all of this in here, whether blind or not
        fit_info['params'] = deepcopy(hypo_maker.params)

        if isinstance(hypo_maker, Detectors):
<<<<<<< HEAD
            detailed_metric_info = []
            for i in range(len(data_dist)):
                ith_detailed_metric_info = self.get_detailed_metric_info(
                    data_dist=data_dist[i],
                    hypo_asimov_dist=hypo_asimov_dist[i],
                    params=hypo_maker._distribution_makers[i].params, # pylint: disable=protected-access
                    metric=metric[i], other_metrics=other_metrics,
                    detector_name=hypo_maker.det_names[i]
                )
                detailed_metric_info.append(ith_detailed_metric_info)
        else: # simple DistributionMaker object
            fit_info['detailed_metric_info'] = self.get_detailed_metric_info(
                data_dist=data_dist, hypo_asimov_dist=hypo_asimov_dist,
                params=hypo_maker.params, metric=metric[0],
                other_metrics=other_metrics,
                detector_name=hypo_maker._detector_name # pylint: disable=protected-access
            )

        fit_info['fit_time'] = fit_t * ureg.sec
        fit_info['num_distributions_generated'] = 1
        fit_info['fit_metadata'] = OrderedDict()
=======
            fit_info['detailed_metric_info'] = [self.get_detailed_metric_info(
                data_dist=data_dist[i], hypo_asimov_dist=hypo_asimov_dist[i],
                params=hypo_maker._distribution_makers[i].params, metric=metric[i],
                other_metrics=other_metrics, detector_name=hypo_maker.det_names[i]
            ) for i in range(len(data_dist))]
        else: # DistributionMaker object

            if 'generalized_poisson_llh' == metric[0]:
                generalized_poisson_dist = hypo_maker.get_outputs(return_sum=False, force_standard_output=False)
                generalized_poisson_dist = merge_mapsets_together(mapset_list=generalized_poisson_dist)
            else:
                generalized_poisson_dist = None

            fit_info['detailed_metric_info'] = self.get_detailed_metric_info(
                data_dist=data_dist, hypo_asimov_dist=hypo_asimov_dist, generalized_poisson_hypo=generalized_poisson_dist,
                params=hypo_maker.params, metric=metric[0], other_metrics=other_metrics,
                detector_name=hypo_maker._detector_name
            )

        fit_info['minimizer_time'] = 0 * ureg.sec
        fit_info['num_distributions_generated'] = 0
        fit_info['minimizer_metadata'] = OrderedDict()
>>>>>>> a0bb4bef
        fit_info['hypo_asimov_dist'] = hypo_asimov_dist

        return fit_info

    @staticmethod
    def get_detailed_metric_info(data_dist, hypo_asimov_dist, params, metric,generalized_poisson_hypo=None,
                                 other_metrics=None, detector_name=None):
        """Get detailed fit information, including e.g. maps that yielded the
        metric.

        Parameters
        ----------
        data_dist
        hypo_asimov_dist
        params
        metric : str or sequence of str
        other_metrics

        Returns
        -------
        detailed_metric_info : OrderedDict

        """

        if other_metrics is None:
            other_metrics = []
        elif isinstance(other_metrics, str):
            other_metrics = [other_metrics]
        if isinstance(metric, str):
            metric = [metric]
        all_metrics = sorted(set(metric + other_metrics))
        detailed_metric_info = OrderedDict()
        if detector_name is not None:
            detailed_metric_info['detector_name'] = detector_name
        for m in all_metrics:
            name_vals_d = OrderedDict()

            # if the metric is not generalized poisson, but the distribution is a dict,
            # retrieve the 'weights' mapset from the distribution output
            if m == 'generalized_poisson_llh':
                name_vals_d['maps'] = data_dist.maps[0].generalized_poisson_llh(expected_values=generalized_poisson_hypo)
                llh_binned = data_dist.maps[0].generalized_poisson_llh(expected_values=generalized_poisson_hypo, binned=True)
                map_binned = Map(name=metric,
                                hist=np.reshape(llh_binned, data_dist.maps[0].shape),
                                binning=data_dist.maps[0].binning
                    )
                name_vals_d['maps_binned'] = MapSet(map_binned)
                name_vals_d['priors'] = params.priors_penalties(metric=metric)
                detailed_metric_info[m] = name_vals_d

            else:
                if isinstance(hypo_asimov_dist,OrderedDict):
                    hypo_asimov_dist = hypo_asimov_dist['weights']

                name_vals_d['maps'] = data_dist.metric_per_map(
                    expected_values=hypo_asimov_dist, metric=m
                )
                metric_hists = data_dist.metric_per_map(
                    expected_values=hypo_asimov_dist, metric='binned_'+m
                )
<<<<<<< HEAD
                maps_binned.append(map_binned)
            name_vals_d['maps_binned'] = MapSet(maps_binned)
            name_vals_d['priors'] = params.priors_penalties(metric=m)
            detailed_metric_info[m] = name_vals_d
=======
            
                maps_binned = []
                for asimov_map, metric_hist in zip(hypo_asimov_dist, metric_hists):
                    map_binned = Map(
                        name=asimov_map.name,
                        hist=np.reshape(metric_hists[metric_hist],
                                        asimov_map.shape),
                        binning=asimov_map.binning
                    )
                    maps_binned.append(map_binned)
                name_vals_d['maps_binned'] = MapSet(maps_binned)
                name_vals_d['priors'] = params.priors_penalties(metric=metric)
                detailed_metric_info[m] = name_vals_d
>>>>>>> a0bb4bef
        return detailed_metric_info


    def _minimizer_callable(self, scaled_param_vals, hypo_maker, data_dist,
                            metric, sign, counter, fit_history, pprint, blind,
                            external_priors_penalty=None):
        """Simple callback for use by scipy.optimize minimizers.

        This should *not* in general be called by users, as `scaled_param_vals`
        are stripped of their units and scaled to the range [0, 1], and hence
        some validation of inputs is bypassed by this method.

        Parameters
        ----------
        scaled_param_vals : sequence of floats
            If called from a scipy.optimize minimizer, this sequence is
            provieded by the minimizer itself. These values are all expected to
            be in the range [0, 1] and be simple floats (no units or
            uncertainties attached, etc.). Rescaling the parameter values to
            their original (physical) ranges (including units) is handled
            within this method.

        hypo_maker : Detectors or DistributionMaker
            Creates the per-bin expectation values per map (aka Asimov
            distribution) based on its param values. Free params in the
            `hypo_maker` are modified by the minimizer to achieve a "best" fit.

        data_dist : Sequence of MapSets or MapSet
            Data distribution to be fit. Can be an actual-, Asimov-, or
            pseudo-data distribution (where the latter two are derived from
            simulation and so aren't technically "data").

        metric : iterable of strings
            Metric by which to evaluate the fit. See Map

        sign : +1 or -1
            sign with which to multipy overall metric value

        counter : Counter
            Mutable object to keep track--outside this method--of the number of
            times this method is called.

        pprint : bool
            Displays a single-line that updates live (assuming the entire line
            fits the width of your TTY).

        blind : bool

        external_priors_penalty : func
            User defined prior penalty function

        """

        # Set param values from the scaled versions the minimizer works with
        hypo_maker._set_rescaled_free_params(scaled_param_vals) # pylint: disable=protected-access

        # Get the Asimov map set
        try:
            if metric[0] == 'generalized_poisson_llh':
                hypo_asimov_dist = hypo_maker.get_outputs(return_sum=False, output_mode='binned', force_standard_output=False)
                hypo_asimov_dist = merge_mapsets_together(mapset_list=hypo_asimov_dist)
                data_dist = data_dist.maps[0] # Extract the map from the MapSet
                metric_kwargs = {'empty_bins':hypo_maker.empty_bin_indices}
            else:
                hypo_asimov_dist = hypo_maker.get_outputs(return_sum=True)
                if isinstance(hypo_asimov_dist, OrderedDict):
                    hypo_asimov_dist = hypo_asimov_dist['weights']
                metric_kwargs = {}

        except Exception as e:
            if blind:
                logging.error('Failed to generate Asimov distribution.')
            else:
                logging.error(
                    'Failed to generate Asimov distribution with free'
                    ' params %s', hypo_maker.params.free
                )
                logging.error(str(e))
            raise

        # Check number of used metrics
        if isinstance(hypo_maker, Detectors):
            if len(metric) == 1: # One metric for all detectors
<<<<<<< HEAD
                metric = list(metric) * len(hypo_maker._distribution_makers) # pylint: disable=protected-access
            elif len(metric) != len(hypo_maker._distribution_makers): # pylint: disable=protected-access
                raise ValueError(
                    "Number of defined metrics does not match with number of"
                    " detectors."
                )
        else: # DistributionMaker object
            if len(metric) > 1:
                raise ValueError(
                    "You're not using the `Detectors` class, so stick to a single"
                    " metric."
=======
                metric = list(metric) * len(hypo_maker._distribution_makers)
            elif len(metric) != len(hypo_maker._distribution_makers):
                raise IndexError('Number of defined metrics does not match with number of detectors.')
        else: # DistributionMaker object
            assert len(metric) == 1

        #
        # Assess the fit: whether the data came from the hypo_asimov_dist
        #
        try:
            if isinstance(hypo_maker, Detectors):
                metric_val = 0
                for i in range(len(hypo_maker._distribution_makers)):
                    data = data_dist[i].metric_total(expected_values=hypo_asimov_dist[i],
                                                  metric=metric[i], metric_kwargs=metric_kwargs)
                    metric_val += data
                priors = hypo_maker.params.priors_penalty(metric=metric[0]) # uses just the "first" metric for prior
                metric_val += priors
            else: # DistributionMaker object
                metric_val = (
                    data_dist.metric_total(expected_values=hypo_asimov_dist,
                                               metric=metric[0], metric_kwargs=metric_kwargs)
                        + hypo_maker.params.priors_penalty(metric=metric[0])
                    )
        except Exception as e:
            if blind:
                logging.error('Minimizer failed')
            else :
                logging.error(
                    'Failed when computing metric with free params %s',
                    hypo_maker.params.free
>>>>>>> a0bb4bef
                )

        metric_val = self._calculate_metric_val(
            data_dist=data_dist, hypo_asimov_dist=hypo_asimov_dist,
            hypo_maker=hypo_maker, metric=metric, blind=blind,
            external_priors_penalty=external_priors_penalty
        )

        # Report status of metric & params (except if blinded)
        if blind:
            msg = ('minimizer iteration: #%6d | function call: #%6d'
                   %(self._nit, counter.count))
        else:
            msg = '%s %s %s | ' %(('%d'%self._nit).center(6),
                                  ('%d'%counter.count).center(10),
                                  format(metric_val, '0.5e').rjust(12))
            msg += ' '.join([('%0.5e'%p.value.m).rjust(12)
                             for p in hypo_maker.params.free])

        if pprint:
            sys.stdout.write('\r' + msg)
            sys.stdout.flush()
            sys.stdout.write('\b' * len(msg))
        else:
            logging.trace(msg)

        counter += 1

        # do record this
        fit_history.append(
            [metric_val] + [v.value.m for v in hypo_maker.params.free]
        )

        return sign*metric_val


    def _minimizer_callback(self, xk, *args): # pylint: disable=unused-argument
        """Passed as `callback` parameter to `optimize.minimize`, and is called
        after each iteration. Keeps track of number of iterations.

        Parameters
        ----------
        xk : list
            Parameter vector

        """

        self._nit += 1

# --------------------------------------------------------------------------- #
def test_optimize_discrete_selections(
    pipeline_cfg='settings/pipeline/example.cfg'
):
    """Unit tests of `Analysis.optimize_discrete_selections`."""

    from pisa.utils.minimization import override_min_opt

    hypo_maker = DistributionMaker(pipeline_cfg)
    data_dist = hypo_maker.get_outputs(return_sum=True)

    discrete_selections = ['earth', 'lead']

    for i, param in enumerate(sorted(hypo_maker.params.free)):
        # just use two free parameters for testing
        if i > 1:
            param.is_fixed = True

    # use defaults for the chosen FTYPE
    local_minimizer_cfg = set_minimizer_defaults(
        dict(
            method='slsqp',
            options=dict()
        )
    )
    override_min_opt(local_minimizer_cfg, ('disp:False', ))

    a = Analysis()
    try:
        a.optimize_discrete_selections(
            data_dist=data_dist, hypo_maker=hypo_maker, hypo_param_selections='nh',
            extra_param_selections=discrete_selections, metric='chi2',
            fit_settings=None, minimizer_settings=local_minimizer_cfg,
            check_octant=True, reset_free=True,
            randomize_params=hypo_maker.params.free.names, random_state=18,
            other_metrics=None, blind=False, pprint=False,
            external_priors_penalty=None
        )
    except OptimizeWarning:
        logging.warn("Minimization was unsuccessful, but this is highly likely"
                     " to be a glitch related to the chosen minimizer config.")
# --------------------------------------------------------------------------- #
def test_fit_hypo_minimizer(
    pipeline_cfg='settings/pipeline/example.cfg',
    fit_cfg='settings/fit/example_basinhopping_lbfgsb.cfg'
):
    """Unit tests of `Analysis._fit_hypo_minimizer`."""

    from pisa.utils.minimization import override_min_opt

    hypo_maker = DistributionMaker(pipeline_cfg)
    data_dist = hypo_maker.get_outputs(return_sum=True)

    for i, param in enumerate(sorted(hypo_maker.params.free)):
        # just use two free parameters for testing
        if i > 1:
            param.is_fixed = True

    # use defaults for the chosen FTYPE
    local_minimizer_cfg = set_minimizer_defaults(
        dict(
            method='l-bfgs-b',
            options=dict()
        )
    )
    override_min_opt(local_minimizer_cfg, ('disp:0',))

    a = Analysis()
    try:
        a._fit_hypo_minimizer(
            data_dist=data_dist, hypo_maker=hypo_maker, metric='chi2',
            minimizer_settings=local_minimizer_cfg,
            randomize_params=True, random_state=18,
            other_metrics=['mod_chi2'], pprint=False, blind=False,
            external_priors_penalty=None
        )
    except OptimizeWarning:
        logging.warn("Minimization was unsuccessful, but this is highly likely"
                     " to be a glitch related to the chosen minimizer config.")

    fit_settings = apply_fit_settings(fit_cfg, hypo_maker.params.free)
    minimizer_settings = {
        'global': fit_settings['minimize']['global'],
        'local': local_minimizer_cfg
    }
    # ensure the fit finishes up quickly
    override_min_opt(minimizer_settings['global'], ('niter_success:2', 'niter:5'))
    try:
        a._fit_hypo_minimizer( # pylint: disable=protected-access
            data_dist=data_dist, hypo_maker=hypo_maker, metric='chi2',
            minimizer_settings=minimizer_settings,
            randomize_params=True, random_state=18,
            other_metrics=['mod_chi2'], pprint=False, blind=False,
            external_priors_penalty=None
        )
    except OptimizeWarning:
        logging.warn("Minimization was unsuccessful, but this is highly likely"
                     " to be a glitch related to the chosen minimizer config.")
# --------------------------------------------------------------------------- #
def test_fit_hypo_pull(
    param_variations=None,
    pipeline_cfg='settings/pipeline/example.cfg'
):
    """Unit tests of `Analysis._fit_hypo_pull`."""

    data_maker = DistributionMaker(pipelines=pipeline_cfg)
    hypo_maker = DistributionMaker(pipelines=pipeline_cfg)

    if param_variations is None:
        param_variations = {
            'aeff_scale': 0.05 * ureg.dimensionless,
            'nue_numu_ratio': -0.1 * ureg.dimensionless
        }
    else:
        for pname in param_variations:
            assert pname in hypo_maker.params.names
            hypo_maker.params[pname].is_fixed = False

    for pname, variation in param_variations.items():
        nominal = data_maker.params[pname].nominal_value
        data_maker.params[pname].value = nominal + variation.to(nominal.units)

    data_dist = data_maker.get_outputs(return_sum=True)

    # we want to test whether we can get back the parameters
    # varied away from nominal above
    for param in hypo_maker.params.free:
        if not param.name in param_variations:
            param.is_fixed = True

    pull_settings = {'params': [], 'values': []}
    for pname in param_variations:
        pull_settings['params'].append(pname)
        param = hypo_maker.params[pname]
        param.is_fixed = False
        # set sensible ranges over which difference quotients are computed
        # (don't have to include the true value of the parameter
        # to fit it back)
        if param.nominal_value.m > 0:
            test_vals = [0.95*param.nominal_value, 1.05*param.nominal_value]
        elif param.nominal_value.m == 0:
            test_vals = [-0.05*param.nominal_value.units,
                          0.05*param.nominal_value.units]
        else:
            test_vals = [1.05*param.nominal_value, 0.95*param.nominal_value]
        pull_settings['values'].append(test_vals)

    a = Analysis()
    fit_info = a._fit_hypo_pull( # pylint: disable=protected-access
        data_dist=data_dist,
        hypo_maker=hypo_maker,
        pull_settings=pull_settings,
        metric='chi2'
    )

    msg = 'fit vs. true parameter *pulls*:\n'
    for pname, variation in param_variations.items():
        true_pull = variation.to(hypo_maker.params[pname].nominal_value.units).m
        fit_pull = fit_info['params'][pname].value - data_maker.params[pname].nominal_value
        msg += ' '*12
        msg += '%s: %.5f (fit) vs. %.5f (truth)\n' % (pname, fit_pull, true_pull)
    logging.info(msg)
# --------------------------------------------------------------------------- #
if __name__ == "__main__":
    set_verbosity(1)
    test_optimize_discrete_selections()
    test_fit_hypo_minimizer()
    test_fit_hypo_pull()<|MERGE_RESOLUTION|>--- conflicted
+++ resolved
@@ -7,11 +7,7 @@
 from __future__ import absolute_import, division
 
 from collections.abc import Sequence
-<<<<<<< HEAD
-from collections import OrderedDict
-=======
 from collections import OrderedDict, Mapping
->>>>>>> a0bb4bef
 from copy import deepcopy
 import sys
 import time
@@ -60,13 +56,12 @@
 ANALYSIS_METHODS = ('minimize', 'pull')
 """Allowed parameter fitting methods."""
 
-<<<<<<< HEAD
 # Define names that users can specify in configs such that the eval of those
 # strings works.
 numpy = np # pylint: disable=invalid-name
 inf = np.inf # pylint: disable=invalid-name
 units = ureg # pylint: disable=invalid-name
-=======
+
 MINIMIZERS_USING_SYMM_GRAD = ('l-bfgs-b', 'slsqp')
 """Minimizers that use symmetrical steps on either side of a point to compute
 gradients. See https://github.com/scipy/scipy/issues/4916"""
@@ -153,8 +148,6 @@
             new_minimizer_settings['options']['desc'] = 'no desc'
 
     return new_minimizer_settings
-
->>>>>>> a0bb4bef
 
 def t23_octant(fit_info):
     """Check that theta23 is in the first or second octant.
@@ -604,21 +597,15 @@
             special string 'all' can be specified to evaluate all
             VALID_METRICS.
 
-<<<<<<< HEAD
-        blind : bool
-            Whether to carry out a blind analysis. This hides actual parameter
-            values from display.
-
-        pprint : bool
-            Whether to show live-update of minimizer progress.
-=======
         blind : bool or int
             Whether to carry out a blind analysis. If True or 1, this hides actual
             parameter values from display and disallows these (as well as Jacobian,
             Hessian, etc.) from ending up in logfiles. If given an integer > 1, the
             fitted parameters are also prevented from being stored in fit info
             dictionaries.
->>>>>>> a0bb4bef
+        
+        pprint : bool
+            Whether to show live-update of minimizer progress.
 
         external_priors_penalty : func
             User defined prior penalty function. Adds an extra penalty
@@ -883,19 +870,6 @@
                     blind=blind,
                     external_priors_penalty=external_priors_penalty
                 )
-<<<<<<< HEAD
-                # Make sure the new octant is sensible, and again add
-                # to the fit history
-                t23_octant(new_fit_info)
-                total_history += new_fit_info['fit_history'][1:]
-
-                if it_got_better(
-                    new_metric_val=new_fit_info['metric_val'],
-                    old_metric_val=best_fit_info['metric_val'],
-                    metric=metric
-                ):
-                    # Take the one with the best fit
-=======
 
                 # Check to make sure these two fits were either side of 45
                 # degrees. May not be the case (unless enforced separate
@@ -953,7 +927,7 @@
                     )
 
                 if it_got_better:
->>>>>>> a0bb4bef
+
                     alternate_fits.append(best_fit_info)
                     best_fit_info = new_fit_info
                     if not blind:
@@ -1538,7 +1512,6 @@
 
         # reset number of iterations before each minimization
         self._nit = 0
-<<<<<<< HEAD
         # also create a dedicated counter for this one minimization process
         min_counter = Counter()
 
@@ -1546,14 +1519,6 @@
         start_t = time.time()
 
         optimize_result = _run_minimizer(
-=======
-
-        #
-        # From that point on, optimize starts using the metric and 
-        # iterates, no matter what you do 
-        #
-        optimize_result = optimize.minimize(
->>>>>>> a0bb4bef
             fun=self._minimizer_callable,
             x0=x0,
             bounds=bounds,
@@ -1607,19 +1572,15 @@
         # Record all data even for blinded analysis
         metadata = OrderedDict()
         for k in sorted(optimize_result.keys()):
-<<<<<<< HEAD
-=======
             if blind and k in ['jac', 'hess', 'hess_inv']:
                 continue
             if k=='hess_inv':
                 continue
->>>>>>> a0bb4bef
             metadata[k] = optimize_result[k]
 
         fit_info = OrderedDict()
         fit_info['metric'] = metric
         fit_info['metric_val'] = metric_val
-<<<<<<< HEAD
         #if blind:
         #    hypo_maker.reset_free()
         fit_info['params'] = deepcopy(hypo_maker.params)
@@ -1638,13 +1599,11 @@
         if hasattr(optimize_result, 'success'):
             if not optimize_result.success:
                 raise OptimizeWarning('Optimization failed. Message: "%s"' % msg)
-=======
         if blind > 1:  # only at stricter blindness level
             # Reset to starting value of the fit, rather than nominal values because
             # the nominal value might be out of range if this is inside an octant check.
             hypo_maker._set_rescaled_free_params(x0)
             fit_info['params'] = ParamSet()
->>>>>>> a0bb4bef
         else:
             logging.warn('Could not tell whether optimization was successful -'
                          ' most likely because global optimization was'
@@ -1770,24 +1729,6 @@
 
         # TODO: this logic by now should also not be duplicated everywhere
         if isinstance(hypo_maker, Detectors):
-<<<<<<< HEAD
-            detailed_metric_info = []
-            for i in range(len(data_dist)):
-                ith_detailed_metric_info = self.get_detailed_metric_info(
-                    data_dist=data_dist[i],
-                    hypo_asimov_dist=best_fit_hypo_dist[i],
-                    params=hypo_maker._distribution_makers[i].params, # pylint: disable=protected-access
-                    metric=metric[i], other_metrics=other_metrics,
-                    detector_name=hypo_maker.det_names[i]
-                )
-                detailed_metric_info.append(ith_detailed_metric_info)
-        else: # simple DistributionMaker object
-            fit_info['detailed_metric_info'] = self.get_detailed_metric_info(
-                data_dist=data_dist, hypo_asimov_dist=best_fit_hypo_dist,
-                params=hypo_maker.params, metric=metric[0],
-                other_metrics=other_metrics,
-                detector_name=hypo_maker._detector_name # pylint: disable=protected-access
-=======
             fit_info['detailed_metric_info'] = [self.get_detailed_metric_info(
                 data_dist=data_dist[i], hypo_asimov_dist=hypo_asimov_dist[i],
                 params=hypo_maker._distribution_makers[i].params, metric=metric[i],
@@ -1805,7 +1746,6 @@
                 data_dist=data_dist, hypo_asimov_dist=hypo_asimov_dist, generalized_poisson_hypo=generalized_poisson_dist,
                 params=hypo_maker.params, metric=metric[0], other_metrics=other_metrics,
                 detector_name=hypo_maker._detector_name
->>>>>>> a0bb4bef
             )
 
         fit_info['num_distributions_generated'] = pull_counter.count
@@ -1857,19 +1797,6 @@
         # Check number of used metrics
         if isinstance(hypo_maker, Detectors):
             if len(metric) == 1: # One metric for all detectors
-<<<<<<< HEAD
-                metric = list(metric) * len(hypo_maker._distribution_makers) # pylint: disable=protected-access
-            elif len(metric) != len(hypo_maker._distribution_makers): # pylint: disable=protected-access
-                raise ValueError(
-                    "Number of defined metrics does not match with number"
-                    " of detectors."
-                )
-        else: # DistributionMaker object
-            if len(metric) > 1:
-                raise ValueError(
-                    "You're not using the `Detectors` class, so stick to a single"
-                    " metric."
-=======
                 metric = list(metric) * len(hypo_maker._distribution_makers)
             elif len(metric) != len(hypo_maker._distribution_makers):
                 raise IndexError('Number of defined metrics does not match with number of detectors.')
@@ -1914,7 +1841,6 @@
                 logging.error(
                     'Failed when computing metric with free params %s',
                     hypo_maker.params.free
->>>>>>> a0bb4bef
                 )
 
         metric_val = self._calculate_metric_val(
@@ -1941,29 +1867,7 @@
         fit_info['params'] = deepcopy(hypo_maker.params)
 
         if isinstance(hypo_maker, Detectors):
-<<<<<<< HEAD
-            detailed_metric_info = []
-            for i in range(len(data_dist)):
-                ith_detailed_metric_info = self.get_detailed_metric_info(
-                    data_dist=data_dist[i],
-                    hypo_asimov_dist=hypo_asimov_dist[i],
-                    params=hypo_maker._distribution_makers[i].params, # pylint: disable=protected-access
-                    metric=metric[i], other_metrics=other_metrics,
-                    detector_name=hypo_maker.det_names[i]
-                )
-                detailed_metric_info.append(ith_detailed_metric_info)
-        else: # simple DistributionMaker object
-            fit_info['detailed_metric_info'] = self.get_detailed_metric_info(
-                data_dist=data_dist, hypo_asimov_dist=hypo_asimov_dist,
-                params=hypo_maker.params, metric=metric[0],
-                other_metrics=other_metrics,
-                detector_name=hypo_maker._detector_name # pylint: disable=protected-access
-            )
-
-        fit_info['fit_time'] = fit_t * ureg.sec
-        fit_info['num_distributions_generated'] = 1
-        fit_info['fit_metadata'] = OrderedDict()
-=======
+
             fit_info['detailed_metric_info'] = [self.get_detailed_metric_info(
                 data_dist=data_dist[i], hypo_asimov_dist=hypo_asimov_dist[i],
                 params=hypo_maker._distribution_makers[i].params, metric=metric[i],
@@ -1986,7 +1890,6 @@
         fit_info['minimizer_time'] = 0 * ureg.sec
         fit_info['num_distributions_generated'] = 0
         fit_info['minimizer_metadata'] = OrderedDict()
->>>>>>> a0bb4bef
         fit_info['hypo_asimov_dist'] = hypo_asimov_dist
 
         return fit_info
@@ -2047,12 +1950,6 @@
                 metric_hists = data_dist.metric_per_map(
                     expected_values=hypo_asimov_dist, metric='binned_'+m
                 )
-<<<<<<< HEAD
-                maps_binned.append(map_binned)
-            name_vals_d['maps_binned'] = MapSet(maps_binned)
-            name_vals_d['priors'] = params.priors_penalties(metric=m)
-            detailed_metric_info[m] = name_vals_d
-=======
             
                 maps_binned = []
                 for asimov_map, metric_hist in zip(hypo_asimov_dist, metric_hists):
@@ -2066,7 +1963,6 @@
                 name_vals_d['maps_binned'] = MapSet(maps_binned)
                 name_vals_d['priors'] = params.priors_penalties(metric=metric)
                 detailed_metric_info[m] = name_vals_d
->>>>>>> a0bb4bef
         return detailed_metric_info
 
 
@@ -2150,19 +2046,6 @@
         # Check number of used metrics
         if isinstance(hypo_maker, Detectors):
             if len(metric) == 1: # One metric for all detectors
-<<<<<<< HEAD
-                metric = list(metric) * len(hypo_maker._distribution_makers) # pylint: disable=protected-access
-            elif len(metric) != len(hypo_maker._distribution_makers): # pylint: disable=protected-access
-                raise ValueError(
-                    "Number of defined metrics does not match with number of"
-                    " detectors."
-                )
-        else: # DistributionMaker object
-            if len(metric) > 1:
-                raise ValueError(
-                    "You're not using the `Detectors` class, so stick to a single"
-                    " metric."
-=======
                 metric = list(metric) * len(hypo_maker._distribution_makers)
             elif len(metric) != len(hypo_maker._distribution_makers):
                 raise IndexError('Number of defined metrics does not match with number of detectors.')
@@ -2194,7 +2077,6 @@
                 logging.error(
                     'Failed when computing metric with free params %s',
                     hypo_maker.params.free
->>>>>>> a0bb4bef
                 )
 
         metric_val = self._calculate_metric_val(
