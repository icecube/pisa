# authors: J.L. Lanfranchi, P.Eller, and S. Wren
# email:   jll1062+pisa@phys.psu.edu
# date:    March 20, 2016
"""
Common tools for performing an analysis collected into a single class
`Analysis` that can be subclassed by specific analyses.

"""


from __future__ import division

from collections import OrderedDict
from copy import deepcopy
from itertools import product
import re
import sys
import time

import numpy as np
import pint
import scipy.optimize as optimize

from pisa import ureg
from pisa.core.map import Map, MapSet
from pisa.core.param import ParamSet
from pisa.utils.log import logging
from pisa.utils.fileio import to_file
from pisa.utils.stats import METRICS_TO_MAXIMIZE


__all__ = ['Analysis', 'Counter']

# TODO: move this to a central location prob. in utils
class Counter(object):
    def __init__(self, i=0):
        self._i = i

    def __str__(self):
        return str(self._i)

    def __repr__(self):
        return str(self)

    def __iadd__(self, inc):
        self._i += inc

    def reset(self):
        self._i = 0

    @property
    def count(self):
        return self._i


class Analysis(object):
    """Major tools for performing "canonical" IceCube/DeepCore/PINGU analyses.

    * "Data" distribution creation (via passed `data_maker` object)
    * Asimov distribution creation (via passed `distribution_maker` object)
    * Minimizer Interface (via method `_minimizer_callable`)
        Interfaces to a minimizer for modifying the free parameters of the
        `distribution_maker` to fit its output (as closely as possible) to the
        data distribution is provided. See [minimizer_settings] for

    """
    def __init__(self):
        self._nit = 0

    def fit_hypo(self, data_dist, hypo_maker, hypo_param_selections, metric,
                 minimizer_settings, reset_free=True, check_octant=True,
                 check_ordering=False, other_metrics=None,
                 blind=False, pprint=True):
        """Fitter "outer" loop: If `check_octant` is True, run
        `fit_hypo_inner` starting in each octant of theta23 (assuming that
        is a param in the `hypo_maker`). Otherwise, just run the inner
        method once.

        Note that prior to running the fit, the `hypo_maker` has
        `hypo_param_selections` applied and its free parameters are reset to
        their nominal values.

        Parameters
        ----------
        data_dist : MapSet
            Data distribution(s). These are what the hypothesis is tasked to
            best describe during the optimization process.

        hypo_maker : DistributionMaker or instantiable thereto
            Generates the expectation distribution under a particular
            hypothesis. This typically has (but is not required to have) some
            free parameters which can be modified by the minimizer to optimize
            the `metric`.

        hypo_param_selections : None, string, or sequence of strings
            A pipeline configuration can have param selectors that allow
            switching a parameter among two or more values by specifying the
            corresponding param selector(s) here. This also allows for a single
            instance of a DistributionMaker to generate distributions from
            different hypotheses.

        metric : string
            The metric to use for optimization. Valid metrics are found in
            `VALID_METRICS`. Note that the optimized hypothesis also has this
            metric evaluated and reported for each of its output maps.

        minimizer_settings : string or dict

        check_octant : bool
            If theta23 is a parameter to be used in the optimization (i.e.,
            free), the fit will be re-run in the second (first) octant if
            theta23 is initialized in the first (second) octant.

        check_ordering : bool
            If the ordering is not in the hypotheses already being tested, the
            fit will be run in both orderings.

        other_metrics : None, string, or list of strings
            After finding the best fit, these other metrics will be evaluated
            for each output that contributes to the overall fit. All strings
            must be valid metrics, as per `VALID_METRICS`, or the
            special string 'all' can be specified to evaluate all
            VALID_METRICS..

        pprint : bool
            Whether to show live-update of minimizer progress.

        blind : bool
            Whether to carry out a blind analysis. This hides actual parameter
            values from display and disallows these (as well as Jacobian,
            Hessian, etc.) from ending up in logfiles.


        Returns
        -------
        best_fit_info : OrderedDict (see fit_hypo_inner method for details of
            `fit_info` dict)
        alternate_fits : list of `fit_info` from other fits run

        """

        if check_ordering:
            if 'nh' in hypo_param_selections or 'ih' in hypo_param_selections:
                raise ValueError('One of the orderings has already been '
                                 'specified as one of the hypotheses but the '
                                 'fit has been requested to check both. These '
                                 'are incompatible.')

            logging.info('Performing fits in both orderings.')
            extra_param_selections = ['nh','ih']
        else:
            extra_param_selections = [None]

        alternate_fits = []

        for extra_param_selection in extra_param_selections:
            
            if extra_param_selection is not None:
                full_param_selections = hypo_param_selections
                full_param_selections.append(extra_param_selection)
            else:
                full_param_selections = hypo_param_selections
            # Select the version of the parameters used for this hypothesis
            hypo_maker.select_params(full_param_selections)

            # Reset free parameters to nominal values
            if reset_free:
                hypo_maker.reset_free()
            else:
<<<<<<< HEAD
                # Saves the current minimiser start values for the octant check
                minimiser_start_params = hypo_maker.params
=======
                # Saves the current minimizer start values for the octant check
                minimizer_start_params = hypo_maker.params
>>>>>>> a0ce2d33

            best_fit_info = self.fit_hypo_inner(
                hypo_maker=hypo_maker,
                data_dist=data_dist,
                metric=metric,
                minimizer_settings=minimizer_settings,
                other_metrics=other_metrics,
                pprint=pprint,
                blind=blind
            )

            # Decide whether fit for other octant is necessary
            if check_octant and 'theta23' in hypo_maker.params.free.names:
                logging.debug('checking other octant of theta23')
                if reset_free:
                    hypo_maker.reset_free()
                else:
<<<<<<< HEAD
                    for param in minimiser_start_params:
=======
                    for param in minimizer_start_params:
>>>>>>> a0ce2d33
                        hypo_maker.params[param.name].value = param.value

                # Hop to other octant by reflecting about 45 deg
                theta23 = hypo_maker.params.theta23
                inflection_point = (45*ureg.deg).to(theta23.units)
                theta23.value = 2*inflection_point - theta23.value
                hypo_maker.update_params(theta23)

                # Re-run minimizer starting at new point
                new_fit_info = self.fit_hypo_inner(
                    hypo_maker=hypo_maker,
                    data_dist=data_dist,
                    metric=metric,
                    minimizer_settings=minimizer_settings,
                    other_metrics=other_metrics,
                    pprint=pprint,
                    blind=blind
                )

                # Take the one with the best fit
                if metric in METRICS_TO_MAXIMIZE:
                    it_got_better = new_fit_info['metric_val'] > \
                        best_fit_info['metric_val']
                else:
                    it_got_better = new_fit_info['metric_val'] < \
                        best_fit_info['metric_val']

                if it_got_better:
                    alternate_fits.append(best_fit_info)
                    best_fit_info = new_fit_info
                    if not blind:
                        logging.debug('Accepting other-octant fit')
                else:
                    alternate_fits.append(new_fit_info)
                    if not blind:
                        logging.debug('Accepting initial-octant fit')

        return best_fit_info, alternate_fits

    def fit_hypo_inner(self, data_dist, hypo_maker, metric, minimizer_settings,
                       other_metrics=None, pprint=True, blind=False):
        """Fitter "inner" loop: Run an arbitrary scipy minimizer to modify
        hypo dist maker's free params until the data_dist is most likely to have
        come from this hypothesis.

        Note that an "outer" loop can handle discrete scanning over e.g. the
        octant for theta23; for each discrete point the "outer" loop can make a
        call to this "inner" loop. One such "outer" loop is implemented in the
        `fit_hypo` method.


        Parameters
        ----------
        data_dist : MapSet
            Data distribution(s)

        hypo_maker : DistributionMaker or convertible thereto

        metric : string

        minimizer_settings : string

        other_metrics : None, string, or sequence of strings

        pprint : bool
            Whether to show live-update of minimizer progress.

        blind : bool


        Returns
        -------
        fit_info : OrderedDict with details of the fit with keys 'metric',
            'metric_val', 'params', 'hypo_asimov_dist', and
            'minimizer_metadata'

        """
        sign = -1 if metric in METRICS_TO_MAXIMIZE else +1

        # Get starting free parameter values
        x0 = hypo_maker.params.free._rescaled_values

        # TODO: does this break if not using bfgs?

        # bfgs steps outside of given bounds by 1 epsilon to evaluate gradients
        minimizer_kind = minimizer_settings['options']['value']
        try:
            epsilon = minimizer_kind['eps']
        except KeyError:
            epsilon = minimizer_kind['epsilon']
        bounds = [(0+epsilon, 1-epsilon)]*len(x0)

        logging.debug('Running the %s minimizer.'
                      %minimizer_settings['method']['value'])

        # Using scipy.optimize.minimize allows a whole host of minimizers to be
        # used.
        counter = Counter()
        fit_history = []
        start_t = time.time()

        if pprint and not blind:
            free_p = hypo_maker.params.free

            # Display any units on top
            r = re.compile(r'(^[+0-9.eE-]* )|(^[+0-9.eE-]*$)')
            hdr = ' '*(6+1+10+1+12+3)
            unt = []
            for p in free_p:
                u = r.sub('', format(p.value, '~')).replace(' ', '')[0:10]
                if len(u) > 0:
                    u = '(' + u + ')'
                unt.append(u.center(12))
            hdr += ' '.join(unt)
            hdr += '\n'

            # Header names
            hdr += ('iter'.center(6) + ' ' + 'funcalls'.center(10) + ' ' +
                    metric[0:12].center(12) + ' | ')
            hdr += ' '.join([p.name[0:12].center(12) for p in free_p])
            hdr += '\n'

            # Underscores
            hdr += ' '.join(['-'*6, '-'*10, '-'*12, '+'] + ['-'*12]*len(free_p))
            hdr += '\n'

            sys.stdout.write(hdr)

        # reset number of iterations before each minimization
        self._nit = 0
        optimize_result = optimize.minimize(
            fun=self._minimizer_callable,
            x0=x0,
            args=(hypo_maker, data_dist, metric, counter, fit_history, pprint,
                  blind),
            bounds=bounds,
            method=minimizer_settings['method']['value'],
            options=minimizer_settings['options']['value'],
            callback=self._minimizer_callback
        )
        end_t = time.time()
        if pprint:
            # clear the line
            sys.stdout.write('\n\n')
            sys.stdout.flush()

        minimizer_time = end_t - start_t

        logging.info('Total time to optimize: %8.4f s;'
                     ' # of dists generated: %6d;'
                     ' avg dist gen time: %10.4f ms'
                     %(minimizer_time, counter.count,
                       minimizer_time*1000./counter.count))

        # Will not assume that the minimizer left the hypo maker in the
        # minimized state, so set the values now (also does conversion of
        # values from [0,1] back to physical range)
        rescaled_pvals = optimize_result.pop('x')
        hypo_maker._set_rescaled_free_params(rescaled_pvals)

        # Record the Asimov distribution with the optimal param values
        hypo_asimov_dist = hypo_maker.get_outputs(return_sum=True)

        # Get the best-fit metric value
        metric_val = sign * optimize_result.pop('fun')

        # Record minimizer metadata (all info besides 'x' and 'fun'; also do
        # not record some attributes if performing blinded analysis)
        metadata = OrderedDict()
        for k in sorted(optimize_result.keys()):
            if blind and k in ['jac', 'hess', 'hess_inv']:
                continue
            metadata[k] = optimize_result[k]

        fit_info = OrderedDict()
        fit_info['metric'] = metric
        fit_info['metric_val'] = metric_val
        if blind:
            hypo_maker.reset_free()
            fit_info['params'] = ParamSet()
        else:
            fit_info['params'] = deepcopy(hypo_maker.params)
        fit_info['detailed_metric_info'] = self.get_detailed_metric_info(
            data_dist=data_dist, hypo_asimov_dist=hypo_asimov_dist,
            params=hypo_maker.params, metric=metric, other_metrics=other_metrics
        )
        fit_info['minimizer_time'] = minimizer_time * ureg.sec
        fit_info['minimizer_metadata'] = metadata
        fit_info['fit_history'] = fit_history
<<<<<<< HEAD
        # If blind replace hypo_asimov_dist with dummy map of just ones
        if blind:
            blinded_maps = []
            for asimov_map in hypo_asimov_dist:
                blinded_asimov_map = Map(
                    name=asimov_map.name+'_blinded',
                    hist=np.ones_like(asimov_map.hist),
                    binning=asimov_map.binning
                )
                blinded_maps.append(blinded_asimov_map)
            hypo_asimov_dist = MapSet(blinded_maps)
=======
        # If blind replace hypo_asimov_dist with none object
        if blind:
            hypo_asimov_dist = None
>>>>>>> a0ce2d33
        fit_info['hypo_asimov_dist'] = hypo_asimov_dist

        return fit_info

    def nofit_hypo(self, data_dist, hypo_maker, hypo_param_selections,
                   hypo_asimov_dist, metric, other_metrics=None, blind=False):
        """Fitting a hypo to Asimov distribution generated by its own
        distribution maker is unnecessary. In such a case, use this method
        (instead of `fit_hypo`) to still retrieve meaningful information for
        e.g. the match metrics.

        Parameters
        ----------
        data_dist : MapSet
        hypo_maker : DistributionMaker
        hypo_param_selections : None, string, or sequence of strings
        hypo_asimov_dist : MapSet
        metric : string
        other_metrics : None, string, or sequence of strings
        blind : bool

        """
        fit_info = OrderedDict()
        fit_info['metric'] = metric
        fit_info['metric_val'] = data_dist.metric_total(
            expected_values=hypo_asimov_dist,
            metric=metric
        )

        # NOTE: Select params but *do not* reset to nominal values to record
        # the current (presumably already optimal) param values
        hypo_maker.select_params(hypo_param_selections)

        if blind:
            # Okay, if blind analysis is being performed, reset the values so
            # the user can't find them in the object
            hypo_maker.reset_free()
            fit_info['params'] = ParamSet()
        else:
            fit_info['params'] = deepcopy(hypo_maker.params)
        fit_info['detailed_metric_info'] = self.get_detailed_metric_info(
            data_dist=data_dist, hypo_asimov_dist=hypo_asimov_dist,
            params=hypo_maker.params, metric=metric, other_metrics=other_metrics
        )
        fit_info['minimizer_time'] = 0 * ureg.sec
        fit_info['minimizer_metadata'] = OrderedDict()
        fit_info['hypo_asimov_dist'] = hypo_asimov_dist
        return fit_info

    @staticmethod
    def get_detailed_metric_info(data_dist, hypo_asimov_dist, params, metric,
                                 other_metrics=None):
        # Get the best-fit metric value for each of the output distributions
        # and for each of the `other_metrics` specified.
        if other_metrics is None:
            other_metrics = []
        elif isinstance(other_metrics, basestring):
            other_metrics = [other_metrics]
        all_metrics = sorted(set([metric] + other_metrics))
        detailed_metric_info = OrderedDict()
        for m in all_metrics:
            name_vals_d = OrderedDict()
            name_vals_d['maps'] = data_dist.metric_per_map(
                expected_values=hypo_asimov_dist, metric=m
            )
<<<<<<< HEAD
            chi2_hists = data_dist.metric_per_map(
                expected_values=hypo_asimov_dist, metric='binned_'+m
            )
            name_vals_d['maps_binned'] = {}
            for asimov_map, chi2_hist in zip(hypo_asimov_dist, chi2_hists):
                name_vals_d['maps_binned'][asimov_map.name] = {}
                name_vals_d['maps_binned'][asimov_map.name]['hist'] = \
                    np.reshape(
                        chi2_hists[chi2_hist],asimov_map.shape
                    )
                name_vals_d['maps_binned'][asimov_map.name]['binning'] = \
                    str(asimov_map.binning)
=======
            metric_hists = data_dist.metric_per_map(
                expected_values=hypo_asimov_dist, metric='binned_'+m
            )
            maps_binned = []
            for asimov_map, metric_hist in zip(hypo_asimov_dist, metric_hists):
                map_binned = Map(
                    name=asimov_map.name,
                    hist=np.reshape(metric_hists[metric_hist],asimov_map.shape)
                    binning=asimov_map.binning
                )
                maps_binned.append(map_binned)
            name_vals_d['maps_binned'] = MapSet(maps_binned)
>>>>>>> a0ce2d33
            name_vals_d['priors'] = params.priors_penalties(metric=metric)
            detailed_metric_info[m] = name_vals_d
        return detailed_metric_info

    def _minimizer_callable(self, scaled_param_vals, hypo_maker, data_dist,
                            metric, counter, fit_history, pprint, blind):
        """Simple callback for use by scipy.optimize minimizers.

        This should *not* in general be called by users, as `scaled_param_vals`
        are stripped of their units and scaled to the range [0, 1], and hence
        some validation of inputs is bypassed by this method.

        Parameters
        ----------
        scaled_param_vals : sequence of floats
            If called from a scipy.optimize minimizer, this sequence is
            provieded by the minimizer itself. These values are all expected to
            be in the range [0, 1] and be simple floats (no units or
            uncertainties attached, etc.). Rescaling the parameter values to
            their original (physical) ranges (including units) is handled
            within this method.

        hypo_maker : DistributionMaker
            Creates the per-bin expectation values per map (aka Asimov
            distribution) based on its param values. Free params in the
            `hypo_maker` are modified by the minimizer to achieve a "best" fit.

        data_dist : MapSet
            Data distribution to be fit. Can be an actual-, Asimov-, or
            pseudo-data distribution (where the latter two are derived from
            simulation and so aren't technically "data").

        metric : str
            Metric by which to evaluate the fit. See Map

        counter : Counter
            Mutable object to keep track--outside this method--of the number of
            times this method is called.

        pprint : bool
            Displays a single-line that updates live (assuming the entire line
            fits the width of your TTY).

        blind : bool

        """
        # Want to *maximize* e.g. log-likelihood but we're using a minimizer,
        # so flip sign of metric in those cases.
        sign = -1 if metric in METRICS_TO_MAXIMIZE else +1

        # Set param values from the scaled versions the minimizer works with
        hypo_maker._set_rescaled_free_params(scaled_param_vals)

        # Get the Asimov map set
        try:
            hypo_asimov_dist = hypo_maker.get_outputs(return_sum=True)
        except:
            if not blind:
                logging.error(
                    'Failed to generate Asimov distribution with free'
                    ' params %s' %(hypo_maker.params.free,)
                )
            raise

        # Assess the fit: whether the data came from the hypo_asimov_dist
        try:
            metric_val = (
                data_dist.metric_total(expected_values=hypo_asimov_dist,
                                       metric=metric)
                + hypo_maker.params.priors_penalty(metric=metric)
            )
        except:
            if not blind:
                logging.error(
                    'Failed when computing metric with free params %s'
                    %hypo_maker.params.free
                )
            raise

        # Report status of metric & params (except if blinded)
        if blind:
            msg = ('minimizer iteration: #%6d | function call: #%6d'
                   %(self._nit, counter.count))
        else:
            #msg = '%s=%.6e | %s' %(metric, metric_val, hypo_maker.params.free)
            msg = '%s %s %s | ' %(('%d'%self._nit).center(6),
                                  ('%d'%counter.count).center(10),
                                  format(metric_val, '0.5e').rjust(12))
            msg += ' '.join([('%0.5e'%p.value.m).rjust(12)
                             for p in hypo_maker.params.free])

        if pprint:
            sys.stdout.write(msg)
            sys.stdout.flush()
            sys.stdout.write('\b' * len(msg))
        else:
            logging.trace(msg)

        counter += 1

        if not blind:
            fit_history.append(
                [metric_val] + [v.value.m for v in hypo_maker.params.free]
            )

        return sign*metric_val

    def _minimizer_callback(self, xk):
        """Passed as `callback` parameter to `optimize.minimize`, and is called
        after each iteration. Keeps track of number of iterations.

        Parameters
        ----------
        xk : list
            Parameter vector

        """
        self._nit += 1

    # TODO: move the complexity of defining a scan into a class with various
    # factory methods, and just pass that class to the scan method; we will
    # surely want to use scanning over parameters in more general ways, too:
    # * set (some) fixed params, then run (minimizer, scan, etc.) on free
    #   params
    # * set (some free or fixed) params, then check metric
    # where the setting of the params is done for some number of values.
    def scan(self, data_dist, hypo_maker, metric, hypo_param_selections=None,
             param_names=None, steps=None, values=None, only_points=None,
             outer=True, profile=True, minimizer_settings=None, outfile=None,
             debug_mode=1, **kwargs):
        """Set hypo maker parameters named by `param_names` according to
        either values specified by `values` or number of steps specified by
        `steps`, and return the `metric` indicating how well the data
        distribution is described by each Asimov distribution.

        Some flexibility in how the user can specify `values` is allowed, based
        upon the shapes of `param_names` and `values` and how the `outer` flag
        is set.

        Either `values` or `steps` must be specified, but not both.

        Parameters
        ----------
        data_dist : MapSet
            Data distribution(s). These are what the hypothesis is tasked to
            best describe during the optimization/comparison process.

        hypo_maker : DistributionMaker or instantiable thereto
            Generates the expectation distribution under a particular
            hypothesis. This typically has (but is not required to have) some
            free parameters which will be modified by the minimizer to optimize
            the `metric` in case `profile` is set to True.

        hypo_param_selections : None, string, or sequence of strings
            A pipeline configuration can have param selectors that allow
            switching a parameter among two or more values by specifying the
            corresponding param selector(s) here. This also allows for a single
            instance of a DistributionMaker to generate distributions from
            different hypotheses.

        metric : string
            The metric to use for optimization/comparison. Note that the
            optimized hypothesis also has this metric evaluated and reported for
            each of its output maps. Confer `pisa.core.map` for valid metrics.

        param_names : None, string, or sequence of strings
            If None, assume all parameters are to be scanned; otherwise,
            specifies only the name or names of parameters to be scanned.

        steps : None, integer, or sequence of integers
            Number of steps to take within the allowed range of the parameter
            (or parameters). Value(s) specified for `steps` must be >= 2. Note
            that the endpoints of the range are always included, and numbers of
            steps higher than 2 fill in between the endpoints.

            * If integer...
                  Take this many steps for each specified parameter.
            * If sequence of integers...
                  Take the coresponding number of steps within the allowed range
                  for each specified parameter.

        values : None, scalar, sequence of scalars, or sequence-of-sequences
          * If scalar...
                Set this value for the (one) param name in `param_names`.
          * If sequence of scalars...
              * if len(param_names) is 1, set its value to each number in the
                sequence.
              * otherwise, set each param in param_names to the corresponding
                value in `values`. There must be the same number of param names
                as values.
          * If sequence of (sequences or iterables)...
              * Each param name corresponds to one of the inner sequences, in
                the order that the param names are specified.
              * If `outer` is False, all inner sequences must have the same
                length, and there will be one Asimov distribution generated for
                each set of values across the inner sequences. In other words,
                there will be a total of len(inner sequence) Asimov
                distribution generated.
              * If `outer` is True, the lengths of inner sequences needn't be
                the same. This takes the outer product of the passed sequences
                to arrive at the permutations of the parameter values that will
                be used to produce Asimov distributions (essentially nested
                loops over each parameter). E.g., if two params are scanned,
                for each value of the first param's inner sequence, an Asimov
                distribution is produced for every value of the second param's
                inner sequence. In total, there will be
                ``len(inner seq0) * len(inner seq1) * ...``
                Asimov distributions produced.

        only_points : None, integer, or even-length sequence of integers
            Only select subset of points to be analysed by specifying their
            range of positions within the whole set (0-indexed, incremental).
            For the lazy amongst us...

        outer : bool
            If set to True and a sequence of sequences is passed for `values`,
            the points scanned are the *outer product* of the inner sequences.
            See `values` for a more detailed explanation.

        profile : bool
            If set to True, minimizes specified metric over all free parameters
            at each scanned point. Otherwise keeps them at their nominal values
            and only performs grid scan of the parameters specified in
            `param_names`.

        minimizer_settings : dict
            Dictionary containing the settings for minimization, which are
            only needed if `profile` is set to True. Hint: it has proven useful
            to sprinkle with a healthy dose of scepticism.

        outfile : string
            Outfile to store results to. Will be updated at each scan step to
            write out intermediate results to prevent loss of data in case
            the apocalypse strikes after all.

        debug_mode : int, either one of [0, 1, 2]
            If set to 2, will add a wealth of minimisation history and physics
            information to the output file. Otherwise, the output will contain
            the essentials to perform an analysis (0), or will hopefully be
            detailed enough for some simple debugging (1). Any other value for
            `debug_mode` will be set to 2.

        """
        if debug_mode not in (0, 1, 2):
            debug_mode = 2

        # Either `steps` or `values` must be specified, but not both (xor)
        assert (steps is None) != (values is None)

        if isinstance(param_names, basestring):
            param_names = [param_names]

        nparams = len(param_names)
        hypo_maker.select_params(hypo_param_selections)

        if values is not None:
            if np.isscalar(values):
                values = np.array([values])
                assert nparams == 1
            for i, val in enumerate(values):
                if not np.isscalar(val):
                    # no scalar here, need a corresponding parameter name
                    assert nparams >= i+1
                else:
                    # a scalar, can either have only one parameter or at least
                    # this many
                    assert nparams == 1 or nparams >= i+1
                    if nparams > 1:
                        values[i] = np.array([val])

        else:
            ranges = [hypo_maker.params[pname].range for pname in param_names]
            if np.issubdtype(type(steps), int):
                assert steps >= 2
                values = [np.linspace(r[0], r[1], steps)*r[0].units
                          for r in ranges]
            else:
                assert len(steps) == nparams
                assert np.all(np.array(steps) >= 2)
                values = [np.linspace(r[0], r[1], steps[i])*r[0].units
                          for i, r in enumerate(ranges)]

        if nparams > 1:
            steplist = [[(pname, val) for val in values[i]]
                        for (i, pname) in enumerate(param_names)]
        else:
            steplist = [[(param_names[0], val) for val in values[0]]]

        points_acc = []
        if not only_points is None:
            assert len(only_points) == 1 or len(only_points) % 2 == 0
            if len(only_points) == 1:
                points_acc = only_points
            for i in xrange(0, len(only_points)-1, 2):
                points_acc.extend(range(only_points[i], only_points[i+1]+1))

        # Instead of introducing another multitude of tests above, check here
        # whether the lists of steps all have the same length in case `outer`
        # is set to False
        if nparams > 1 and not outer:
            assert np.all(len(steps) == len(steplist[0]) for steps in steplist)
            loopfunc = zip
        else:
            # With single parameter, can use either `zip` or `product`
            loopfunc = product

        params = hypo_maker.params

        # Fix the parameters to be scanned if `profile` is set to True
        params.fix(param_names)

        results = {'steps': {}, 'results': []}
        results['steps'] = {pname: [] for pname in param_names}
        for i, pos in enumerate(loopfunc(*steplist)):
            if len(points_acc) > 0 and i not in points_acc:
                continue

            msg = ''
            for (pname, val) in pos:
                params[pname].value = val
                results['steps'][pname].append(val)
                if isinstance(val, float):
                    msg += '%s = %.2f '%(pname, val)
                elif isinstance(val, pint.quantity._Quantity):
                    msg += '%s = %.2f '%(pname, val.magnitude)
                else:
                    raise TypeError("val is of type %s which I don't know "
                                    "how to deal with in the output "
                                    "messages."% type(val))
            logging.info('Working on point ' + msg)
            hypo_maker.update_params(params)

            # TODO: consistent treatment of hypo_param_selections and scanning
            if not profile or len(hypo_maker.params.free) == 0:
                logging.info('Not optimizing since `profile` set to False or'
                             ' no free parameters found...')
                best_fit = self.nofit_hypo(
                    data_dist=data_dist,
                    hypo_maker=hypo_maker,
                    hypo_param_selections=hypo_param_selections,
                    hypo_asimov_dist=hypo_maker.get_outputs(return_sum=True),
                    metric=metric,
                    **kwargs
                )
            else:
                logging.info('Starting optimization since `profile` requested.')
                best_fit, alternate_fits = self.fit_hypo(
                    data_dist=data_dist,
                    hypo_maker=hypo_maker,
                    hypo_param_selections=hypo_param_selections,
                    metric=metric,
                    minimizer_settings=minimizer_settings,
                    **kwargs
                )
                # TODO: serialisation!
                for k in best_fit['minimizer_metadata']:
                    if k in ['hess', 'hess_inv']:
                        print "deleting %s"%k
                        del best_fit['minimizer_metadata'][k]

            best_fit['params'] = \
                    deepcopy(best_fit['params']._serializable_state)
            best_fit['hypo_asimov_dist'] = \
                    deepcopy(best_fit['hypo_asimov_dist']._serializable_state)

            # decide which information to retain based on chosen debug mode
            if debug_mode == 0 or debug_mode == 1:
                try:
                    del best_fit['fit_history']
                    del best_fit['hypo_asimov_dist']
                except KeyError:
                    pass

            if debug_mode == 0:
                # torch the woods!
                try:
                    del best_fit['minimizer_metadata']
                    del best_fit['minimizer_time']
                except KeyError:
                    pass

            results['results'].append(best_fit)
            if not outfile is None:
                # store intermediate results
                to_file(results, outfile)

        return results

def test_Counter():
    pass<|MERGE_RESOLUTION|>--- conflicted
+++ resolved
@@ -167,13 +167,8 @@
             if reset_free:
                 hypo_maker.reset_free()
             else:
-<<<<<<< HEAD
-                # Saves the current minimiser start values for the octant check
-                minimiser_start_params = hypo_maker.params
-=======
                 # Saves the current minimizer start values for the octant check
                 minimizer_start_params = hypo_maker.params
->>>>>>> a0ce2d33
 
             best_fit_info = self.fit_hypo_inner(
                 hypo_maker=hypo_maker,
@@ -191,11 +186,7 @@
                 if reset_free:
                     hypo_maker.reset_free()
                 else:
-<<<<<<< HEAD
-                    for param in minimiser_start_params:
-=======
                     for param in minimizer_start_params:
->>>>>>> a0ce2d33
                         hypo_maker.params[param.name].value = param.value
 
                 # Hop to other octant by reflecting about 45 deg
@@ -385,23 +376,9 @@
         fit_info['minimizer_time'] = minimizer_time * ureg.sec
         fit_info['minimizer_metadata'] = metadata
         fit_info['fit_history'] = fit_history
-<<<<<<< HEAD
-        # If blind replace hypo_asimov_dist with dummy map of just ones
-        if blind:
-            blinded_maps = []
-            for asimov_map in hypo_asimov_dist:
-                blinded_asimov_map = Map(
-                    name=asimov_map.name+'_blinded',
-                    hist=np.ones_like(asimov_map.hist),
-                    binning=asimov_map.binning
-                )
-                blinded_maps.append(blinded_asimov_map)
-            hypo_asimov_dist = MapSet(blinded_maps)
-=======
         # If blind replace hypo_asimov_dist with none object
         if blind:
             hypo_asimov_dist = None
->>>>>>> a0ce2d33
         fit_info['hypo_asimov_dist'] = hypo_asimov_dist
 
         return fit_info
@@ -467,20 +444,6 @@
             name_vals_d['maps'] = data_dist.metric_per_map(
                 expected_values=hypo_asimov_dist, metric=m
             )
-<<<<<<< HEAD
-            chi2_hists = data_dist.metric_per_map(
-                expected_values=hypo_asimov_dist, metric='binned_'+m
-            )
-            name_vals_d['maps_binned'] = {}
-            for asimov_map, chi2_hist in zip(hypo_asimov_dist, chi2_hists):
-                name_vals_d['maps_binned'][asimov_map.name] = {}
-                name_vals_d['maps_binned'][asimov_map.name]['hist'] = \
-                    np.reshape(
-                        chi2_hists[chi2_hist],asimov_map.shape
-                    )
-                name_vals_d['maps_binned'][asimov_map.name]['binning'] = \
-                    str(asimov_map.binning)
-=======
             metric_hists = data_dist.metric_per_map(
                 expected_values=hypo_asimov_dist, metric='binned_'+m
             )
@@ -493,7 +456,6 @@
                 )
                 maps_binned.append(map_binned)
             name_vals_d['maps_binned'] = MapSet(maps_binned)
->>>>>>> a0ce2d33
             name_vals_d['priors'] = params.priors_penalties(metric=metric)
             detailed_metric_info[m] = name_vals_d
         return detailed_metric_info
