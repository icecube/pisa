--- conflicted
+++ resolved
@@ -622,7 +622,6 @@
                 if isinstance(hypo_asimov_dist, OrderedDict):
                     hypo_asimov_dist = hypo_asimov_dist['weights']
 
-<<<<<<< HEAD
                 if m == 'weighted_chi2':
                     actual_values = data_dist.hist['total']
                     expected_values = hypo_asimov_dist.hist['total']
@@ -639,16 +638,7 @@
                     metric_hists = data_dist.metric_per_map(
                         expected_values=hypo_asimov_dist, metric='binned_'+m
                     )
-            
-=======
-                name_vals_d['maps'] = data_dist.metric_per_map(
-                    expected_values=hypo_asimov_dist, metric=m
-                )
-                metric_hists = data_dist.metric_per_map(
-                    expected_values=hypo_asimov_dist, metric='binned_'+m
-                )
-
->>>>>>> 14331fcf
+
                 maps_binned = []
                 for asimov_map, metric_hist in zip(hypo_asimov_dist, metric_hists):
                     map_binned = Map(
@@ -996,8 +986,7 @@
 
         # Grab the hypo map
         hypo_asimov_dist = hypo_maker.get_outputs(return_sum=True)
-<<<<<<< HEAD
-        
+
         if isinstance(metric, str):
             metric = [metric]
         # Check number of used metrics
@@ -1008,10 +997,7 @@
                 raise IndexError('Number of defined metrics does not match with number of detectors.')
         else: # DistributionMaker object
             assert len(metric) == 1
-        
-=======
-
->>>>>>> 14331fcf
+
         # Check if the hypo matches data
         if hypo_maker.__class__.__name__ != "Detectors" and data_dist.allclose(hypo_asimov_dist) :
 
@@ -1038,23 +1024,10 @@
                 num_distributions_generated=0,
                 include_detailed_metric_info=True,
             )
-<<<<<<< HEAD
-        
-        # If made it here, we have a fit to do...
-
-        # Determine the fit function to use
-        if method in self.__class__._fit_methods.keys():
-            fit_function = self.__class__._fit_methods[method]
-        elif method in self.__class__._additional_fit_methods.keys():
-            fit_function =  self.__class__._additional_fit_methods[method]
-        else:
-            raise ValueError(f"Unknown fit method: {method}")
-=======
 
         if method in ["fit_octants", "fit_ranges"]:
             method = method.split("_")[1]
             logging.warn(f"fit method 'fit_{method}' has been re-named to '{method}'")
->>>>>>> 14331fcf
 
         # If made it here, we have a fit to do...
         fit_function = getattr(self, f"_fit_{method}")
