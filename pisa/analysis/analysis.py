"""
Common tools for performing an analysis collected into a single class
`Analysis` that can be subclassed by specific analyses.
"""


from collections.abc import Sequence
from collections import OrderedDict, Mapping
from copy import deepcopy
from operator import setitem
from itertools import product
import re
import sys
import time
import warnings

import numpy as np
import scipy.optimize as optimize
# this is needed for the take_step option in basinhopping
from scipy._lib._util import check_random_state
from iminuit import Minuit
import nlopt

import pisa
from pisa import EPSILON, FTYPE, ureg
from pisa.core.map import Map, MapSet
from pisa.core.param import ParamSet
from pisa.utils.comparisons import recursiveEquality, FTYPE_PREC
from pisa.utils.log import logging
from pisa.utils.fileio import to_file
from pisa.utils.stats import (METRICS_TO_MAXIMIZE, METRICS_TO_MINIMIZE,
                              LLH_METRICS, CHI2_METRICS,
                              it_got_better, is_metric_to_maximize)


__all__ = ['MINIMIZERS_USING_SYMM_GRAD', 'MINIMIZERS_USING_CONSTRAINTS',
           'set_minimizer_defaults', 'validate_minimizer_settings',
           'Counter', 'Analysis', 'BasicAnalysis']

__author__ = 'J.L. Lanfranchi, P. Eller, S. Wren, E. Bourbeau, A. Trettin'

__license__ = '''Copyright (c) 2014-2020, The IceCube Collaboration

 Licensed under the Apache License, Version 2.0 (the "License");
 you may not use this file except in compliance with the License.
 You may obtain a copy of the License at

   http://www.apache.org/licenses/LICENSE-2.0

 Unless required by applicable law or agreed to in writing, software
 distributed under the License is distributed on an "AS IS" BASIS,
 WITHOUT WARRANTIES OR CONDITIONS OF ANY KIND, either express or implied.
 See the License for the specific language governing permissions and
 limitations under the License.'''


MINIMIZERS_USING_SYMM_GRAD = ('l-bfgs-b', 'slsqp')
"""Minimizers that use symmetrical steps on either side of a point to compute
gradients. See https://github.com/scipy/scipy/issues/4916"""

MINIMIZERS_USING_CONSTRAINTS = ('cobyla')
"""Minimizers that cannot use the 'bounds' argument and instead need bounds to
be formulated in terms of constraints."""

def merge_mapsets_together(mapset_list=None):
    '''Handle merging of multiple MapSets, when they come in
    the shape of a dict

    '''

    if isinstance(mapset_list[0], Mapping):    
        new_dict = OrderedDict()
        for S in mapset_list:
            for k,v in S.items():

                if k not in new_dict.keys():
                    new_dict[k] = [m for m in v.maps]
                else:
                    new_dict[k] += [m for m in v.maps]

        for k,v in new_dict.items():
            new_dict[k] = MapSet(v)

    else:
        raise TypeError('This function only works when mapsets are provided as dicts')

    return new_dict


# TODO: add Nelder-Mead, as it was used previously...
def set_minimizer_defaults(minimizer_settings):
    """Fill in default values for minimizer settings.

    Parameters
    ----------
    minimizer_settings : dict

    Returns
    -------
    new_minimizer_settings : dict

    """
    new_minimizer_settings = dict(
        method=dict(value='', desc=''),
        options=dict(value=dict(), desc=dict())
    )
    new_minimizer_settings.update(minimizer_settings)

    sqrt_ftype_eps = np.sqrt(np.finfo(FTYPE).eps)
    opt_defaults = {}
    method = minimizer_settings['method']['value'].lower()

    if method == 'l-bfgs-b' and FTYPE == np.float64:
        # From `scipy.optimize.lbfgsb._minimize_lbfgsb`
        opt_defaults.update(dict(
            maxcor=10, ftol=2.2204460492503131e-09, gtol=1e-5, eps=1e-8,
            maxfun=15000, maxiter=15000, iprint=-1, maxls=20
        ))
    elif method == 'l-bfgs-b' and FTYPE == np.float32:
        # Adapted to lower precision
        opt_defaults.update(dict(
            maxcor=10, ftol=sqrt_ftype_eps, gtol=1e-3, eps=1e-5,
            maxfun=15000, maxiter=15000, iprint=-1, maxls=20
        ))
    elif method == 'slsqp' and FTYPE == np.float64:
        opt_defaults.update(dict(
            maxiter=100, ftol=1e-6, iprint=0, eps=sqrt_ftype_eps,
        ))
    elif method == 'slsqp' and FTYPE == np.float32:
        opt_defaults.update(dict(
            maxiter=100, ftol=1e-4, iprint=0, eps=sqrt_ftype_eps
        ))
    elif method == 'cobyla':
        opt_defaults.update(dict(
            rhobeg=0.1, maxiter=1000, tol=1e-4,
        ))
    else:
        raise ValueError('Unhandled minimizer "%s" / FTYPE=%s'
                         % (method, FTYPE))

    opt_defaults.update(new_minimizer_settings['options']['value'])

    new_minimizer_settings['options']['value'] = opt_defaults

    # Populate the descriptions with something
    for opt_name in new_minimizer_settings['options']['value']:
        if opt_name not in new_minimizer_settings['options']['desc']:
            new_minimizer_settings['options']['desc'] = 'no desc'

    return new_minimizer_settings


# TODO: add Nelder-Mead, as it was used previously...
def validate_minimizer_settings(minimizer_settings):
    """Validate minimizer settings.

    See source for specific thresholds set.

    Parameters
    ----------
    minimizer_settings : dict

    Raises
    ------
    ValueError
        If any minimizer settings are deemed to be invalid.

    """
    ftype_eps = np.finfo(FTYPE).eps
    method = minimizer_settings['method']['value'].lower()
    options = minimizer_settings['options']['value']
    if method == 'l-bfgs-b':
        must_have = ('maxcor', 'ftol', 'gtol', 'eps', 'maxfun', 'maxiter',
                     'maxls')
        may_have = must_have + ('args', 'jac', 'bounds', 'disp', 'iprint',
                                'callback')
    elif method == 'slsqp':
        must_have = ('maxiter', 'ftol', 'eps')
        may_have = must_have + ('args', 'jac', 'bounds', 'constraints',
                                'iprint', 'disp', 'callback')
    elif method == 'cobyla':
        must_have = ('maxiter', 'rhobeg', 'tol')
        may_have = must_have + ('disp', 'catol')

    missing = set(must_have).difference(set(options))
    excess = set(options).difference(set(may_have))
    if missing:
        raise ValueError('Missing the following options for %s minimizer: %s'
                         % (method, missing))
    if excess:
        raise ValueError('Excess options for %s minimizer: %s'
                         % (method, excess))

    eps_msg = '%s minimizer option %s(=%e) is < %d * %s_EPS(=%e)'
    eps_gt_msg = '%s minimizer option %s(=%e) is > %e'
    fp64_eps = np.finfo(np.float64).eps

    if method == 'l-bfgs-b':
        err_lim, warn_lim = 2, 10
        for s in ['ftol', 'gtol']:
            val = options[s]
            if val < err_lim * ftype_eps:
                raise ValueError(eps_msg % (method, s, val, err_lim, 'FTYPE',
                                            ftype_eps))
            if val < warn_lim * ftype_eps:
                logging.warning(eps_msg, method, s, val, warn_lim, 'FTYPE', ftype_eps)

        val = options['eps']
        err_lim, warn_lim = 1, 10
        if val < err_lim * fp64_eps:
            raise ValueError(eps_msg % (method, 'eps', val, err_lim, 'FP64',
                                        fp64_eps))
        if val < warn_lim * ftype_eps:
            logging.warning(eps_msg, method, 'eps', val, warn_lim, 'FTYPE', ftype_eps)

        err_lim, warn_lim = 0.25, 0.1
        if val > err_lim:
            raise ValueError(eps_gt_msg % (method, 'eps', val, err_lim))
        if val > warn_lim:
            logging.warning(eps_gt_msg, method, 'eps', val, warn_lim)

    if method == 'slsqp':
        err_lim, warn_lim = 2, 10
        val = options['ftol']
        if val < err_lim * ftype_eps:
            raise ValueError(eps_msg % (method, 'ftol', val, err_lim, 'FTYPE',
                                        ftype_eps))
        if val < warn_lim * ftype_eps:
            logging.warning(eps_msg, method, 'ftol', val, warn_lim, 'FTYPE', ftype_eps)

        val = options['eps']
        err_lim, warn_lim = 1, 10
        if val < err_lim * fp64_eps:
            raise ValueError(eps_msg % (method, 'eps', val, 1, 'FP64',
                                        fp64_eps))
        if val < warn_lim * ftype_eps:
            logging.warning(eps_msg, method, 'eps', val, warn_lim, 'FP64', fp64_eps)

        err_lim, warn_lim = 0.25, 0.1
        if val > err_lim:
            raise ValueError(eps_gt_msg % (method, 'eps', val, err_lim))
        if val > warn_lim:
            logging.warning(eps_gt_msg, method, 'eps', val, warn_lim)
    
    if method == 'cobyla':
        if options['rhobeg'] > 0.5:
            raise ValueError('starting step-size > 0.5 will overstep boundary')
        if options['rhobeg'] < 1e-2:
            logging.warning('starting step-size is very low, convergence will be slow')


def get_separate_octant_params(hypo_maker, angle_name, inflection_point) :
    '''
    This function creates versions of the angle param that are confined to 
    a single octant. It does this for both octant cases. This is used to allow 
    fits to be done where only one of the octants is allowed. The fit can then 
    be done for the two octant cases and compared to find the best fit. 

    Parameters
    ----------
    hypo_maker : DistributionMaker or Detector
        The hypothesis maker being used by the fitter
    angle_name : string
        Name of the angle for which to create separate octant params.
    inflection_point : quantity
        Point distinguishing between the two octants, e.g. 45 degrees

    Returns
    -------
    angle_orig : Param
        angle param as it was before applying the octant separation
    angle_case1 : Param
        angle param confined to first octant
    angle_case2 : Param
        angle param confined to second octant
    '''

    # Reset angle before starting
    angle = hypo_maker.params[angle_name]
    angle.reset()

    # Store the original theta23 param before we mess with it
    # WARNING: Do not copy here, you want the original object (since this relates to the underlying 
    # ParamSelector from which theta23 is extracted). Otherwise end up with an incosistent state 
    # later (e.g. after a new call to ParamSelector.select_params, this copied, and potentially
    # modified param will be overwtiten by the original).
    angle_orig = angle

    # Get the octant definition
    octants = (
        (angle.range[0], inflection_point) ,
        (inflection_point, angle.range[1])
        )

    # If angle is maximal (e.g. the transition between octants) or very close 
    # to it, offset it slightly to be clearly in one octant (note that fit can 
    # still move the value back to maximal). The reason for this is that 
    # otherwise checks on the parameter bounds (which include a margin for 
    # minimizer tolerance) can an throw exception.
    tolerance = 0.1 * ureg.degree
    dist_from_inflection = angle.value - inflection_point 
    if np.abs(dist_from_inflection) < tolerance :
        sign = -1. if dist_from_inflection < 0. else +1. # Note this creates +ve shift also for theta == 45 (arbitary)
        angle.value = inflection_point + (sign * tolerance)

    # Store the cases
    angle_case1 = deepcopy(angle)
    angle_case2 = deepcopy(angle)

    # Get case 1, e.g. the current octant
    case1_octant_index = 0 if angle_case1.value < inflection_point else 1
    angle_case1.range = octants[case1_octant_index]
    angle_case1.nominal_value = angle_case1.value

    # Also get case 2, e.g. the other octant
    case2_octant_index = 0 if case1_octant_index == 1 else 1
    angle_case2.value = 2*inflection_point - angle_case2.value
    # Also setting nominal value so that `reset_free` won't try to set it out of bounds
    angle_case2.nominal_value = angle_case2.value
    angle_case2.range = octants[case2_octant_index]

    return angle_orig, angle_case1, angle_case2


# TODO: move this to a central location prob. in utils
class Counter(object):
    """Simple counter object for use as a minimizer callback."""
    def __init__(self, i=0):
        self._count = i

    def __str__(self):
        return str(self._count)

    def __repr__(self):
        return str(self)

    def __iadd__(self, inc):
        self._count += inc

    def reset(self):
        """Reset counter"""
        self._count = 0

    @property
    def count(self):
        """int : Current count"""
        return self._count

class BoundedRandomDisplacement(object):
    """
    Add a bounded random displacement of maximum size `stepsize` to each coordinate
    Calling this updates `x` in-place.

    Parameters
    ----------
    stepsize : float, optional
        Maximum stepsize in any dimension
    bounds : pair of float or sequence of pairs of float
        Bounds on x
    random_gen : {None, `np.random.RandomState`, `np.random.Generator`}
        The random number generator that generates the displacements
    """
    def __init__(self, stepsize=0.5, bounds=(0, 1), random_gen=None):
        self.stepsize = stepsize
        self.random_gen = check_random_state(random_gen)
        self.bounds = np.array(bounds).T

    def __call__(self, x):
        x += self.random_gen.uniform(-self.stepsize, self.stepsize,
                                     np.shape(x))
        x = np.clip(x, *self.bounds)  # bounds are automatically broadcast
        return x

class HypoFitResult(object):
    """Holds all relevant information about a fit result."""
    
    _state_attrs = ["metric", "metric_val", "params", "hypo_asimov_dist",
                    "detailed_metric_info", "minimizer_time",
                    "num_distributions_generated", "minimizer_metadata", "fit_history"]
    
    # TODO: initialize from serialized state
    def __init__(
        self,
        metric=None,
        metric_val=None,
        data_dist=None,
        hypo_maker=None,
        minimizer_time=None,
        num_distributions_generated=None,
        minimizer_metadata=None,
        fit_history=None,
        other_metrics=None,
        counter=None,
        include_detailed_metric_info=False,
    ):
        self.metric = metric
        self.metric_val = metric_val
        # deepcopy done in setter function
        self.params = None
        self.hypo_asimov_dist = None
        if hypo_maker is not None:
            self.params = hypo_maker.params
            # Record the distribution with the optimal param values
            self.hypo_asimov_dist = hypo_maker.get_outputs(return_sum=True)
        self.detailed_metric_info = None
        if minimizer_time is not None:
            self.minimizer_time = minimizer_time * ureg.sec
        self.num_distributions_generated = num_distributions_generated
        self.minimizer_metadata = minimizer_metadata
        self.fit_history = fit_history
        
        if include_detailed_metric_info:
            msg = "missing input to calculate detailed metric info"
            assert hypo_maker is not None, msg
            assert data_dist is not None, msg
            assert metric is not None, msg
            if hypo_maker.__class__.__name__ == "Detectors":
                # this passes through the setter method, but it should just pass through
                # without actually doing anything
                self.detailed_metric_info = [self.get_detailed_metric_info(
                    data_dist=data_dist[i], hypo_asimov_dist=self.hypo_asimov_dist[i],
                    params=hypo_maker.distribution_makers[i].params, metric=metric[i],
                    other_metrics=other_metrics, detector_name=hypo_maker.det_names[i]
                ) for i in range(len(data_dist))]
            else: # DistributionMaker object
                if 'generalized_poisson_llh' == metric[0]:
                    generalized_poisson_dist = hypo_maker.get_outputs(return_sum=False, force_standard_output=False)
                    generalized_poisson_dist = merge_mapsets_together(mapset_list=generalized_poisson_dist)
                else:
                    generalized_poisson_dist = None

                self.detailed_metric_info = self.get_detailed_metric_info(
                    data_dist=data_dist, hypo_asimov_dist=self.hypo_asimov_dist, generalized_poisson_hypo=generalized_poisson_dist,
                    params=hypo_maker.params, metric=metric[0], other_metrics=other_metrics,
                    detector_name=hypo_maker.detector_name
                )
    
    def __getitem__(self, i):
        if i in self._state_attrs:
            return getattr(self, i)
        else:
            raise ValueError(f"Unknown property {i}")
    
    def _rehash(self):
        self._param_hash = self._params.hash

    @property
    def params(self):
        if self._params is None:
            return None
        # Safety feature: Because we pass this object as a record of the best fit
        # through several function, we need to make sure the parameters are not 
        # corrupted on the way.
        if self._params.hash != self._param_hash:
            raise RuntimeError("The parameter hash doesn't match, parameters might have"
                " been changed accidentally. This can happen if the parameters from"
                " this object have been used to update the params inside a"
                " DistributionMaker. Do not access private _params unless you are "
                " certain that you want to change the parameters and then _rehash.")
        # We MUST ensure that we don't hand out references to the internal params here
        # because they could otherwise be manipulated inadvertently.
        return deepcopy(self._params)

    @params.setter
    def params(self, newpars):
        if newpars is None:
            self._params = None
            self._param_hash = None
            return
        elif isinstance(newpars, list):
            # Comparing to `list`, not `Sequence`, because if `newpars` are a `ParamSet`
            # the test for membership of `Sequence` would return `True`.
            self._params = ParamSet(newpars)
        else:
            # The constructor of ParamSet is *not* a copy-constructor! The parameters
            # making up the ParamSet are instead taken over by reference only. This is
            # why we must use `deepcopy` here and can't just use ParamSet(newpars) for
            # everything.
            self._params = deepcopy(newpars)
        self._rehash()
    
    @property
    def detailed_metric_info(self):
        return self._detailed_metric_info
    
    @detailed_metric_info.setter
    def detailed_metric_info(self, new_info):
        if new_info is None:
            self._detailed_metric_info = None
        elif isinstance(new_info, list):
            self._detailed_metric_info = [
                self.deserialize_detailed_metric_info(i) for i in new_info
            ]
        else:
            self._detailed_metric_info = self.deserialize_detailed_metric_info(new_info)
    
    @property
    def hypo_asimov_dist(self):
        return self._hypo_asimov_dist
    
    @hypo_asimov_dist.setter
    def hypo_asimov_dist(self, new_had):
        if isinstance(new_had, MapSet) or new_had is None:
            self._hypo_asimov_dist = new_had
        elif isinstance(new_had, Mapping):
            # instantiating from serializable state
            self._hypo_asimov_dist = MapSet(**new_had)
        elif isinstance(new_had, list) and all(isinstance(item, MapSet) for item in new_had):
            # for detector class output
            self._hypo_asimov_dist = new_had
        else:
            raise ValueError("invalid format for hypo_asimov_dist")

    @property
    def state(self):
        state = OrderedDict()
        for attr in self._state_attrs:
            val = getattr(self, attr)
            if hasattr(val, 'state'):
                val = val.state
            setitem(state, attr, val)
        return state

    @property
    def serializable_state(self):
        return self.state

    @classmethod
    def from_state(cls, state):
        assert set(state.keys()) == set(cls._state_attrs), "ill-formed state dict"
        new_obj = cls()
        for attr in cls._state_attrs:
            setattr(new_obj, attr, state[attr])
        return new_obj
        
    @staticmethod
    def get_detailed_metric_info(data_dist, hypo_asimov_dist, params, metric,generalized_poisson_hypo=None,
                                 other_metrics=None, detector_name=None):
        """Get detailed fit information, including e.g. maps that yielded the
        metric.

        Parameters
        ----------
        data_dist
        hypo_asimov_dist
        params
        metric
        other_metrics

        Returns
        -------
        detailed_metric_info : OrderedDict

        """
        if other_metrics is None:
            other_metrics = []
        elif isinstance(other_metrics, str):
            other_metrics = [other_metrics]
        all_metrics = sorted(set([metric] + other_metrics))
        detailed_metric_info = OrderedDict()
        if detector_name is not None:
            detailed_metric_info['detector_name'] = detector_name
        for m in all_metrics:
            name_vals_d = OrderedDict()

            # if the metric is not generalized poisson, but the distribution is a dict,
            # retrieve the 'weights' mapset from the distribution output
            if m == 'generalized_poisson_llh':
                name_vals_d['maps'] = data_dist.maps[0].generalized_poisson_llh(expected_values=generalized_poisson_hypo)
                llh_binned = data_dist.maps[0].generalized_poisson_llh(expected_values=generalized_poisson_hypo, binned=True)
                map_binned = Map(name=metric,
                                hist=np.reshape(llh_binned, data_dist.maps[0].shape),
                                binning=data_dist.maps[0].binning
                    )
                name_vals_d['maps_binned'] = MapSet(map_binned)
                name_vals_d['priors'] = params.priors_penalties(metric=metric)
                detailed_metric_info[m] = name_vals_d

            else:
                if isinstance(hypo_asimov_dist,OrderedDict):
                    hypo_asimov_dist = hypo_asimov_dist['weights']

                name_vals_d['maps'] = data_dist.metric_per_map(
                    expected_values=hypo_asimov_dist, metric=m
                )
                metric_hists = data_dist.metric_per_map(
                    expected_values=hypo_asimov_dist, metric='binned_'+m
                )
            
                maps_binned = []
                for asimov_map, metric_hist in zip(hypo_asimov_dist, metric_hists):
                    map_binned = Map(
                        name=asimov_map.name,
                        hist=np.reshape(metric_hists[metric_hist],
                                        asimov_map.shape),
                        binning=asimov_map.binning
                    )
                    maps_binned.append(map_binned)
                name_vals_d['maps_binned'] = MapSet(maps_binned)
                name_vals_d['priors'] = params.priors_penalties(metric=metric)
                detailed_metric_info[m] = name_vals_d
        return detailed_metric_info
    
    @staticmethod
    def deserialize_detailed_metric_info(info_dict):
        """Re-instantiate all PISA objects that used to be in the dictionary."""

        detailed_metric_info = OrderedDict()
        if "detector_name" in info_dict.keys():
            detailed_metric_info['detector_name'] = info_dict["detector_name"]
        all_metrics = sorted(set(info_dict.keys()) - {"detector_name"})
        for m in all_metrics:
            name_vals_d = OrderedDict()
            name_vals_d['maps'] = info_dict[m]["maps"]
            if isinstance(info_dict[m]["maps_binned"], MapSet):
                # If this has already been deserialized or never serialized in the 
                # first place, just pass through.
                name_vals_d["maps_binned"] = info_dict[m]["maps_binned"]
            else:
                # Deserialize if necessary
                name_vals_d['maps_binned'] = MapSet(**info_dict[m]["maps_binned"])
            name_vals_d['priors'] = info_dict[m]["priors"]
            detailed_metric_info[m] = name_vals_d
        return detailed_metric_info

class BasicAnalysis(object):
    """A bare-bones analysis that only fits a hypothesis to data.
    
    Full analyses with functionality beyond just fitting (doing scans, for example)
    should sub-class this class.
    
    Every fit is run with the `fit_recursively` method, where the fit strategy is
    defined by the three arguments `method`, `method_kwargs` and
    `local_fit_kwargs` (see documentation of :py:meth:`fit_recursively` below for
    other arguments.) The `method` argument determines which sub-routine should be
    run, `method_kwargs` is a dictionary with any keyword arguments of that
    sub-routine, and `local_fit_kwargs` is a dictionary (or list thereof) defining any
    nested sub-routines that are run within the outer sub-routine. A sub-sub-routine
    defined in `local_fit_kwargs` should again be a dictionary with the three keywords
    `method`, `method_kwargs` and `local_fit_kwargs`. In this way, sub-routines
    can be arbitrarily stacked to define complex fit strategies.
    
    Examples
    --------
    
    A canonical standard oscillation fit fits octants in `theta23` separately and then 
    runs a scipy minimizer to optimize locally in each octant. The arguments that would
    produce that result when passed to `fit_recursively` are:
    ::
        method = "fit_octants"
        method_kwargs = {
            "angle": "theta23"
            "inflection_point": 45 * ureg.deg
        }
        local_fit_kwargs = {
            "method": "scipy",
            "method_kwargs": minimizer_settings,
            "local_fit_kwargs": None
        }

    Let's say we also have a CP violating phase `deltacp24` that we want to fit
    separately per quadrant split at 90 degrees. We want this done within each 
    quadrant fit for `theta23`, making 4 fits in total. Then we would nest the
    quadrant fit for `deltacp24` inside the octant fit like so:
    ::
        method = "fit_octants"
        method_kwargs = {
            "angle": "theta23"
            "inflection_point": 45 * ureg.deg
        }
        local_fit_kwargs = {
            "method": "fit_octants",
            "method_kwargs": {
                "angle": "deltacp24",
                "inflection_point": 90 * ureg.deg,
            }
            "local_fit_kwargs": {
                "method": "scipy",
                "method_kwargs": minimizer_settings,
                "local_fit_kwargs": None
            }
        }
    
    Let's suppose we want to apply a grid-scan global fit method to sterile mixing
    parameters `theta24` and `deltam41`, but we want to marginalize over all other
    parameters with a usual 3-flavor fit configuration. That could be achieved as
    follows:
    ::
        method = "grid_scan"
        method_kwargs = {
            "grid": {
                "theta24": np.geomspace(1, 20, 3) * ureg.deg,
                "deltam41": np.geomspace(0.01, 0.5, 4) * ureg["eV^2"],
            },
            "fix_grid_params": False,
        }
        local_fit_kwargs = {
            "method": "fit_octants",
            "method_kwargs": {
                "angle": "theta23",
                "inflection_point": 45 * ureg.deg,
            }
            "local_fit_kwargs": {
                "method": "scipy",
                "method_kwargs": minimizer_settings,
                "local_fit_kwargs": None
            }
        }
    
    Instead of `scipy`, we can also use `iminuit` and `nlopt` for local minimization or
    global searches by writing a dictionary with ``"method": "iminuit"`` or ``"method":
    "nlopt"``, respectively.
    
    **NLOPT Options**
    
    NLOPT can be dropped in place of `scipy` and `iminuit` by writing a dictionary with
    ``"method": "nlopt"`` and choosing the algorithm by its name of the form
    ``NLOPT_{G,L}{N}_XXXX``. PISA supports all of the derivative-free global
    (https://nlopt.readthedocs.io/en/latest/NLopt_Algorithms/#global-optimization) and
    local
    (https://nlopt.readthedocs.io/en/latest/NLopt_Algorithms/#local-derivative-free-optimization)
    algorithms. Algorithms requiring gradients such as BFGS are not supported. To use
    the Nelder-Mead algorithm, for example, the following settings could be used:
    ::
        nlopt_settings = {
            "method": "nlopt",
            "method_kwargs": {
                "algorithm": "NLOPT_LN_NELDERMEAD",
                "ftol_abs": 1e-5,
                "ftol_rel": 1e-5,
                # other options that can be set here: 
                # xtol_abs, xtol_rel, stopval, maxeval, maxtime
                # after maxtime seconds, stop and return best result so far
                "maxtime": 60
            },
            "local_fit_kwargs": None  # no further nesting available
        }
    
    and then run the fit with
    ::
        best_fit_info = ana.fit_recursively(
            data_dist,
            dm,
            "chi2",
            None,
            **nlopt_settings
        )

    . Of course, you can also nest the `nlopt_settings` dictionary in any of the
    `fit_octants`, `fit_ranges` and so on by passing it as `local_fit_kwargs`. 

    *Adding constraints*
    
    Adding inequality constraints to algorithms that support it is possible by writing a
    lambda function in a string that expects to get the current parameters as a
    `ParamSet` and returns a float. The result will satisfy that the passed function
    stays `negative` (to be consistent with scipy). The string will be passed to
    `eval` to build the callable function. For example, a silly way to bound
    `delta_index` > 0.1 would be:
    ::
        "method_kwargs": {
            "algorithm": "NLOPT_LN_COBYLA",
            "ftol_abs": 1e-5,
            "ftol_rel": 1e-5,
            "maxtime": 30,
            "ineq_constraints": [
                # be sure to convert parameters to their magnitude
                "lambda params: params.delta_index.m - 0.1"
            ]
        }
    
    Adding inequality constraints to algorithms that don't support it can be done by
    either nesting the local fit in the `constrained_fit` method or to use NLOPT's
    AUGLAG method that adds a penalty for constraint violations internally. For example,
    we could do this to fulfill the same constraint with the PRAXIS algorithm:
    ::
        "method_kwargs": {
            "algorithm": "NLOPT_AUGLAG",
            "ineq_constraints":[
                "lambda params: params.delta_index.m - 0.1"
            ],
            "local_optimizer": {
                # supports all the same options as above
                "algorithm": "NLOPT_LN_PRAXIS",
                "ftol_abs": 1e-5,
                "ftol_rel": 1e-5,
            }
        }

    *Using global searches with local subsidiary minimizers*
    
    Some global searches, like evolutionary strategies, use local subsidiary minimizers.
    These can be defined just as above by passing a dictionary with the settings to the
    `local_optimizer` keyword. Note that, again, only gradient-free methods are
    supported. Here is an example for the "Multi-Level single linkage" (MLSL) algorithm,
    using PRAXIS as the local optimizer:
    ::
        "method_kwargs": {
            "algorithm": "NLOPT_G_MLSL_LDS",
            "local_optimizer": {
                "algorithm": "NLOPT_LN_PRAXIS",
                "ftol_abs": 1e-5,
                "ftol_rel": 1e-5,
            }
        }
    For some evolutionary strategies such as ISRES, the `population` option  can also
    be set.
    ::
        "method_kwargs": {
            "algorithm": "NLOPT_GN_ISRES",
            "population": 100,
        }
    """

    def __init__(self):
        self._nit = 0
        self.pprint = True
        self.blindness = False
    
    # TODO: Defer sub-fits to cluster
    def fit_recursively(
            self, data_dist, hypo_maker, metric, external_priors_penalty,
            method, method_kwargs=None, local_fit_kwargs=None
        ):
<<<<<<< HEAD
        """Recursively apply global search strategies with local sub-fits."""

=======
        """Recursively apply global search strategies with local sub-fits.
        
        Parameters
        ----------
        
        data_dist : Sequence of MapSets or MapSet
            Data distribution to be fit. Can be an actual-, Asimov-, or pseudo-data
            distribution (where the latter two are derived from simulation and so aren't
            technically "data").

        hypo_maker : Detectors or DistributionMaker
            Creates the per-bin expectation values per map based on its param values.
            Free params in the `hypo_maker` are modified by the minimizer to achieve a
            "best" fit.
        
        metric : string or iterable of strings
            Metric by which to evaluate the fit. See documentation of Map.

        external_priors_penalty : func
            User defined prior penalty function, which takes `hypo_maker` and
            `metric` as arguments and returns numerical value of penalty to the metric
            value. It is expected sign of the penalty is correctly specified inside the
            `external_priors_penalty` (e.g. negative for llh or positive for chi2).
        
        method : str
            Name of the sub-routine to be run. Currently, the options are `scipy`,
            `fit_octants`, `best_of`, `grid_scan`, `constrained`,
            `fit_ranges`, `condition`, `iminuit`, and `nlopt`.
        
        method_kwargs : dict
            Any keyword arguments taken by the sub-routine. May be `None` if the 
            sub-routine takes no additional arguments.
        
        local_fit_kwargs : dict or list thereof
            A dictionary defining subsidiary sub-routines with the keywords `method`,
            `method_kwargs` and `local_fit_kwargs`. May be `None` if the
            sub-routine is itself a local or global fit that runs no further subsidiary
            fits.
        
        """
        
>>>>>>> 321bc4ab
        if method in self.__class__._fit_methods.keys():
            fit_function = self.__class__._fit_methods[method]
        elif method in self.__class__._additional_fit_methods.keys():
            fit_function =  self.__class__._additional_fit_methods[method]
        else:
            raise ValueError(f"Unknown fit method: {method}")
        
        return fit_function(self, data_dist, hypo_maker, metric, external_priors_penalty,
                            method_kwargs, local_fit_kwargs)
    
    def _fit_octants(self, data_dist, hypo_maker, metric, external_priors_penalty,
                     method_kwargs, local_fit_kwargs):
        """
        A simple global optimization scheme that searches mixing angle octants.
        """
        angle_name = method_kwargs["angle"]
        if angle_name not in hypo_maker.params.free.names:
            logging.info(f"{angle_name} is not a free parameter, skipping octant check")
            return self.fit_recursively(
                data_dist, hypo_maker, metric, external_priors_penalty,
                local_fit_kwargs["method"], local_fit_kwargs["method_kwargs"],
                local_fit_kwargs["local_fit_kwargs"]
            )

        inflection_point = method_kwargs["inflection_point"]
        
        logging.info(f"Entering octant fit for angle {angle_name} with inflection "
                      f"point at {inflection_point}")
        #### Removed, fitting always separately.
        #    Is there a reason not to fit separately, ever?
        # fit_octants_separately = True
        # if "fit_octants_separately" in method_kwargs.keys():
        #     fit_octants_separately = method_kwargs["fit_octants_separately"]

        reset_free = True
        if "reset_free" in method_kwargs.keys():
            reset_free = method_kwargs["reset_free"]
        
        if not reset_free:
            # store so we can reset to the values we currently have rather than
            # resetting free parameters back to their nominal value after the octant
            # check
            minimizer_start_params = hypo_maker.params

        # Get new angle parameters each limited to one octant 
        ang_orig, ang_case1, ang_case2 = get_separate_octant_params(hypo_maker, angle_name, inflection_point)
        
        # Fit the first octant
        hypo_maker.update_params(ang_case1)
        best_fit_info = self.fit_recursively(
            data_dist, hypo_maker, metric, external_priors_penalty,
            local_fit_kwargs["method"], local_fit_kwargs["method_kwargs"],
            local_fit_kwargs["local_fit_kwargs"]
        )

        if not self.blindness:
            logging.info(f"found best fit at angle {best_fit_info.params[angle_name].value}")
        logging.info(f'checking other octant of {angle_name}')

        if reset_free:
            hypo_maker.reset_free()
        else:
            for param in minimizer_start_params:
                hypo_maker.params[param.name].value = param.value

        # Fit the second octant
        hypo_maker.update_params(ang_case2)
        new_fit_info = self.fit_recursively(
            data_dist, hypo_maker, metric, external_priors_penalty,
            local_fit_kwargs["method"], local_fit_kwargs["method_kwargs"],
            local_fit_kwargs["local_fit_kwargs"]
        )

        if not self.blindness:
            logging.info(f"found best fit at angle {new_fit_info.params[angle_name].value}")

        # record the correct range for the angle 
        # If we are at the strictest blindness level 2, no parameters are stored and the 
        # dict only contains an empty dict. Attempting to set a range would cause an eror.
        #TODO REMOVE?
        # if self.blindness < 2:
        #     # This is one rare instance where we directly manipulate the parameters.
        #     best_fit_info._params[angle_name].range = deepcopy(ang_orig.range)
        #     best_fit_info._rehash()
        #     new_fit_info._params[angle_name].range = deepcopy(ang_orig.range)
        #     new_fit_info._rehash()

        # Take the one with the best fit
        got_better = it_got_better(new_fit_info.metric_val, best_fit_info.metric_val, metric)

        # TODO: Pass alternative fits up the chain
        if got_better:
            # alternate_fits.append(best_fit_info)
            best_fit_info = new_fit_info
            if not self.blindness:
                logging.info('Accepting other-octant fit')
        else:
            # alternate_fits.append(new_fit_info)
            if not self.blindness:
                logging.info('Accepting initial-octant fit')
        
        # Put the original angle parameter back into the hypo maker
        hypo_maker.update_params(ang_orig)

        # Copy the fitted parameter values from the best fit case into the hypo maker's parameter values
        # Also reinstate the original parameter range for the angle
        for best_fit_param in best_fit_info.params.free :
            hypo_maker.params[best_fit_param.name].value = best_fit_param.value
        #TODO Any rehashing required?

        return best_fit_info
    
    def _fit_best_of(self, data_dist, hypo_maker, metric,
                     external_priors_penalty, method_kwargs, local_fit_kwargs):
        """Run several manually configured fits and take the best one.
        
        The specialty here is that `local_fit_kwargs` is a list, where each element
        defines one fit.
        """

        logging.info(f"running several manually configured fits to choose optimum")

        reset_free = True
        if method_kwargs is not None and "reset_free" in method_kwargs.keys():
            reset_free = method_kwargs["reset_free"]
        
        all_fit_results = []
        for i, fit_kwargs in enumerate(local_fit_kwargs):
            if reset_free:
                hypo_maker.reset_free()
            logging.info(f"Beginning fit {i+1} / {len(local_fit_kwargs)}")
            new_fit_info = self.fit_recursively(
                data_dist, hypo_maker, metric, external_priors_penalty,
                fit_kwargs["method"], fit_kwargs["method_kwargs"],
                fit_kwargs["local_fit_kwargs"]
            )
            all_fit_results.append(new_fit_info)
        
        all_fit_metric_vals = [fit_info.metric_val for fit_info in all_fit_results]
        # Take the one with the best fit
        if is_metric_to_maximize(metric):
            best_idx = np.argmax(all_fit_metric_vals)
        else:
            best_idx = np.argmin(all_fit_metric_vals)
        
        logging.info(f"Found best fit being index {best_idx} with metric "
                     f"{all_fit_metric_vals[best_idx]}")
        return all_fit_results[best_idx]
    
    def _fit_conditionally(self, data_dist, hypo_maker, metric,
                           external_priors_penalty, method_kwargs, local_fit_kwargs):
        """Run one fit strategy or the other depending on a condition being true.
        
        As in the constrained fit, the condition can be a callable or a string that 
        can be evaluated to a callable via `eval()`.
        
        `local_fit_kwargs` has to be a list of length 2. The first fit runs if the
        condition is true, the second one runs if the condition is false.
        """
        
        assert "condition_func" in method_kwargs.keys()
        assert len(local_fit_kwargs) == 2, ("need to fit specs, first runs if True, "
                                            "second runs if false")
        if type(method_kwargs["condition_func"]) is str:
            logging.warn(
                "Using eval() is potentially dangerous as it can execute "
                "arbitrary code! Do not store your config file in a place"
                "where others have writing access!"
            )
            condition_func = eval(method_kwargs["condition_func"])
            assert callable(condition_func), "evaluated object is not a valid function"
        elif callable(method_kwargs["condition_func"]):
            condition_func = method_kwargs["condition_func"]
        else:
            raise ValueError("Condition function is neither a callable nor a "
                             "string that can be evaluated to a callable.")
        
        if condition_func(hypo_maker):
            logging.info("condition was TRUE, running first fit")
            fit_kwargs = local_fit_kwargs[0]
        else:
            logging.info("condition was FALSE, running second fit")
            fit_kwargs = local_fit_kwargs[1]
        return self.fit_recursively(
            data_dist, hypo_maker, metric, external_priors_penalty,
            fit_kwargs["method"], fit_kwargs["method_kwargs"],
            fit_kwargs["local_fit_kwargs"]
        )

    def _fit_grid_scan(self, data_dist, hypo_maker, metric,
                       external_priors_penalty, method_kwargs, local_fit_kwargs):
        """
        Do a grid scan over starting positions and choose the best fit from the grid.
        
        Alternatively, the parameters used for the grid can be fixed in the fit at each 
        grid point, and only the very best fit is then freed up to be refined.
        """
        
        assert "grid" in method_kwargs.keys()
        reset_free = True
        if "reset_free" in method_kwargs.keys():
            reset_free = method_kwargs["reset_free"]
        fix_grid_params = False
        if "fix_grid_params" in method_kwargs.keys():
            fix_grid_params = method_kwargs["fix_grid_params"]
        grid_params = list(method_kwargs["grid"].keys())
        logging.info(f"Starting grid scan over parameters {grid_params}")
        grid_1d_arrs = []
        grid_units = []
        for p in grid_params:
            d_spec = method_kwargs["grid"][p]
            logging.info(f"{p}: {d_spec}")
            grid_1d_arrs.append(d_spec.m)
            grid_units.append(d_spec.u)
        scan_mesh = np.meshgrid(*grid_1d_arrs)
        scan_mesh = [m * u for m, u in zip(scan_mesh, grid_units)]
        
        if not fix_grid_params:
            logging.info("This grid only defines the starting value of each fit, "
                         "all parameters that are free will stay free.")
        else:
            logging.info("The grid parameters will be fixed at each grid point.")
        
        do_refined_fit = False
        if ("refined_fit" in method_kwargs.keys()
            and method_kwargs["refined_fit"] is not None):
            do_refined_fit = True
            logging.info("The best fit on the grid will be refined using "
                         f"{method_kwargs['refined_fit']['method']}")
        
        if reset_free:
            hypo_maker.reset_free()
        # when we return from the scan, we want to set all parameters free again that
        # were free to begin with
        originally_free = hypo_maker.params.free.names
        all_fit_results = []
        grid_shape = scan_mesh[0].shape
        for grid_idx in np.ndindex(grid_shape):
            point = {name: mesh[grid_idx] for name, mesh in zip(grid_params, scan_mesh)}
            logging.info(f"working on grid point {point}")
            if reset_free:
                hypo_maker.reset_free()
            for param, value in point.items():
                orig_param = deepcopy(hypo_maker.params[param])
                orig_param.value = value
                if fix_grid_params:
                    # it is possible to do a scan over fixed parameters as well as
                    # free ones; fixed ones always stay fixed, free ones are fixed
                    # if requested
                    orig_param.is_fixed = True
                hypo_maker.update_params(orig_param)
            new_fit_info = self.fit_recursively(
                data_dist, hypo_maker, metric, external_priors_penalty,
                local_fit_kwargs["method"], local_fit_kwargs["method_kwargs"],
                local_fit_kwargs["local_fit_kwargs"]
            )
            all_fit_results.append(new_fit_info)
        for param in originally_free:
            hypo_maker.params[param].is_fixed = False

        all_fit_metric_vals = np.array([fit_info.metric_val for fit_info in all_fit_results])
        all_fit_metric_vals = all_fit_metric_vals.reshape(grid_shape)
        if not self.blindness:
            logging.info(f"Grid scan metrics:\n{all_fit_metric_vals}")
        # Take the one with the best fit
        if is_metric_to_maximize(metric):
            best_idx = np.argmax(all_fit_metric_vals)
            best_idx_grid = np.unravel_index(best_idx, all_fit_metric_vals.shape)
        else:
            best_idx = np.argmin(all_fit_metric_vals)
            best_idx_grid = np.unravel_index(best_idx, all_fit_metric_vals.shape)
        
        logging.info(f"Found best fit being index {best_idx_grid} with metric "
                     f"{all_fit_metric_vals[best_idx_grid]}")

        best_fit_result = all_fit_results[best_idx]

        if do_refined_fit:
            hypo_maker.update_params(best_fit_result.params)
            # the params stored in the best fit may come from a grid point where 
            # parameters were fixed, so we free them up again
            for param in originally_free:
                hypo_maker.params[param].is_fixed = False
            logging.info("Refining best fit result...")
            # definitely don't want to reset the parameters here, that would defeate
            # the entire purpose...
            method_kwargs["refined_fit"]["reset_free"] = False
            best_fit_result = self.fit_recursively(
                data_dist, hypo_maker, metric, external_priors_penalty,
                method_kwargs["refined_fit"]["method"],
                method_kwargs["refined_fit"]["method_kwargs"],
                method_kwargs["refined_fit"]["local_fit_kwargs"]
            )
        
        return best_fit_result
    
    def _fit_constrained(self, data_dist, hypo_maker, metric,
                         external_priors_penalty, method_kwargs, local_fit_kwargs):
            """Run a fit subject to an arbitrary inequality constraint.
            
            The constraint is given as a function that must stay positive. The value of
            this function is scaled by a pre-factor and applied as a penalty to the test
            statistic, where the initial scaling factor is not too large to avoid
            minimizer problems. Should the fit converge to a point violating the
            constraint, the penalty scale is doubled.
            
            The constraining function should calculate the distance of the constraint
            over-stepping in *rescaled* parameter space to make the over-all scale
            uniform.
            """

            assert "ineq_func" in method_kwargs.keys()
            # If certain parameters aren't free, it will be impossible to satisfy the 
            # constraint and we would end up in an infinite loop! If we detect that 
            # these parameters aren't free, we just pass through the inner fit without
            # adding a constraining penalty.
            assert "necessary_free_params" in method_kwargs.keys()
            if not set(method_kwargs["necessary_free_params"]).issubset(
                set(hypo_maker.params.free.names)):
                logging.info("Necessary parameters to satisfy the constraints aren't "
                             "free, running inner fit without constraint...")
                return self.fit_recursively(
                    data_dist, hypo_maker, metric, external_priors_penalty,
                    local_fit_kwargs["method"], local_fit_kwargs["method_kwargs"],
                    local_fit_kwargs["local_fit_kwargs"]
                )

            if "starting_values" in method_kwargs.keys():
                assert set(
                        method_kwargs["starting_values"].keys()
                    ).issubset(set(method_kwargs["necessary_free_params"]))

            logging.info("entering constrained fit...")
            if type(method_kwargs["ineq_func"]) is str:
                logging.warn(
                    "Using eval() is potentially dangerous as it can execute "
                    "arbitrary code! Do not store your config file in a place"
                    "where others have writing access!"
                )
                ineq_func = eval(method_kwargs["ineq_func"])
                assert callable(ineq_func), "evaluated object is not a valid function"
            elif callable(method_kwargs["ineq_func"]):
                ineq_func = method_kwargs["ineq_func"]
            else:
                raise ValueError("Inequality function is neither a callable nor a "
                                 "string that can be evaluated to a callable.")

            def constraint_func(params):
                value = ineq_func(params)
                # inequality function must stay positive, so there is no penalty if
                # it is positive, but otherwise we want to return a *positive* penalty
                return 0. if value > 0. else -value
            
            penalty = 1000.
            if "minimum_penalty" in method_kwargs.keys():
                penalty = method_kwargs["minimum_penalty"]
            tol = 1e-4
            if "constraint_tol" in method_kwargs.keys():
                tol = method_kwargs["constraint_tol"]
            penalty_sign = -1 if is_metric_to_maximize(metric) else 1
            # It would be very inefficient to reset all free values each time when 
            # the penalty is doubled. However, we might still want to reset just once
            # at the beginning of the constrained fit. We could still, if we wanted
            # to, reset in the inner loop via the local_fit_kwargs.
            reset_free = False
            if "reset_free" in method_kwargs.keys():
                reset_free = method_kwargs["reset_free"]
            if reset_free:
                hypo_maker.reset_free()

            if external_priors_penalty is None:
                penalty_func = lambda hypo_maker, metric: (
                    penalty_sign * penalty * constraint_func(params=hypo_maker.params)
                )
            else:
                penalty_func = lambda hypo_maker, metric: (
                    penalty_sign * penalty * constraint_func(params=hypo_maker.params)
                    + external_priors_penalty(hypo_maker=hypo_maker, metric=metric)
                )
            # emulating do-while loop
            while True:
                if "starting_values" in method_kwargs.keys():
                    for param, value in method_kwargs["starting_values"].items():
                        orig_param = deepcopy(hypo_maker.params[param])
                        orig_param.value = value
                        hypo_maker.update_params(orig_param)
                fit_result = self.fit_recursively(
                    data_dist, hypo_maker, metric, penalty_func,
                    local_fit_kwargs["method"], local_fit_kwargs["method_kwargs"],
                    local_fit_kwargs["local_fit_kwargs"]
                )
                penalty *= 2
                if constraint_func(fit_result.params) <= tol:
                    break
                elif not self.blindness:
                    logging.info("Fit result violates constraint condition, re-running "
                        f"with new penalty multiplier: {penalty}")
            return fit_result
    
    def _fit_ranges(self, data_dist, hypo_maker, metric,
                    external_priors_penalty, method_kwargs, local_fit_kwargs):
        """Fit given ranges of a parameter separately."""

        assert "param_name" in method_kwargs.keys()
        assert "ranges" in method_kwargs.keys()
        if not method_kwargs["param_name"] in hypo_maker.params.free.names:
            logging.info(f"parameter {method_kwargs['param_name']} not free, "
                          "skipping fit over ranges...")
            return self.fit_recursively(
                data_dist, hypo_maker, metric, external_priors_penalty,
                local_fit_kwargs["method"], local_fit_kwargs["method_kwargs"],
                local_fit_kwargs["local_fit_kwargs"]
            )

        logging.info(f"entering fit over separate ranges in {method_kwargs['param_name']}")
        
        reset_free = False
        if "reset_free" in method_kwargs.keys():
            reset_free = method_kwargs["reset_free"]
        
        # this one we store for later so we can reset all ranges when we are done
        original_param = deepcopy(hypo_maker.params[method_kwargs["param_name"]])
        logging.info(f"original parameter:\n{original_param}")
        # this is the param we play around with
        mod_param = deepcopy(original_param)
        # The way this works is that we change the range and the set the rescaled
        # value of the parameter to the same number it originally had. This means
        # that, if the parameter was originally set at the lower end of the original
        # range, it will now always start at the lower end of each interval to be
        # fit separately. If it was in the middle, it will start in the middle of
        # each interval.
        original_rescaled_value = original_param._rescaled_value
        all_fit_results = []
        for i, interval in enumerate(method_kwargs["ranges"]):
            mod_param.range = interval
            mod_param._rescaled_value = original_rescaled_value
            # to make sure that a `reset_free` command will not try to reset the
            # parameter to a place outside of the modified range
            mod_param.nominal_value = mod_param.value
            logging.info(f"now fitting on interval {i+1}/{len(method_kwargs['ranges'])}")
            logging.info(f"parameter with modified range:\n{mod_param}")
            hypo_maker.update_params(mod_param)
            fit_result = self.fit_recursively(
                data_dist, hypo_maker, metric, external_priors_penalty,
                local_fit_kwargs["method"], local_fit_kwargs["method_kwargs"],
                local_fit_kwargs["local_fit_kwargs"]
            )
            all_fit_results.append(fit_result)

        all_fit_metric_vals = [fit_info.metric_val for fit_info in all_fit_results]
        # Take the one with the best fit
        if is_metric_to_maximize(metric):
            best_idx = np.argmax(all_fit_metric_vals)
        else:
            best_idx = np.argmin(all_fit_metric_vals)
        
        logging.info(f"Found best fit being in interval {best_idx+1} with metric "
                     f"{all_fit_metric_vals[best_idx]}")
        best_fit_result = all_fit_results[best_idx]
        # resetting the range of the parameter we played with
        # This is one rare instance where we manipulate the parameters of a fit result.
        best_fit_result._params[original_param.name].range = original_param.range
        best_fit_result._params[original_param.name].nominal_value = original_param.nominal_value
        best_fit_result._rehash()
        original_param.value = best_fit_result.params[original_param.name].value
        hypo_maker.update_params(original_param)
        return best_fit_result

    def _fit_scipy(self, data_dist, hypo_maker, metric,
                   external_priors_penalty, method_kwargs, local_fit_kwargs):
        """Run an arbitrary scipy minimizer to modify hypo dist maker's free params
        until the data_dist is most likely to have come from this hypothesis.

        This function uses only local optimization and does not attempt to find
        a global optimum among several local optima.

        Parameters
        ----------
        data_dist : MapSet or List of MapSets
            Data distribution(s)

        hypo_maker : Detectors, DistributionMaker or convertible thereto

        metric : string or iterable of strings

        minimizer_settings : dict

        external_priors_penalty : func
            User defined prior penalty function


        Returns
        -------
        fit_info : HypoFitResult
        """
        
        global_scipy_methods = ["differential_evolution", "basinhopping",
                                "dual_annealing", "shgo"]
        methods_using_local_fits = ["basinhopping", "dual_annealing", "shgo"]
        
        global_method = None
        if "global_method" in method_kwargs.keys():
            global_method = method_kwargs["global_method"]

        if local_fit_kwargs is not None and global_method not in methods_using_local_fits:
            logging.warn(f"local_fit_kwargs are ignored by global method {global_method}")
        
        if global_method is None:
            logging.info(f"entering local scipy fit using {method_kwargs['method']['value']}")
        else:
            assert global_method in global_scipy_methods, "unsupported global fit method"
            logging.info(f"entering global scipy fit using {global_method}")
        if not self.blindness:
            logging.debug("free parameters:")
            logging.debug(hypo_maker.params.free)
        
        if global_method in methods_using_local_fits:
            minimizer_settings = set_minimizer_defaults(local_fit_kwargs)
            validate_minimizer_settings(minimizer_settings)
        elif global_method == "differential_evolution":
            # Unfortunately we are not allowed to pass these, DE with polish=True always
            # uses L-BFGS-B with default settings.
            if ("polish" in method_kwargs["options"].keys()
                and method_kwargs["options"]["polish"]):
                logging.info("Differential Evolution result will be polished using L-BFGS-B")
                # We need to put the method here so that the bounds will be adjusted
                # below, otherwise the polishing fit can cause crashes if it hits the
                # bounds.
                minimizer_settings = {
                    "method": {"value": "L-BFGS-B"},
                    "options": {"value": {"eps": 1e-8}}
                }
            else:
                # We put this here such that the checks farther down don't crash
                minimizer_settings = {"method": {"value": "None"}}
        elif global_method == "dual_annealing":
            minimizer_settings = {
                "method": {"value": "L-BFGS-B"},
                "options": {"value": {"eps": 1e-8}}
            }
            logging.info("Due to a scipy bug, local minimization can only use default"
                         "L-BFGS-B settings. The given settings are ignored.")
        else:
            minimizer_settings = set_minimizer_defaults(method_kwargs)
            validate_minimizer_settings(minimizer_settings)

        if isinstance(metric, str):
            metric = [metric]
        sign = 0
        for m in metric:
            if m in METRICS_TO_MAXIMIZE and sign != +1:
                sign = -1
            elif m in METRICS_TO_MINIMIZE and sign != -1:
                sign = +1
            else:
                raise ValueError("Defined metrics are not compatible")
        # Get starting free parameter values
        x0 = np.array(hypo_maker.params.free._rescaled_values) # pylint: disable=protected-access
        
        # Indicate indices where x0 should be reflected around the mid-point at 0.5.
        # This is only used for the COBYLA minimizer.
        flip_x0 = np.zeros(len(x0), dtype=bool)

        minimizer_method = minimizer_settings["method"]["value"].lower()
        cons = ()
        if minimizer_method in MINIMIZERS_USING_CONSTRAINTS:
            logging.warning(
                'Minimizer %s requires bounds to be formulated in terms of constraints.'
                ' Constraining functions are auto-generated now.',
                minimizer_method
            )
            cons = []
            for idx in range(len(x0)):
                l = {'type': 'ineq',
                     'fun': lambda x, i=idx: x[i] - FTYPE_PREC}  # lower bound at zero
                u = {'type': 'ineq',
                     'fun': lambda x, i=idx: 1. - x[i]}  # upper bound at 1
                cons.append(l)
                cons.append(u)
            # The minimizer begins with a step of size `rhobeg` in the positive
            # direction. Flipping around 0.5 ensures that this initial step will not
            # overstep boundaries if `rhobeg` is 0.5. 
            flip_x0 = np.array(x0) > 0.5
            # The minimizer can't handle bounds, but they still need to be passed for
            # the interface to be uniform even though they are not used.
            bounds = [(0, 1)]*len(x0)
        else:
            bounds = [(0, 1)]*len(x0)

        x0 = np.where(flip_x0, 1 - x0, x0)
        
        if global_method is None:
            logging.debug('Running the %s minimizer...', minimizer_method)
        else:
            logging.debug(f"Running the {global_method} global fit method...")
        # Using scipy.optimize.minimize allows a whole host of minimizers to be
        # used.
        counter = Counter()
        
        fit_history = []
        fit_history.append(list(metric) + [v.name for v in hypo_maker.params.free])

        start_t = time.time()

        if self.pprint and not self.blindness:
            free_p = hypo_maker.params.free
            self._pprint_header(free_p, external_priors_penalty, metric)

        # reset number of iterations before each minimization
        self._nit = 0

        # Before starting minimization, check if we already have a perfect match between data and template
        # This can happen if using pseudodata that was generated with the nominal values for parameters
        # (which will also be the initial values in the fit) and blah...
        initial_metric_val = self._minimizer_callable(
            scaled_param_vals=x0,
            hypo_maker=hypo_maker, 
            data_dist=data_dist,
            metric=metric, 
            counter=Counter(), # Not used/relevant
            fit_history=[], # Not used/relevant
            flip_x0=flip_x0,
            external_priors_penalty=external_priors_penalty,
        )

        if np.abs(initial_metric_val) < EPSILON :
            msg = 'Initial hypo matches data, no need for fit : %s = %s (epsilon = %s)' % (metric, initial_metric_val, EPSILON)
            logging.info(msg)
            return HypoFitResult( # Return fit results, even though didn't technically fit
                metric,
                initial_metric_val,
                data_dist,
                hypo_maker,
                minimizer_time=0.,
                minimizer_metadata={"success":True, "nit":0, "message":msg}, # Add some metadata in the format returned by `scipy.optimize.minimize`
                fit_history=None,
                other_metrics=None,
                num_distributions_generated=0,
                include_detailed_metric_info=True,
            )

        #
        # From that point on, optimize starts using the metric and 
        # iterates, no matter what you do 
        #
        if global_method is None:
            optimize_result = optimize.minimize(
                fun=self._minimizer_callable,
                x0=x0,
                args=(hypo_maker, data_dist, metric, counter, fit_history,
                      flip_x0, external_priors_penalty),
                bounds=bounds,
                constraints=cons,
                method=minimizer_settings['method']['value'],
                options=minimizer_settings['options']['value'],
                callback=self._minimizer_callback
            )
        elif global_method == "differential_evolution":
            optimize_result = optimize.differential_evolution(
                func=self._minimizer_callable,
                bounds=bounds,
                args=(hypo_maker, data_dist, metric, counter, fit_history,
                      flip_x0, external_priors_penalty),
                callback=self._minimizer_callback,
                **method_kwargs["options"]
            )
        elif global_method == "basinhopping":
            if "seed" in method_kwargs["options"]:
                seed = method_kwargs["options"]["seed"]
            else:
                seed = None
            rng = check_random_state(seed)

            if "step_size" in method_kwargs["options"]:
                step_size = method_kwargs["options"]["step_size"]
            else:
                step_size = 0.5
            
            take_step = BoundedRandomDisplacement(step_size, bounds, rng)
            minimizer_kwargs = deepcopy(local_fit_kwargs)
            minimizer_kwargs["args"] = (
                hypo_maker, data_dist, metric, counter, fit_history,
                flip_x0, external_priors_penalty
            )
            if "reset_free" in minimizer_kwargs:
                del minimizer_kwargs["reset_free"]
            minimizer_kwargs["method"] = local_fit_kwargs["method"]["value"]
            minimizer_kwargs["options"] = local_fit_kwargs["options"]["value"]
            minimizer_kwargs["bounds"] = bounds
            def basinhopping_callback(x, f, accept):
                self._nit += 1
            optimize_result = optimize.basinhopping(
                func=self._minimizer_callable,
                x0=x0,
                take_step=take_step,
                callback=basinhopping_callback,
                minimizer_kwargs=minimizer_kwargs,
                **method_kwargs["options"]
            )
            optimize_result.success = True  # basinhopping doesn't set this property
        elif global_method == "dual_annealing":
            def annealing_callback(x, f, context):
                self._nit += 1
            # TODO: Enable use of custom minimization if scipy is fixed
            # The scipy implementation is buggy insofar as it doesn't apply bounds to 
            # the inner minimization and there is no way to pass bounds through that 
            # doesn't crash. This leads to evaluations outside of the bounds.
            optimize_result = optimize.dual_annealing(
                func=self._minimizer_callable,
                bounds=bounds,
                x0=x0,
                args=(hypo_maker, data_dist, metric, counter, fit_history,
                      flip_x0, external_priors_penalty),
                callback=annealing_callback,
                **method_kwargs["options"]
            )
        elif global_method == "shgo":
            minimizer_kwargs = deepcopy(local_fit_kwargs)
            minimizer_kwargs["args"] = (
                hypo_maker, data_dist, metric, counter, fit_history,
                flip_x0, external_priors_penalty
            )
            if "reset_free" in minimizer_kwargs:
                del minimizer_kwargs["reset_free"]
            minimizer_kwargs["method"] = local_fit_kwargs["method"]["value"]
            minimizer_kwargs["options"] = local_fit_kwargs["options"]["value"]
            optimize_result = optimize.shgo(
                func=self._minimizer_callable,
                bounds=bounds,
                args=(hypo_maker, data_dist, metric, counter, fit_history,
                      flip_x0, external_priors_penalty),
                callback=self._minimizer_callback,
                minimizer_kwargs=minimizer_kwargs,
                **method_kwargs["options"]
            )
        else:
            raise ValueError("Unsupported global fit method")

        end_t = time.time()
        if self.pprint:
            # clear the line
            sys.stdout.write('\n\n')
            sys.stdout.flush()

        minimizer_time = end_t - start_t

        # Check for minimization failure
        if not optimize_result.success:
            if self.blindness:
                msg = ''
            else:
                msg = ' ' + str(optimize_result.message)
            logging.warn('Optimization failed.' + msg)
            # Instead of crashing completely, return a fit result with an infinite 
            # test statistic value.
            metadata = {"success":optimize_result.success, "message":optimize_result.message,}
            return HypoFitResult(
                metric,
                sign * np.inf,
                data_dist,
                hypo_maker,
                minimizer_time=minimizer_time,
                minimizer_metadata=metadata,
                fit_history=fit_history,
                other_metrics=None,
                num_distributions_generated=counter.count,
                include_detailed_metric_info=False,
            )

        logging.info(
            'Total time to optimize: %8.4f s; # of dists generated: %6d;'
            ' avg dist gen time: %10.4f ms',
            minimizer_time, counter.count, minimizer_time*1000./counter.count
        )

        # Will not assume that the minimizer left the hypo maker in the
        # minimized state, so set the values now (also does conversion of
        # values from [0,1] back to physical range)
        rescaled_pvals = optimize_result.pop('x')
        rescaled_pvals = np.where(flip_x0, 1 - rescaled_pvals, rescaled_pvals)
        hypo_maker._set_rescaled_free_params(rescaled_pvals) # pylint: disable=protected-access

        # Get the best-fit metric value
        metric_val = sign * optimize_result.pop('fun')

        # Record minimizer metadata (all info besides 'x' and 'fun'; also do
        # not record some attributes if performing blinded analysis)
        metadata = OrderedDict()
        for k in sorted(optimize_result.keys()):
            if self.blindness and k in ['jac', 'hess', 'hess_inv']:
                continue
            if k=='hess_inv':
                continue
            if k=="message" and isinstance(optimize_result[k], bytes):
                # A little fix for deserialization: After serialization and
                # deserialization, the string would be decoded anyway and then the 
                # recovered object would look different.
                metadata[k] = optimize_result[k].decode('utf-8')
                continue
            metadata[k] = optimize_result[k]

        if self.blindness > 1:  # only at stricter blindness level
            # undo flip
            x0 = np.where(flip_x0, 1 - x0, x0)
            # Reset to starting value of the fit, rather than nominal values because
            # the nominal value might be out of range if this is inside an octant check.
            hypo_maker._set_rescaled_free_params(x0)
        
        # TODO: other metrics
        fit_info = HypoFitResult(
            metric,
            metric_val,
            data_dist,
            hypo_maker,
            minimizer_time=minimizer_time,
            minimizer_metadata=metadata,
            fit_history=fit_history,
            other_metrics=None,
            num_distributions_generated=counter.count,
            include_detailed_metric_info=True,
        )
        
        if not self.blindness:
            logging.info(f"found best fit: {fit_info.params.free}")
        return fit_info
    
    def _fit_minuit(self, data_dist, hypo_maker, metric,
                    external_priors_penalty, method_kwargs, local_fit_kwargs):
        """Run the Minuit minimizer to modify hypo dist maker's free params
        until the data_dist is most likely to have come from this hypothesis.

        This function uses only local optimization and does not attempt to find
        a global optimum among several local optima.

        Parameters
        ----------
        data_dist : MapSet or List of MapSets
            Data distribution(s)

        hypo_maker : Detectors, DistributionMaker or convertible thereto

        metric : string or iterable of strings

        external_priors_penalty : func
            User defined prior penalty function

        method_kwargs : dict
            Options passed on for Minuit
        
        local_fit_kwargs : dict
            Ignored since no local fit happens inside this fit

        Returns
        -------
        fit_info : HypoFitResult
        """
        
        logging.info("Entering local fit using Minuit")
        
        if local_fit_kwargs is not None:
            logging.warn("Local fit kwargs are ignored by 'fit_minuit'."
                         "Use 'method_kwargs' to set Minuit options.")
        
        if method_kwargs is None:
            method_kwargs = {}  # use all defaults
        if not self.blindness:
            logging.debug("free parameters:")
            logging.debug(hypo_maker.params.free)
        
        if isinstance(metric, str):
            metric = [metric]
        sign = 0
        for m in metric:
            if m in METRICS_TO_MAXIMIZE and sign != +1:
                sign = -1
            elif m in METRICS_TO_MINIMIZE and sign != -1:
                sign = +1
            else:
                raise ValueError("Defined metrics are not compatible")
        # Get starting free parameter values
        x0 = np.array(hypo_maker.params.free._rescaled_values) # pylint: disable=protected-access

        bounds = [(0, 1)]*len(x0)

        counter = Counter()
        
        fit_history = []
        fit_history.append(list(metric) + [v.name for v in hypo_maker.params.free])

        start_t = time.time()

        if self.pprint and not self.blindness:
            free_p = hypo_maker.params.free
            self._pprint_header(free_p, external_priors_penalty, metric)

        # reset number of iterations before each minimization
        self._nit = 0
        # we never flip in minuit, but we still need to set it
        flip_x0 = np.zeros(len(x0), dtype=bool)
        args=(hypo_maker, data_dist, metric, counter, fit_history,
              flip_x0, external_priors_penalty)
                
        def loss_func(x):
            # In rare circumstances, minuit will try setting one of the parameters
            # to NaN. Minuit might be able to recover when we return NaN.
            if np.any(~np.isfinite(x)):
                logging.warn(f"Minuit tried evaluating at invalid parameters: {x}")
                return np.nan
            return self._minimizer_callable(x, *args)

        m = Minuit(loss_func, x0)
        m.limits = bounds
        # only initial step size, not very important
        if "errors" in method_kwargs.keys():
            m.errors = method_kwargs["errors"]
        # Precision with which the likelihood is calculated
        if "precision" in method_kwargs.keys():
            m.precision = method_kwargs["precision"]
        else:
            # Documentation states that this value should be set to "some multiple of
            # the smallest relative change of a parameter that still changes the
            # function".
            m.precision = 5 * FTYPE_PREC
        if "tol" in method_kwargs.keys():
            m.tol = method_kwargs["tol"]
        simplex = False
        if "run_simplex" in method_kwargs.keys():
            simplex = method_kwargs["run_simplex"]
        migrad = True
        if "run_migrad" in method_kwargs.keys():
            migrad = method_kwargs["run_migrad"]
        if not (migrad or simplex):
            raise ValueError("Must select at least one of MIGRAD or SIMPLEX to run")
        # Minuit needs to know if the loss function is interpretable as a likelihood
        # or as a least-squares loss. It influences the stopping condition where the 
        # estimated uncertainty on parameters is small compared to their covariance.
        if metric[0] in LLH_METRICS:
            m.errordef = Minuit.LIKELIHOOD
        elif metric[0] in CHI2_METRICS:
            m.errordef = Minuit.LEAST_SQUARES
        else:
            raise ValueError("Metric neither LLH or CHI2, unknown error definition.")
        # Minuit can sometimes try to evaluate at NaN parameters if the liklihood
        # is badly behaved. We don't want to completely crash in that case.
        m.throw_nan = False
        # actually run the minimization!
        if simplex:
            logging.info("Running SIMPLEX")
            m.simplex()
        
        if migrad:
            logging.info("Running MIGRAD")        
            m.migrad()

        end_t = time.time()
        if self.pprint:
            # clear the line
            sys.stdout.write('\n\n')
            sys.stdout.flush()

        minimizer_time = end_t - start_t
        
        logging.info(
            'Total time to optimize: %8.4f s; # of dists generated: %6d;'
            ' avg dist gen time: %10.4f ms',
            minimizer_time, counter.count, minimizer_time*1000./counter.count
        )
        
        if not m.accurate:
            logging.warn("Covariance matrix invalid.")
        if not m.valid:
            logging.warn("Minimum not valid according to Minuit's criteria.")

        # Will not assume that the minimizer left the hypo maker in the
        # minimized state, so set the values now (also does conversion of
        # values from [0,1] back to physical range)
        rescaled_pvals = np.array(m.values)
        hypo_maker._set_rescaled_free_params(rescaled_pvals) # pylint: disable=protected-access

        # Get the best-fit metric value
        metric_val = sign * m.fval

        # Record minimizer metadata (all info besides 'x' and 'fun'; also do
        # not record some attributes if performing blinded analysis)
        metadata = OrderedDict()
        # param names are relevant because they allow one to reconstruct which 
        # parameter corresponds to which entry in the covariance matrix
        metadata["param_names"] = hypo_maker.params.free.names
        # The criteria to deem a minimum "valid" are too strict for our purposes, so 
        # we accept the value even if m.valid is False.
        metadata["success"] = np.isfinite(metric_val)
        metadata["valid"] = m.valid
        metadata["accurate"] = m.accurate
        metadata["edm"] = m.fmin.edm
        metadata["edm_goal"] = m.fmin.edm_goal
        metadata["has_reached_call_limit"] = m.fmin.has_reached_call_limit
        metadata["has_parameters_at_limit"] = m.fmin.has_parameters_at_limit
        metadata["nit"] = m.nfcn
        metadata["message"] = "Minuit finished."
        
        if not self.blindness:
            if self.blindness < 2:
                metadata["rescaled_values"] = np.array(m.values)
            else:
                metadata["rescaled_values"] = np.full(len(m.values), np.nan)
            if m.accurate:
                metadata["hess_inv"] = np.array(m.covariance)
            else:
                metadata["hess_inv"] = np.full((len(x0), len(x0)), np.nan)

        if self.blindness > 1:  # only at stricter blindness level
            # undo flip
            x0 = np.where(flip_x0, 1 - x0, x0)
            # Reset to starting value of the fit, rather than nominal values because
            # the nominal value might be out of range if this is inside an octant check.
            hypo_maker._set_rescaled_free_params(x0)
        
        # TODO: other metrics
        fit_info = HypoFitResult(
            metric,
            metric_val,
            data_dist,
            hypo_maker,
            minimizer_time=minimizer_time,
            minimizer_metadata=metadata,
            fit_history=fit_history,
            other_metrics=None,
            num_distributions_generated=counter.count,
            include_detailed_metric_info=True,
        )
        
        if not self.blindness:
            logging.info(f"found best fit: {fit_info.params.free}")
        return fit_info
    
    def _fit_nlopt(self, data_dist, hypo_maker, metric,
                   external_priors_penalty, method_kwargs, local_fit_kwargs):
        """Run any of the (gradient-free) NLOPT optimizers to modify hypo dist maker's
        free params until the data_dist is most likely to have come from this
        hypothesis.

        Parameters
        ----------
        data_dist : MapSet or List of MapSets
            Data distribution(s)

        hypo_maker : Detectors, DistributionMaker or convertible thereto

        metric : string or iterable of strings

        external_priors_penalty : func
            User defined prior penalty function

        method_kwargs : dict
            Options passed on for NLOPT
        
        local_fit_kwargs : dict
            Ignored since no local fit happens inside this fit

        Returns
        -------
        fit_info : HypoFitResult
        """
        
        logging.info("Entering fit using NLOPT")
        
        if local_fit_kwargs is not None:
            logging.warn("`local_fit_kwargs` are ignored by 'fit_nlopt'."
                         "Use `method_kwargs` to set nlopt options and use "
                         "`method_kwargs['local_optimizer']` to define the settings of "
                         "a subsidiary NLOPT optimizer.")
        
        if method_kwargs is None:
            raise ValueError("Need to specify at least the algorithm to run.")
        if not self.blindness:
            logging.debug("free parameters:")
            logging.debug(hypo_maker.params.free)
        
        if isinstance(metric, str):
            metric = [metric]
        sign = 0
        for m in metric:
            if m in METRICS_TO_MAXIMIZE and sign != +1:
                sign = -1
            elif m in METRICS_TO_MINIMIZE and sign != -1:
                sign = +1
            else:
                raise ValueError("Defined metrics are not compatible")
        # Get starting free parameter values
        x0 = np.array(hypo_maker.params.free._rescaled_values) # pylint: disable=protected-access

        counter = Counter()
        
        fit_history = []
        fit_history.append(list(metric) + [v.name for v in hypo_maker.params.free])

        start_t = time.time()

        if self.pprint and not self.blindness:
            free_p = hypo_maker.params.free
            self._pprint_header(free_p, external_priors_penalty, metric)

        # reset number of iterations before each minimization
        self._nit = 0
        # we never flip in nlopt, but we still need to set it
        flip_x0 = np.zeros(len(x0), dtype=bool)
        args=(hypo_maker, data_dist, metric, counter, fit_history,
              flip_x0, external_priors_penalty)
                
        def loss_func(x, grad):
            if np.any(~np.isfinite(x)):
                logging.warn(f"NLOPT tried evaluating at invalid parameters: {x}")
                return np.nan
            if grad.size > 0:
                raise RuntimeError("Gradients cannot be calculated, use a gradient-free"
                                   " optimization routine instead.")
            return self._minimizer_callable(x, *args)
        
        opt = self._define_nlopt_opt(method_kwargs, loss_func, hypo_maker)

        logging.info(f"Starting optimization using {opt.get_algorithm_name()}")
        
        xopt = opt.optimize(x0)

        end_t = time.time()
        if self.pprint:
            # clear the line
            sys.stdout.write('\n\n')
            sys.stdout.flush()

        minimizer_time = end_t - start_t
        
        logging.info(
            'Total time to optimize: %8.4f s; # of dists generated: %6d;'
            ' avg dist gen time: %10.4f ms',
            minimizer_time, counter.count, minimizer_time*1000./counter.count
        )

        # Will not assume that the minimizer left the hypo maker in the
        # minimized state, so set the values now (also does conversion of
        # values from [0,1] back to physical range)
        rescaled_pvals = xopt
        hypo_maker._set_rescaled_free_params(rescaled_pvals) # pylint: disable=protected-access

        # Get the best-fit metric value
        metric_val = sign * opt.last_optimum_value()

        # Record minimizer metadata (all info besides 'x' and 'fun'; also do
        # not record some attributes if performing blinded analysis)
        metadata = OrderedDict()
        nlopt_result = opt.last_optimize_result()
        # Positive return values are successes, negative return values are failures.
        # see https://nlopt.readthedocs.io/en/latest/NLopt_Reference/#return-values
        metadata["success"] = nlopt_result > 0
        metadata["nlopt_result"] = nlopt_result
        metadata["nit"] = opt.get_numevals()
        metadata["message"] = {
            1: "NLOPT_SUCCESS",
            2: "NLOPT_STOPVAL_REACHED",
            3: "NLOPT_FTOL_REACHED",
            4: "NLOPT_XTOL_REACHED",
            5: "NLOPT_MAXEVAL_REACHED",
            6: "NLOPT_MAXTIME_REACHED",
            -1: "NLOPT_FAILURE",
            -2: "NLOPT_INVALID_ARGS",
            -3: "NLOPT_OUT_OF_MEMORY",
            -4: "NLOPT_ROUNDOFF_LIMITED",
            -5: "NLOPT_FORCED_STOP"
        }[nlopt_result]
        
        if self.blindness < 2:
            metadata["rescaled_values"] = rescaled_pvals
        else:
            metadata["rescaled_values"] = np.full(len(m.values), np.nan)
        # we don't get a Hessian from nlopt
        metadata["hess_inv"] = np.full((len(x0), len(x0)), np.nan)

        if self.blindness > 1:  # only at stricter blindness level
            hypo_maker._set_rescaled_free_params(x0)
        
        # TODO: other metrics
        fit_info = HypoFitResult(
            metric,
            metric_val,
            data_dist,
            hypo_maker,
            minimizer_time=minimizer_time,
            minimizer_metadata=metadata,
            fit_history=fit_history,
            other_metrics=None,
            num_distributions_generated=counter.count,
            include_detailed_metric_info=True,
        )
        
        if not self.blindness:
            logging.info(f"found best fit: {fit_info.params.free}")
        return fit_info
    
    def _define_nlopt_opt(self, method_kwargs, loss_func, hypo_maker):
        """
        Helper function that reads the options from a dictionary and configures 
        an nlopt.opt object with all the options applied. Some global search algorithms
        also need a local/subsidiary optimizer. Its options can be specified in 
        `method_kwargs['local_optimizer']` as a dictionary of the same form that is
        passed to this function again to build the nlopt.opt object.
        """

        if not "algorithm" in method_kwargs.keys():
            raise ValueError("Need to specify the algorithm to use.")
        alg_name_splits = method_kwargs["algorithm"].split("_")
        if not alg_name_splits[0] == "NLOPT":
            raise ValueError("Algorithm name should be specified as `NLOPT_{G,L}N_XXX`")
        if len(alg_name_splits[1]) > 1 and alg_name_splits[1][1] == "D":
            raise ValueError("Only gradient-free algorithms (NLOPT_GN or NLOPT_LN) are "
                             "supported.")
        
        algorithm = getattr(nlopt, "_".join(alg_name_splits[1:]))
        x0 = np.array(hypo_maker.params.free._rescaled_values)
        opt = nlopt.opt(algorithm, len(x0))
        opt.set_min_objective(loss_func)
        
        if "ftol_abs" in method_kwargs.keys():
            opt.set_ftol_abs(method_kwargs["ftol_abs"])
        if "ftol_rel" in method_kwargs.keys():
            opt.set_ftol_rel(method_kwargs["ftol_rel"])
        if "xtol_abs" in method_kwargs.keys():
            opt.set_xtol_abs(method_kwargs["xtol_abs"])
        if "xtol_rel" in method_kwargs.keys():
            opt.set_xtol_rel(method_kwargs["xtol_rel"])
        if "stopval" in method_kwargs.keys():
            opt.set_stopval(method_kwargs["stopval"])
        if "maxeval" in method_kwargs.keys():
            opt.set_maxeval(method_kwargs["maxeval"])
        # Maximum runtime in seconds
        if "maxtime" in method_kwargs.keys():
            opt.set_maxtime(method_kwargs["maxtime"])
        # set algorithm-specific parameters (see
        # https://nlopt.readthedocs.io/en/latest/NLopt_Reference/#algorithm-specific-parameters)
        if "algorithm_params" in method_kwargs.keys():
            for k, v in method_kwargs["algorithm_params"].items():
                opt.set_param(k, v)
        if "ineq_constraints" in method_kwargs.keys():
            logging.warn(
                "Using eval() is potentially dangerous as it can execute "
                "arbitrary code! Do not store your config file in a place"
                "where others have writing access!"
            )
            constr_list = method_kwargs["ineq_constraints"]
            if isinstance(constr_list, str):
                constr_list = [constr_list]
            for constr in constr_list:
                # the inequality function is specified as a function that takes a 
                # ParamSet as its input
                logging.info(f"adding constraint (must stay positive): {constr}")
                ineq_func_params = eval(constr)
                assert callable(ineq_func_params), "evaluated object is not a valid function"
                def ineq_func(x, grad):
                    if grad.size > 0:
                        raise RuntimeError("gradients not supported")
                    hypo_maker._set_rescaled_free_params(x)
                    # In NLOPT, the inequality function must stay negative, while in
                    # scipy, the inequality function must stay positive. We keep with
                    # the scipy convention by flipping the sign.
                    return -ineq_func_params(hypo_maker.params)
                opt.add_inequality_constraint(ineq_func)
        
        # Population size for stochastic search algorithms, see 
        # https://nlopt.readthedocs.io/en/latest/NLopt_Reference/#stochastic-population
        if "population" in method_kwargs.keys():
            opt.set_population(method_kwargs["population"])

        opt.set_lower_bounds(0.)
        opt.set_upper_bounds(1.)
        
        if "local_optimizer" in method_kwargs.keys():
            local_opt = self._define_nlopt_opt(method_kwargs["local_optimizer"],
                                               loss_func, hypo_maker)
            opt.set_local_optimizer(local_opt)
        
        return opt
    
    def _pprint_header(self, free_p, external_priors_penalty, metric):
        # Display any units on top
        r = re.compile(r'(^[+0-9.eE-]* )|(^[+0-9.eE-]*$)')
        hdr = ' '*(6+1+10+1+12+3)
        unt = []
        for p in free_p:
            u = r.sub('', format(p.value, '~')).replace(' ', '')[0:10]
            if u:
                u = '(' + u + ')'
            unt.append(u.center(12))
        hdr += ' '.join(unt)
        hdr += '\n'

        # Header names
        hdr += ('iter'.center(6) + ' ' + 'funcalls'.center(10) + ' ' +
                metric[0][0:12].center(12) + ' | ')
        hdr += ' '.join([p.name[0:12].center(12) for p in free_p])
        if external_priors_penalty is not None:
            hdr += " |   penalty  "
        hdr += '\n'

        # Underscores
        hdr += ' '.join(['-'*6, '-'*10, '-'*12, '+'] + ['-'*12]*len(free_p))
        if external_priors_penalty is not None:
            hdr += " + -----------"
        hdr += '\n'

        sys.stdout.write(hdr)

    def _minimizer_callable(self, scaled_param_vals, hypo_maker, data_dist,
                            metric, counter, fit_history, flip_x0,
                            external_priors_penalty=None):
        """Simple callback for use by scipy.optimize minimizers.

        This should *not* in general be called by users, as `scaled_param_vals`
        are stripped of their units and scaled to the range [0, 1], and hence
        some validation of inputs is bypassed by this method.

        Parameters
        ----------
        scaled_param_vals : sequence of floats
            If called from a scipy.optimize minimizer, this sequence is
            provieded by the minimizer itself. These values are all expected to
            be in the range [0, 1] and be simple floats (no units or
            uncertainties attached, etc.). Rescaling the parameter values to
            their original (physical) ranges (including units) is handled
            within this method.

        hypo_maker : Detectors or DistributionMaker
            Creates the per-bin expectation values per map
            based on its param values. Free params in the
            `hypo_maker` are modified by the minimizer to achieve a "best" fit.

        data_dist : Sequence of MapSets or MapSet
            Data distribution to be fit. Can be an actual-, Asimov-, or
            pseudo-data distribution (where the latter two are derived from
            simulation and so aren't technically "data").

        metric : string or iterable of strings
            Metric by which to evaluate the fit. See Map

        counter : Counter
            Mutable object to keep track--outside this method--of the number of
            times this method is called.
        
        flip_x0 : ndarray of type bool
            Indicates which indices of x0 should be flipped around 0.5.

        external_priors_penalty : func
            User defined prior penalty function, which takes `hypo_maker` and 
            `metric` as arguments and returns numerical value of penalty to 
            the metric value. It is expected sign of the penalty is correctly 
            specified inside the `external_priors_penalty` (e.g. negative for 
            llh or positive for chi2).

        """
        # Want to *maximize* e.g. log-likelihood but we're using a minimizer,
        # so flip sign of metric in those cases.
        if isinstance(metric, str):
            metric = [metric]
        sign = 0
        for m in metric:
            if m in METRICS_TO_MAXIMIZE and sign != +1:
                sign = -1
            elif m in METRICS_TO_MINIMIZE and sign != -1:
                sign = +1
            else:
                raise ValueError('Defined metrics are not compatible')

        scaled_param_vals = np.where(flip_x0, 1 - scaled_param_vals, scaled_param_vals)
        # Set param values from the scaled versions the minimizer works with
        hypo_maker._set_rescaled_free_params(scaled_param_vals) # pylint: disable=protected-access

        # Get the map set
        try:
            if metric[0] == 'generalized_poisson_llh':
                hypo_asimov_dist = hypo_maker.get_outputs(return_sum=False, output_mode='binned', force_standard_output=False)
                hypo_asimov_dist = merge_mapsets_together(mapset_list=hypo_asimov_dist)
                data_dist = data_dist.maps[0] # Extract the map from the MapSet
                metric_kwargs = {'empty_bins':hypo_maker.empty_bin_indices}
            else:
                hypo_asimov_dist = hypo_maker.get_outputs(return_sum=True)
                if isinstance(hypo_asimov_dist, OrderedDict):
                    hypo_asimov_dist = hypo_asimov_dist['weights']
                metric_kwargs = {}

        except Exception as e:
            if self.blindness:
                logging.error('Minimizer failed')
            else:
                logging.error(
                    'Failed to generate distribution with free'
                    ' params %s', hypo_maker.params.free
                )
                logging.error(str(e))
            raise

        #
        # Assess the fit: whether the data came from the hypo_asimov_dist
        #
        try:
            if hypo_maker.__class__.__name__ == "Detectors":
                metric_val = 0
                for i in range(len(hypo_maker.distribution_makers)):
                    data = data_dist[i].metric_total(expected_values=hypo_asimov_dist[i],
                                                  metric=metric[i], metric_kwargs=metric_kwargs)
                    metric_val += data
                priors = hypo_maker.params.priors_penalty(metric=metric[0]) # uses just the "first" metric for prior
                metric_val += priors
            else: # DistributionMaker object
                metric_val = (
                    data_dist.metric_total(expected_values=hypo_asimov_dist,
                                               metric=metric[0], metric_kwargs=metric_kwargs)
                        + hypo_maker.params.priors_penalty(metric=metric[0])
                    )
        except Exception as e:
            if self.blindness:
                logging.error('Minimizer failed')
            else :
                logging.error(
                    'Failed when computing metric with free params %s',
                    hypo_maker.params.free
                )
                logging.error(str(e))
            raise
        
        penalty = 0
        if external_priors_penalty is not None:
            penalty = external_priors_penalty(hypo_maker=hypo_maker,metric=metric)

        # Report status of metric & params (except if blinded)
        if self.blindness:
            msg = ('minimizer iteration: #%6d | function call: #%6d'
                   %(self._nit, counter.count))
        else:
            #msg = '%s=%.6e | %s' %(metric, metric_val, hypo_maker.params.free)
            msg = '%s %s %s | ' %(('%d'%self._nit).center(6),
                                  ('%d'%counter.count).center(10),
                                  format(metric_val, '0.5e').rjust(12))
            msg += ' '.join([('%0.5e'%p.value.m).rjust(12)
                             for p in hypo_maker.params.free])
            if external_priors_penalty is not None:
                msg += f" | {penalty:11.4e}"

        if self.pprint:
            sys.stdout.write(msg + '\n')
            sys.stdout.flush()
        else:
            logging.trace(msg)

        counter += 1

        if not self.blindness:
            fit_history.append(
                [metric_val] + [v.value.m for v in hypo_maker.params.free]
            )

        if external_priors_penalty is not None:
            metric_val += external_priors_penalty(hypo_maker=hypo_maker,metric=metric)
            
        return sign*metric_val

    def _minimizer_callback(self, xk, **unused_kwargs): # pylint: disable=unused-argument
        """Passed as `callback` parameter to `optimize.minimize`, and is called
        after each iteration. Keeps track of number of iterations.

        Parameters
        ----------
        xk : list
            Parameter vector

        """
        self._nit += 1

    _fit_methods = {
        "scipy": _fit_scipy,
        "fit_octants": _fit_octants,
        "best_of": _fit_best_of,
        "grid_scan": _fit_grid_scan,
        "constrained": _fit_constrained,
        "fit_ranges": _fit_ranges,
        "condition": _fit_conditionally,
        "iminuit": _fit_minuit,
        "nlopt": _fit_nlopt,
    }
    _additional_fit_methods = {}


class Analysis(BasicAnalysis):
    """Analysis class for "canonical" IceCube/DeepCore/PINGU analyses.

    * "Data" distribution creation (via passed `data_maker` object)
    * "Expected" distribution creation (via passed `distribution_maker` object)
    * Minimizer Interface (via method `_minimizer_callable`)
        Interfaces to a minimizer for modifying the free parameters of the
        `distribution_maker` to fit its output (as closely as possible) to the
        data distribution is provided. See [minimizer_settings] for

    """
    
    def __init__(self):
        self._nit = 0
        self.pprint = True
        self.blindness = False

    def fit_hypo(self, data_dist, hypo_maker, metric, minimizer_settings, 
                 hypo_param_selections=None, reset_free=True, 
                 check_octant=True, fit_octants_separately=None,
                 check_ordering=False, other_metrics=None,
                 blind=False, pprint=True, external_priors_penalty=None):
        """Fitter "outer" loop: If `check_octant` is True, run
        `fit_hypo_inner` starting in each octant of theta23 (assuming that
        is a param in the `hypo_maker`). Otherwise, just run the inner
        method once.

        Note that prior to running the fit, the `hypo_maker` has
        `hypo_param_selections` applied and its free parameters are reset to
        their nominal values.

        Parameters
        ----------
        data_dist : MapSet or List of MapSets
            Data distribution(s). These are what the hypothesis is tasked to
            best describe during the optimization process.

        hypo_maker : Detectors, DistributionMaker or instantiable thereto
            Generates the expectation distribution under a particular
            hypothesis. This typically has (but is not required to have) some
            free parameters which can be modified by the minimizer to optimize
            the `metric`.

        hypo_param_selections : None, string, or sequence of strings
            A pipeline configuration can have param selectors that allow
            switching a parameter among two or more values by specifying the
            corresponding param selector(s) here. This also allows for a single
            instance of a DistributionMaker to generate distributions from
            different hypotheses.

        metric : string or iterable of strings
            The metric to use for optimization. Valid metrics are found in
            `VALID_METRICS`. Note that the optimized hypothesis also has this
            metric evaluated and reported for each of its output maps.

        minimizer_settings : string or dict

        check_octant : bool
            If theta23 is a parameter to be used in the optimization (i.e.,
            free), the fit will be re-run in the second (first) octant if
            theta23 is initialized in the first (second) octant.

        reset_free : bool
            Resets all free parameters to values defined in stages when starting a fit

        fit_octants_separately : bool
            If 'check_octant' is set so that the two octants of theta23 are
            individually checked, this flag enforces that each theta23 can
            only vary within the octant currently being checked (e.g. the 
            minimizer cannot swap octants). Deprecated.

        check_ordering : bool
            If the ordering is not in the hypotheses already being tested, the
            fit will be run in both orderings.

        other_metrics : None, string, or list of strings
            After finding the best fit, these other metrics will be evaluated
            for each output that contributes to the overall fit. All strings
            must be valid metrics, as per `VALID_METRICS`, or the
            special string 'all' can be specified to evaluate all
            VALID_METRICS..

        pprint : bool
            Whether to show live-update of minimizer progress.

        blind : bool or int
            Whether to carry out a blind analysis. If True or 1, this hides actual
            parameter values from display and disallows these (as well as Jacobian,
            Hessian, etc.) from ending up in logfiles. If given an integer > 1, the
            fitted parameters are also prevented from being stored in fit info
            dictionaries.

        external_priors_penalty : func
            User defined prior penalty function. Adds an extra penalty
            to the metric that is minimized, depending on the input function.


        Returns
        -------
        best_fit_info : HypoFitResult (see fit_hypo_inner method for details of
            `fit_info` dict)
        alternate_fits : list of `fit_info` from other fits run

        """
        
        if fit_octants_separately is not None:
            warnings.warn("fit_octants_separately is deprecated and will be ignored, "
                          "octants are always fit separately now.", DeprecationWarning)
        
        self.blindness = blind
        self.pprint = pprint

        if hypo_param_selections is None:
            hypo_param_selections = hypo_maker.param_selections

        if isinstance(metric, str):
            metric = [metric]
        # Check number of used metrics
        if hypo_maker.__class__.__name__ == "Detectors":
            if len(metric) == 1: # One metric for all detectors
                metric = list(metric) * len(hypo_maker.distribution_makers)
            elif len(metric) != len(hypo_maker.distribution_makers):
                raise IndexError('Number of defined metrics does not match with number of detectors.')
        else: # DistributionMaker object
            assert len(metric) == 1

        if check_ordering:
            if 'nh' in hypo_param_selections or 'ih' in hypo_param_selections:
                raise ValueError('One of the orderings has already been '
                                 'specified as one of the hypotheses but the '
                                 'fit has been requested to check both. These '
                                 'are incompatible.')

            logging.info('Performing fits in both orderings.')
            extra_param_selections = ['nh', 'ih']
        else:
            extra_param_selections = [None]

        alternate_fits = []
        # TODO: Pass alternative fits up the chain
        for extra_param_selection in extra_param_selections:
            if extra_param_selection is not None:
                full_param_selections = hypo_param_selections
                full_param_selections.append(extra_param_selection)
            else:
                full_param_selections = hypo_param_selections
            # Select the version of the parameters used for this hypothesis
            hypo_maker.select_params(full_param_selections)

            # Reset free parameters to nominal values
            if reset_free:
                hypo_maker.reset_free()
            if check_octant:
                method = "fit_octants"
                method_kwargs = {
                    "angle": "theta23",
                    "inflection_point": 45 * ureg.deg,
                    "reset_free": reset_free,
                }
                local_fit_kwargs = {
                    "method": "scipy",
                    "method_kwargs": minimizer_settings,
                    "local_fit_kwargs": None,
                }
            else:
                method = "scipy"
                method_kwargs = minimizer_settings
                local_fit_kwargs = None

            # Perform the fit
            best_fit_info = self.fit_recursively(
                data_dist, hypo_maker, metric, external_priors_penalty,
                method, method_kwargs, local_fit_kwargs
            )

        return best_fit_info, alternate_fits

    def nofit_hypo(self, data_dist, hypo_maker, hypo_param_selections,
                   hypo_asimov_dist, metric, other_metrics=None, blind=False, external_priors_penalty=None):
        """Fitting a hypo to a distribution generated by its own
        distribution maker is unnecessary. In such a case, use this method
        (instead of `fit_hypo`) to still retrieve meaningful information for
        e.g. the match metrics.

        Parameters
        ----------
        data_dist : MapSet or List of MapSets
        hypo_maker : Detectors or DistributionMaker
        hypo_param_selections : None, string, or sequence of strings
        hypo_asimov_dist : MapSet or List of MapSets
        metric : string or iterable of strings
        other_metrics : None, string, or sequence of strings
        blind : bool
        external_priors_penalty : func


        """
        fit_info = HypoFitResult()

        # NOTE: Select params but *do not* reset to nominal values to record
        # the current (presumably already optimal) param values
        hypo_maker.select_params(hypo_param_selections)

        if isinstance(metric, str):
            metric = [metric]
        # Check number of used metrics
        if hypo_maker.__class__.__name__ == "Detectors":
            if len(metric) == 1: # One metric for all detectors
                metric = list(metric) * len(hypo_maker.distribution_makers)
            elif len(metric) != len(hypo_maker.distribution_makers):
                raise IndexError('Number of defined metrics does not match with number of detectors.')
        else: # DistributionMaker object
            assert len(metric) == 1
        fit_info.metric = metric

        # Assess the fit: whether the data came from the hypo_asimov_dist
        try:
            if hypo_maker.__class__.__name__ == "Detectors":
                metric_val = 0
                for i in range(len(hypo_maker.distribution_makers)):
                    data = data_dist[i].metric_total(expected_values=hypo_asimov_dist[i], metric=metric[i])
                    metric_val += data
                priors = hypo_maker.params.priors_penalty(metric=metric[0]) # uses just the "first" metric for prior
                metric_val += priors
            else: # DistributionMaker object

                if 'generalized_poisson_llh' == metric[0]:

                    hypo_asimov_dist = hypo_maker.get_outputs(return_sum=False, output_mode='binned', force_standard_output=False)
                    hypo_asimov_dist = merge_mapsets_together(mapset_list=hypo_asimov_dist)
                    data_dist = data_dist.maps[0] # Extract the map from the MapSet
                    metric_kwargs = {'empty_bins':hypo_maker.empty_bin_indices}
                else:
                    hypo_asimov_dist = hypo_maker.get_outputs(return_sum=True)
                    if isinstance(hypo_asimov_dist, HypoFitResult):
                        hypo_asimov_dist = hypo_asimov_dist['weights']
                    metric_kwargs = {}

                metric_val = (
                    data_dist.metric_total(expected_values=hypo_asimov_dist,
                                           metric=metric[0], metric_kwargs=metric_kwargs)
                    + hypo_maker.params.priors_penalty(metric=metric[0])
                )
                if external_priors_penalty is not None:
                    metric_val += external_priors_penalty(hypo_maker=hypo_maker,metric=metric[0])
                    
        except Exception as e:
            if self.blindness:
                logging.error('Minimizer failed')
            else :
                logging.error(
                    'Failed when computing metric with free params %s',
                    hypo_maker.params.free
                )
                logging.error(str(e))
            raise

        fit_info.metric_val = metric_val

        if self.blindness:
            # Okay, if blind analysis is being performed, reset the values so
            # the user can't find them in the object
            hypo_maker.reset_free()
            fit_info.metric_val = ParamSet()
        else:
            fit_info.metric_val = deepcopy(hypo_maker.params)
        if hypo_maker.__class__.__name__ == "Detectors":
            fit_info.detailed_metric_info = [self.get_detailed_metric_info(
                data_dist=data_dist[i], hypo_asimov_dist=hypo_asimov_dist[i],
                params=hypo_maker.distribution_makers[i].params, metric=metric[i],
                other_metrics=other_metrics, detector_name=hypo_maker.det_names[i]
            ) for i in range(len(data_dist))]
        else: # DistributionMaker object

            if 'generalized_poisson_llh' == metric[0]:
                generalized_poisson_dist = hypo_maker.get_outputs(return_sum=False, force_standard_output=False)
                generalized_poisson_dist = merge_mapsets_together(mapset_list=generalized_poisson_dist)
            else:
                generalized_poisson_dist = None

            fit_info.detailed_metric_info = self.get_detailed_metric_info(
                data_dist=data_dist, hypo_asimov_dist=hypo_asimov_dist, generalized_poisson_hypo=generalized_poisson_dist,
                params=hypo_maker.params, metric=metric[0], other_metrics=other_metrics,
                detector_name=hypo_maker.detector_name
            )

        fit_info.minimizer_time = 0 * ureg.sec
        fit_info.num_distributions_generated = 0
        fit_info.minimizer_metadata = OrderedDict()
        fit_info.hypo_asimov_dist = hypo_asimov_dist
        return fit_info



    # TODO: move the complexity of defining a scan into a class with various
    # factory methods, and just pass that class to the scan method; we will
    # surely want to use scanning over parameters in more general ways, too:
    # * set (some) fixed params, then run (minimizer, scan, etc.) on free
    #   params
    # * set (some free or fixed) params, then check metric
    # where the setting of the params is done for some number of values.
    def scan(self, data_dist, hypo_maker, metric, hypo_param_selections=None,
             param_names=None, steps=None, values=None, only_points=None,
             outer=True, profile=True, minimizer_settings=None, outfile=None,
             debug_mode=1, **kwargs):
        """Set hypo maker parameters named by `param_names` according to
        either values specified by `values` or number of steps specified by
        `steps`, and return the `metric` indicating how well the data
        distribution is described by each distribution.

        Some flexibility in how the user can specify `values` is allowed, based
        upon the shapes of `param_names` and `values` and how the `outer` flag
        is set.

        Either `values` or `steps` must be specified, but not both.

        Parameters
        ----------
        data_dist : Sequence of MapSets or MapSet
            Data distribution(s). These are what the hypothesis is tasked to
            best describe during the optimization/comparison process.

        hypo_maker : Detectors, DistributionMaker or instantiable thereto
            Generates the expectation distribution under a particular
            hypothesis. This typically has (but is not required to have) some
            free parameters which will be modified by the minimizer to optimize
            the `metric` in case `profile` is set to True.

        hypo_param_selections : None, string, or sequence of strings
            A pipeline configuration can have param selectors that allow
            switching a parameter among two or more values by specifying the
            corresponding param selector(s) here. This also allows for a single
            instance of a DistributionMaker to generate distributions from
            different hypotheses.

        metric : string or iterable of strings
            The metric to use for optimization/comparison. Note that the
            optimized hypothesis also has this metric evaluated and reported for
            each of its output maps. Confer `pisa.core.map` for valid metrics.

        param_names : None, string, or sequence of strings
            If None, assume all parameters are to be scanned; otherwise,
            specifies only the name or names of parameters to be scanned.

        steps : None, integer, or sequence of integers
            Number of steps to take within the allowed range of the parameter
            (or parameters). Value(s) specified for `steps` must be >= 2. Note
            that the endpoints of the range are always included, and numbers of
            steps higher than 2 fill in between the endpoints.

            * If integer...
                  Take this many steps for each specified parameter.
            * If sequence of integers...
                  Take the coresponding number of steps within the allowed range
                  for each specified parameter.

        values : None, scalar, sequence of scalars, or sequence-of-sequences
          * If scalar...
                Set this value for the (one) param name in `param_names`.
          * If sequence of scalars...
              * if len(param_names) is 1, set its value to each number in the
                sequence.
              * otherwise, set each param in param_names to the corresponding
                value in `values`. There must be the same number of param names
                as values.
          * If sequence of (sequences or iterables)...
              * Each param name corresponds to one of the inner sequences, in
                the order that the param names are specified.
              * If `outer` is False, all inner sequences must have the same
                length, and there will be one distribution generated for
                each set of values across the inner sequences. In other words,
                there will be a total of len(inner sequence) distribution generated.
              * If `outer` is True, the lengths of inner sequences needn't be
                the same. This takes the outer product of the passed sequences
                to arrive at the permutations of the parameter values that will
                be used to produce the distributions (essentially nested
                loops over each parameter). E.g., if two params are scanned,
                for each value of the first param's inner sequence, a
                distribution is produced for every value of the second param's
                inner sequence. In total, there will be
                ``len(inner seq0) * len(inner seq1) * ...``
                distributions produced.

        only_points : None, integer, or even-length sequence of integers
            Only select subset of points to be analysed by specifying their
            range of positions within the whole set (0-indexed, incremental).
            For the lazy amongst us...

        outer : bool
            If set to True and a sequence of sequences is passed for `values`,
            the points scanned are the *outer product* of the inner sequences.
            See `values` for a more detailed explanation.

        profile : bool
            If set to True, minimizes specified metric over all free parameters
            at each scanned point. Otherwise keeps them at their nominal values
            and only performs grid scan of the parameters specified in
            `param_names`.

        minimizer_settings : dict
            Dictionary containing the settings for minimization, which are
            only needed if `profile` is set to True. Hint: it has proven useful
            to sprinkle with a healthy dose of scepticism.

        outfile : string
            Outfile to store results to. Will be updated at each scan step to
            write out intermediate results to prevent loss of data in case
            the apocalypse strikes after all.

        debug_mode : int, either one of [0, 1, 2]
            If set to 2, will add a wealth of minimisation history and physics
            information to the output file. Otherwise, the output will contain
            the essentials to perform an analysis (0), or will hopefully be
            detailed enough for some simple debugging (1). Any other value for
            `debug_mode` will be set to 2.

        """

        if debug_mode not in (0, 1, 2):
            debug_mode = 2

        # Either `steps` or `values` must be specified, but not both (xor)
        assert (steps is None) != (values is None)

        if isinstance(param_names, str):
            param_names = [param_names]

        nparams = len(param_names)
        hypo_maker.select_params(hypo_param_selections)

        if values is not None:
            if np.isscalar(values):
                values = np.array([values])
                assert nparams == 1
            for i, val in enumerate(values):
                if not np.isscalar(val):
                    # no scalar here, need a corresponding parameter name
                    assert nparams >= i+1
                else:
                    # a scalar, can either have only one parameter or at least
                    # this many
                    assert nparams == 1 or nparams >= i+1
                    if nparams > 1:
                        values[i] = np.array([val])

        else:
            ranges = [hypo_maker.params[pname].range for pname in param_names]
            if np.issubdtype(type(steps), int):
                assert steps >= 2
                values = [np.linspace(r[0], r[1], steps)*r[0].units
                          for r in ranges]
            else:
                assert len(steps) == nparams
                assert np.all(np.array(steps) >= 2)
                values = [np.linspace(r[0], r[1], steps[i])*r[0].units
                          for i, r in enumerate(ranges)]

        if nparams > 1:
            steplist = [[(pname, val) for val in values[i]]
                        for (i, pname) in enumerate(param_names)]
        else:
            steplist = [[(param_names[0], val) for val in values[0]]]

        #Number of steps must be > 0
        assert len(steplist) > 0

        points_acc = []
        if only_points is not None:
            assert len(only_points) == 1 or len(only_points) % 2 == 0
            if len(only_points) == 1:
                points_acc = only_points
            for i in range(0, len(only_points)-1, 2):
                points_acc.extend(
                    list(range(only_points[i], 1 + only_points[i + 1]))
                )

        # Instead of introducing another multitude of tests above, check here
        # whether the lists of steps all have the same length in case `outer`
        # is set to False
        if nparams > 1 and not outer:
            assert np.all(len(steps) == len(steplist[0]) for steps in steplist)
            loopfunc = zip
        else:
            # With single parameter, can use either `zip` or `product`
            loopfunc = product

        params = hypo_maker.params

        # Fix the parameters to be scanned if `profile` is set to True
        params.fix(param_names)

        results = {'steps': {}, 'results': []}
        results['steps'] = {pname: [] for pname in param_names}
        for i, pos in enumerate(loopfunc(*steplist)):
            if points_acc and i not in points_acc:
                continue

            msg = ''
            for (pname, val) in pos:
                params[pname].value = val
                results['steps'][pname].append(val)
                if isinstance(val, float):
                    msg += '%s = %.2f '%(pname, val)
                elif isinstance(val, ureg.Quantity):
                    msg += '%s = %.2f '%(pname, val.magnitude)
                else:
                    raise TypeError("val is of type %s which I don't know "
                                    "how to deal with in the output "
                                    "messages."% type(val))
            logging.info('Working on point ' + msg)
            hypo_maker.update_params(params)

            # TODO: consistent treatment of hypo_param_selections and scanning
            if not profile or not hypo_maker.params.free:
                logging.info('Not optimizing since `profile` set to False or'
                             ' no free parameters found...')
                best_fit = self.nofit_hypo(
                    data_dist=data_dist,
                    hypo_maker=hypo_maker,
                    hypo_param_selections=hypo_param_selections,
                    hypo_asimov_dist=hypo_maker.get_outputs(return_sum=True),
                    metric=metric,
                    **{k: v for k,v in kwargs.items() if k not in ["pprint","reset_free","check_octant"]}
                )
            else:
                logging.info('Starting optimization since `profile` requested.')
                best_fit, _ = self.fit_hypo(
                    data_dist=data_dist,
                    hypo_maker=hypo_maker,
                    hypo_param_selections=hypo_param_selections,
                    metric=metric,
                    minimizer_settings=minimizer_settings,
                    **kwargs
                )
                # TODO: serialisation!
                for k in best_fit.minimizer_metadata:
                    if k in ['hess', 'hess_inv']:
                        logging.debug("deleting %s", k)
                        del best_fit.minimizer_metadata[k]

            best_fit.metric_val = deepcopy(
                best_fit.metric_val.serializable_state
            )
            if isinstance(best_fit.hypo_asimov_dist, Sequence):
                best_fit.hypo_asimov_dist = [deepcopy(
                    best_fit.hypo_asimov_dist[i].serializable_state
                ) for i in range(len(best_fit.hypo_asimov_dist))]
            else:
                best_fit.hypo_asimov_dist = deepcopy(
                    best_fit.hypo_asimov_dist.serializable_state
                )

            # decide which information to retain based on chosen debug mode
            if debug_mode == 0 or debug_mode == 1:
                try:
                    del best_fit['fit_history']
                    del best_fit.hypo_asimov_dist
                except KeyError:
                    pass

            if debug_mode == 0:
                # torch the woods!
                try:
                    del best_fit.minimizer_metadata
                    del best_fit.minimizer_time
                except KeyError:
                    pass

            results['results'].append(best_fit)
            if outfile is not None:
                # store intermediate results
                to_file(results, outfile)

        return results
<|MERGE_RESOLUTION|>--- conflicted
+++ resolved
@@ -822,10 +822,6 @@
             self, data_dist, hypo_maker, metric, external_priors_penalty,
             method, method_kwargs=None, local_fit_kwargs=None
         ):
-<<<<<<< HEAD
-        """Recursively apply global search strategies with local sub-fits."""
-
-=======
         """Recursively apply global search strategies with local sub-fits.
         
         Parameters
@@ -867,7 +863,6 @@
         
         """
         
->>>>>>> 321bc4ab
         if method in self.__class__._fit_methods.keys():
             fit_function = self.__class__._fit_methods[method]
         elif method in self.__class__._additional_fit_methods.keys():
