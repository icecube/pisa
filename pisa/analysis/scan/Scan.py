--- conflicted
+++ resolved
@@ -10,24 +10,19 @@
 import numpy as np
 from itertools import product
 
-<<<<<<< HEAD
 from pisa.utils.log import logging, physics, tprofile
-from pisa.utils.params import get_values, select_hierarchy, get_fixed_params, get_free_params, get_prior_llh, get_param_values, get_param_scales, get_param_bounds, get_param_priors
-=======
-from pisa.utils.log import logging, physics, profile
 from pisa.utils.params import get_values, select_hierarchy, get_fixed_params, get_free_params, get_param_values, get_param_scales, get_param_bounds, get_param_priors
->>>>>>> ef2a8873
 from pisa.analysis.stats.Maps import flatten_map
 from pisa.analysis.stats.LLHStatistics import get_binwise_llh
 
 def calc_steps(params, settings):
-    '''
+    """
     Get the actual grid values for each key. If settings is a list of
     values, use these directly as steps. If settings has single value,
-    generate this many steps within the bounds given for the parameter.
-    Parameters are identified by names, or "*" which is the default for all
-    parameters
-    '''
+    generate this many steps within the bounds given for the
+    parameter.  Parameters are identified by names, or "*" which is
+    the default for all parameters
+    """
 
     # Collect the steps settings for each parameter
     for key in params:
