--- conflicted
+++ resolved
@@ -16,11 +16,7 @@
 
 from ROOT import TH1
 from ROOT import RooUnfoldResponse, RooUnfoldBayes
-<<<<<<< HEAD
-TH1.SetDefaultSumw2(False)
-=======
 from root_numpy import array2hist, hist2array
->>>>>>> 4d1f75d0
 
 from pisa import ureg
 from pisa.core.stage import Stage
@@ -729,7 +725,6 @@
         hist = in_map.hist.reshape(nbins_a, nbins_b)
         return Map(name=in_map.name, hist=hist, binning=binning)
 
-<<<<<<< HEAD
     def validate_params(self, params):
         pq = pint.quantity._Quantity
         param_types = [
@@ -750,57 +745,4 @@
                     % (p, type(t), type(val))
                 )
         assert isinstance(params['unfold_pipeline_cfg'].value, basestring) or \
-                isinstance(params['unfold_pipeline_cfg'].value, Pipeline)
-=======
-    @staticmethod
-    def _convert_to_th1d(in_map, errors=False):
-        assert isinstance(in_map, Map)
-        name = in_map.name
-        assert len(in_map.shape) == 1
-        n_bins = in_map.shape[0]
-        edges = in_map.binning.bin_edges[0].m
-
-        th1d = TH1D(name, name, n_bins, edges)
-        array2hist(unp.nominal_values(in_map.hist), th1d)
-        if errors:
-            map_errors = unp.std_devs(in_map.hist)
-            for idx in xrange(n_bins):
-                th1d.SetBinError(idx+1, map_errors[idx])
-        return th1d
-
-    @staticmethod
-    def _convert_to_th2d(in_map, errors=False):
-        assert isinstance(in_map, Map)
-        name = in_map.name
-        n_bins = in_map.shape
-        assert len(n_bins) == 2
-        nbins_a, nbins_b = n_bins
-        edges_a, edges_b = [b.m for b in in_map.binning.bin_edges]
-
-        th2d = TH2D(name, name, nbins_a, edges_a, nbins_b, edges_b)
-        array2hist(unp.nominal_values(in_map.hist), th2d)
-        if errors:
-            map_errors = unp.std_devs(in_map.hist)
-            for x_idx, y_idx in product(*in_map(range, n_bins)):
-                th2d.SetBinError(x_idx+1, y_idx+1, map_errors[x_idx][y_idx])
-        return th2d
-
-    @staticmethod
-    def _unflatten_thist(in_th1d, binning, name='', errors=False, **kwargs):
-        flat_hist = hist2array(in_th1d)
-        if errors:
-            map_errors = [in_th1d.GetBinError(idx+1)
-                          for idx in xrange(len(flat_hist))]
-            flat_hist = unp.uarray(flat_hist, map_errors)
-        hist = flat_hist.reshape(binning.shape)
-        return Map(hist=hist, binning=binning, name=name, **kwargs)
-
-    def validate_params(self, params):
-        pq = ureg.Quantity
-        assert isinstance(params['create_response'].value, bool)
-        assert isinstance(params['stat_fluctuations'].value, pq)
-        assert isinstance(params['regularisation'].value, pq)
-        assert isinstance(params['optimize_reg'].value, bool)
-        assert isinstance(params['unfold_bg'].value, bool)
-        assert isinstance(params['unfold_unweighted'].value, bool)
->>>>>>> 4d1f75d0
+                isinstance(params['unfold_pipeline_cfg'].value, Pipeline)