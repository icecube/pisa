--- conflicted
+++ resolved
@@ -2,23 +2,6 @@
 
 Directories are PISA stages, and within each directory can be found the services implementing the respective stage.
 
-# Anatomy of a Stage
-
-<<<<<<< HEAD
-The PISA stage inherits from pisa.core.stage.Stage
-
-There are 4 pasrts to a stage:
-
-## The constructor
-
-Assign here any arguments passed in via the config, define expected parameters, and init the base stage
-
-## The setup function
-
-## The calculation function
-
-## The apply function
-=======
 ## Anatomy of a typical stage
 
 ### Constructor
@@ -107,5 +90,4 @@
 * `reco/` - All stages relating to applying reconstruction kernels.
 * `unfold/` - All stages relating to the unfolding of parameters from data.
 * `xsec/` - All stages relating to cross sections.
-* `__init__.py` - File that makes the `stages` directory behave as a Python module.
->>>>>>> 6cda9c84
+* `__init__.py` - File that makes the `stages` directory behave as a Python module.