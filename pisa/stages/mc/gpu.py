# authors: P.Eller (pde3@psu.edu)
# date:   September 2016


import time

import numpy as np
import pycuda.driver as cuda
import pycuda.autoinit

from pisa import ureg, Q_, FTYPE
from pisa.core.binning import OneDimBinning, MultiDimBinning
from pisa.core.events import Events
from pisa.core.map import Map, MapSet
from pisa.core.param import ParamSet
from pisa.core.stage import Stage
from pisa.stages.mc.GPUWeight import GPUWeight
from pisa.stages.osc.prob3gpu import prob3gpu
from pisa.utils.comparisons import normQuant
from pisa.utils.config_parser import split
from pisa.utils.hash import hash_obj
from pisa.utils.log import logging
from pisa.utils.resources import find_resource
from copy import deepcopy


__all__ = ['gpu']


class gpu(Stage):
    """
    GPU accelerated (pyCUDA) service to compute histograms based on reweighted
    MC events.

    Parameters
    ----------
    params : ParamSet or sequence with which to instantiate a ParamSet.
        Expected params are:

            detector_depth : float
            earth_model : PREM file path
            prop_height : quantity (dimensionless)
            YeI : quantity (dimensionless)
            YeO : quantity (dimensionless)
            YeM : quantity (dimensionless)
            theta12 : quantity (angle)
            theta13 : quantity (angle)
            theta23 : quantity (angle)
            deltam21 : quantity (mass^2)
            deltam31 : quantity (mass^2)
            deltacp : quantity (angle)
            no_nc_osc : bool
                don't oscillate NC events, but rather assign probabilities 1 for nue->nue and numu->numu, and 0 for nutau->nutau
            nu_nubar_ratio : quantity (dimensionless)
            nue_numu_ratio : quantity (dimensionless)
            livetime : quantity (time)
            aeff_scale : quantity (dimensionless)
            delta_index : quantity (dimensionless)
            Barr_uphor_ratio : quantity (dimensionless)
            Barr_nu_nubar_ratio : quantity (dimensionless)
            Genie_Ma_QE : quantity (dimensionless)
            Genie_Ma_RES : quantity (dimensionless)
            events_file : hdf5 file path (output from make_events), including flux weights and Genie systematics coefficients
            nutau_cc_norm : quantity (dimensionless)
            nutau_norm : quantity (dimensionless)
            reco_e_res_raw : quantity (dimensionless)
            reco_e_scale_raw : quantity (dimensionless)
            reco_cz_res_raw :quantity (dimensionless)
            bdt_cut : quantity (dimensionless)
            kde : bool
                apply KDE smoothing to outputs (d2d)
            hist_e_scale : quantity (dimensionless)
                scale factor for energy bin edges, as a reco E systematic

    Notes
    -----
    This stage takes as inputs hdf5 events files that already iclude the
    nominal flux weights and genie systematic coefficients. The files are
    expected to contain
        true_energy : true energy of the event in GeV
        true_coszen : true coszen of the event
        reco_energy : reco energy of the event in GeV
        reco_coszen : reco coszen of the event
        neutrino_nue_flux : flux weight for nu_e in case of neutrino, or anti-nu_e in case of anti-neutrino event
        neutrino_numu_flux : flux weight for nu_mu in case of neutrino, or anti-nu_mu in case of anti-neutrino event
        neutrino_oppo_nue_flux:flux weight for anti-nu_e in case of neutrino, or nu_e in case of anti-neutrino event
        neutrino_oppo_numu_flux :flux weight for anti-nu_mu in case of neutrino, or nu_mu in case of anti-neutrino event
        weighted_aeff : effective are weight for event
        pid : pid value

    and more optional:
        dunkman_l5 : BDT value
        linear_fit_maccqe : Genie CC quasi elastic linear coefficient
        quad_fit_maccqe : Genie CC quasi elastic quadratic coefficient
        linear_fit_maccres : Genie CC resonance linear coefficient
        quad_fit_maccres : Genie CC resonance quadratic coefficient

    the dictionary self.events_dict is the central object here:
    it contains two dictionaries for every flavour:
        * host : all event arrays on CPU
        * device : pointers to the same arrays, but on GPU
    and some additional keys like:
        * n_evts : number of events
        * hist : retrieved histogram
        * ...

    All floats (arrays) on GPU are of type FTYPE, currently double precision

    """
    def __init__(self, params, output_binning, disk_cache=None,
                 memcache_deepcopy=True, error_method=None, output_names=None,
                 outputs_cache_depth=20, debug_mode=None):

        self.osc_params = (
            'detector_depth',
            'earth_model',
            'prop_height',
            'YeI',
            'YeO',
            'YeM',
            'theta12',
            'theta13',
            'theta23',
            'deltam21',
            'deltam31',
            'deltacp',
            'no_nc_osc'
        )

        self.flux_params = (
            'nu_nubar_ratio',
            'nue_numu_ratio',
            'delta_index',
            'Barr_uphor_ratio',
            'Barr_nu_nubar_ratio',
        )

        self.other_params = (
            'livetime',
            'aeff_scale',
            'Genie_Ma_QE',
            'Genie_Ma_RES',
            'events_file',
            'nutau_cc_norm',
            'nutau_norm',
            'reco_e_res_raw',
            'reco_e_scale_raw',
            'reco_cz_res_raw',
            'hist_e_scale',
            'bdt_cut',
            'kde',
            'cut_outer',
        )

        expected_params = (self.osc_params + self.flux_params +
                           self.other_params)

        output_names = split(output_names)

        super(self.__class__, self).__init__(
            use_transforms=False,
            params=params,
            expected_params=expected_params,
            output_names=output_names,
            error_method=error_method,
            memcache_deepcopy=memcache_deepcopy,
            outputs_cache_depth=outputs_cache_depth,
            output_binning=output_binning,
            debug_mode=debug_mode
        )

        if self.params.kde.value:
            from pisa.utils.kde_hist import kde_histogramdd
            self.kde_histogramdd = kde_histogramdd
        else:
            #otherwise that
            from pisa.utils.gpu_hist import GPUHist
            self.GPUHist = GPUHist

    def validate_params(self, params):
        # Not a good idea to scale nutau norm, without the NC events being
        # oscillated
        if params.nutau_norm.value != 1.0 or not params.nutau_norm.is_fixed:
            assert (params.no_nc_osc.value == False), 'If you want NC tau events scaled, you should oscillate them -> set no_nc_osc to False!!!'
        if params.hist_e_scale.is_fixed == False or params.hist_e_scale.value != 1.0:
            assert (params.kde.value == False), 'The hist_e_scale can only be used with histograms, not KDEs!'


    def _compute_nominal_outputs(self):
        # Store hashes for caching that is done inside the stage
        self.osc_hash = None
        self.flux_hash = None

        # Reset fixed errors
        self.fixed_error = None

        # Initialize classes
        earth_model = find_resource(self.params.earth_model.value)
        YeI = self.params.YeI.value.m_as('dimensionless')
        YeO = self.params.YeO.value.m_as('dimensionless')
        YeM = self.params.YeM.value.m_as('dimensionless')
        prop_height = self.params.prop_height.value.m_as('km')
        detector_depth = self.params.detector_depth.value.m_as('km')

        # Prob3 GPU oscillations
        osc_params_subset = []
        for param in self.params:
            if param.name in self.osc_params:
                osc_params_subset.append(param)
        osc_params_subset = ParamSet(osc_params_subset)

        self.osc = prob3gpu(
            params=osc_params_subset,
            input_binning=None,
            output_binning=None,
            error_method=None,
            memcache_deepcopy=False,
            transforms_cache_depth=0,
            outputs_cache_depth=0,
        )

        # Weight calculator
        self.gpu_weight = GPUWeight()

        self.bin_names = self.output_binning.names
        self.bin_edges = []

        for i,name in enumerate(self.bin_names):
            if 'energy' in  name:
                bin_edges = self.output_binning[name].bin_edges.to('GeV').magnitude.astype(FTYPE)
                self.e_bin_number = i
            else:
                bin_edges = self.output_binning[name].bin_edges.magnitude.astype(FTYPE)
            self.bin_edges.append(bin_edges)

        if self.params.kde.value:
            assert self.error_method == None

        else:
            # GPU histogramer
            bin_edges = deepcopy(self.bin_edges)
            bin_edges[self.e_bin_number] *= FTYPE(self.params.hist_e_scale.value.m_as('dimensionless'))
            self.histogrammer = self.GPUHist(*bin_edges)

        # load events
        self.load_events()

    def load_events(self):
        # --- Load events
        # open Events file
        evts = Events(self.params.events_file.value)
        bdt_cut = self.params.bdt_cut.value.m_as('dimensionless')

        # Load and copy events
        variables = [
            'true_energy',
            'true_coszen',
            'reco_energy',
            'reco_coszen',
            'neutrino_nue_flux',
            'neutrino_numu_flux',
            'neutrino_oppo_nue_flux',
            'neutrino_oppo_numu_flux',
            'weighted_aeff',
            'pid',
            'dunkman_L5',
            'linear_fit_MaCCQE',
            'quad_fit_MaCCQE',
            'linear_fit_MaCCRES',
            'quad_fit_MaCCRES',
        ]

        # Allocate empty arrays (filled with 1s) on GPU
        empty = [
            'prob_e',
            'prob_mu',
            'weight',
            'scaled_nue_flux',
            'scaled_numu_flux',
            'scaled_nue_flux_shape',
            'scaled_numu_flux_shape'
        ]
        if self.error_method in ['sumw2', 'fixed_sumw2']:
            empty += ['sumw2']

        # List of flav_ints to use and corresponding number used in several
        # parts of the code
        self.flavs = [
            'nue_cc',
            'numu_cc',
            'nutau_cc',
            'nue_nc',
            'numu_nc',
            'nutau_nc',
            'nuebar_cc',
            'numubar_cc',
            'nutaubar_cc',
            'nuebar_nc',
            'numubar_nc',
            'nutaubar_nc'
        ]

        # Corresponding numbers for the flavours defined above, needed bi Prob3
        kFlavs = [0, 1, 2] * 4
        kNuBars = [1] *6 + [-1] * 6

        for flav, kFlav, kNuBar in zip(self.flavs, kFlavs, kNuBars):
            cuts = []
            if self.params.cut_outer.value:
                for name, edge in zip(self.bin_names, self.bin_edges):
                    cuts.append(evts[flav][name] >= edge[0])
                    cuts.append(evts[flav][name] <= edge[-1])
            if evts[flav].has_key('dunkman_L5'):
                if bdt_cut is not None:
                    # only keep events using bdt_score > bdt_cut
                    l5_bdt_score = evts[flav]['dunkman_L5'].astype(FTYPE)
                    cuts.append(l5_bdt_score >= bdt_cut)
            if len(cuts) > 0:
                cut = np.all(cuts, axis=0)
                for var in variables:
                    try:
                        #if cut is not None:
                        evts[flav][var] = evts[flav][var][cut]
                    except KeyError:
                        pass

        logging.debug('read in events and copy to GPU')
        start_t = time.time()
        # setup all arrays that need to be put on GPU
        self.events_dict = {}
        for flav, kFlav, kNuBar in zip(self.flavs, kFlavs, kNuBars):
            self.events_dict[flav] = {}
            # neutrinos: 1, anti-neutrinos: -1
            self.events_dict[flav]['kNuBar'] = kNuBar
            # electron: 0, muon: 1, tau: 2
            self.events_dict[flav]['kFlav'] = kFlav
            # Host arrays
            self.events_dict[flav]['host'] = {}
            for var in variables:
                try:
                    self.events_dict[flav]['host'][var] = (
                        evts[flav][var].astype(FTYPE)
                    )
                except KeyError:
                    # if variable doesn't exist (e.g. axial mass coeffs, just
                    # fill in ones) only warn first time
                    if flav == self.flavs[0]:
                        logging.warning('replacing variable %s by ones'%var)
                    self.events_dict[flav]['host'][var] = np.ones_like(
                        evts[flav]['true_energy'],
                        dtype=FTYPE
                    )
            self.events_dict[flav]['n_evts'] = np.uint32(
                len(self.events_dict[flav]['host'][variables[0]])
            )
            #select even 50%
            #self.events_dict[flav]['host']['weighted_aeff'][::2] = 0
            #select odd 50%
            #self.events_dict[flav]['host']['weighted_aeff'][1::2] = 0
            #every 10th event only
            #cut = np.zeros_like(self.events_dict[flav]['host']['weighted_aeff'])
            #cut[9::10] = 1
            #self.events_dict[flav]['host']['weighted_aeff']*=cut
            for var in empty:
                if (self.params.no_nc_osc and
                        ((flav in ['nue_nc', 'nuebar_nc'] and var == 'prob_e')
                         or (flav in ['numu_nc', 'numubar_nc']
                             and var == 'prob_mu'))):
                    # in case of not oscillating NC events, we can set the
                    # probabilities of nue->nue and numu->numu at 1, and
                    # nutau->nutau at 0
                    self.events_dict[flav]['host'][var] = np.ones(
                        self.events_dict[flav]['n_evts'], dtype=FTYPE
                    )
                else:
                    self.events_dict[flav]['host'][var] = np.zeros(self.events_dict[flav]['n_evts'], dtype=FTYPE)
            # Calulate layers (every particle crosses a number of layers in the earth with different densities, and for a given length
            # these depend only on the earth model (PREM) and the true coszen of an event. Therefore we can calculate these for once and are done
            self.events_dict[flav]['host']['numLayers'], \
                self.events_dict[flav]['host']['densityInLayer'], \
                self.events_dict[flav]['host']['distanceInLayer'] = \
                self.osc.calc_layers(self.events_dict[flav]['host']['true_coszen'])
        end_t = time.time()
        logging.debug('layers done in %.4f ms'%((end_t - start_t) * 1000))

        # Copy arrays to GPU
        start_t = time.time()
        for flav in self.flavs:
            self.events_dict[flav]['device'] = {}
            for key, val in self.events_dict[flav]['host'].items():
                self.events_dict[flav]['device'][key] = cuda.mem_alloc(
                    val.nbytes
                )
                cuda.memcpy_htod(self.events_dict[flav]['device'][key], val)
        end_t = time.time()
        logging.debug('copy done in %.4f ms'%((end_t - start_t) * 1000))

        # Apply raw reco sys
        self.apply_reco()

    def apply_reco(self):
        """Apply raw reco systematics (to use as inputs to polyfit stage)"""
        for flav in self.flavs:
            # Apply energy reco sys
            f = self.params.reco_e_res_raw.value.m_as('dimensionless')
            g = self.params.reco_e_scale_raw.value.m_as('dimensionless')
            self.events_dict[flav]['host']['reco_energy'] = (
                g * ((1.-f) * self.events_dict[flav]['host']['true_energy']
                     + f * self.events_dict[flav]['host']['reco_energy'])
            ).astype(FTYPE)

            # Apply coszen reco sys
            f = self.params.reco_cz_res_raw.value.m_as('dimensionless')
            self.events_dict[flav]['host']['reco_coszen'] = (
                (1.-f) * self.events_dict[flav]['host']['true_coszen']
                + f * self.events_dict[flav]['host']['reco_coszen']
            ).astype(FTYPE)

            # Make sure everything is within -1 <= coszen <= 1, otherwise
            # reflect
            reco_cz = self.events_dict[flav]['host']['reco_coszen']
            lt_m1_mask = reco_cz < -1
            gt_p1_mask = reco_cz > 1
            while np.any(lt_m1_mask + gt_p1_mask):
                reco_cz[gt_p1_mask] = 2 - reco_cz[gt_p1_mask]
                reco_cz[lt_m1_mask] = -2 - reco_cz[lt_m1_mask]
                lt_m1_mask = reco_cz < -1
                gt_p1_mask = reco_cz > 1

            self.update_device_arrays(flav, 'reco_energy')
            self.update_device_arrays(flav, 'reco_coszen')

    def update_device_arrays(self, flav, var):
        """Helper function to update device arrays"""
        self.events_dict[flav]['device'][var].free()
        self.events_dict[flav]['device'][var] = cuda.mem_alloc(
            self.events_dict[flav]['host'][var].nbytes
        )
        cuda.memcpy_htod(
            self.events_dict[flav]['device'][var],
            self.events_dict[flav]['host'][var]
        )

    def get_device_arrays(self, variables=['weight']):
        """Copy back event by event information into the host dict"""
        for flav in self.flavs:
            for var in variables:
                buff = np.ones(self.events_dict[flav]['n_evts'], dtype=FTYPE)
                cuda.memcpy_dtoh(buff, self.events_dict[flav]['device'][var])
                self.events_dict[flav]['host'][var] = buff

    def sum_array(self, x, n_evts):
        """Helper function to compute the sum over a device array"""
        out = np.array([0.], dtype=FTYPE)
        d_out = cuda.mem_alloc(out.nbytes)
        cuda.memcpy_htod(d_out, out)
        self.gpu_weight.calc_sum(n_evts, x, d_out)
        cuda.memcpy_dtoh(out, d_out)
        return out[0]

    def _compute_outputs(self, inputs=None):
        logging.debug('retreive weighted histo')

        # Get hash to decide whether expensive stuff needs to be recalculated
        osc_param_vals = [self.params[name].value for name in self.osc_params]
<<<<<<< HEAD
        gpu_weight_vals = [self.params[name].value
                           for name in self.weight_params]
=======
        gpu_flux_vals = [self.params[name].value
                           for name in self.flux_params]
>>>>>>> bffb772f
        if self.full_hash:
            osc_param_vals = normQuant(osc_param_vals)
            gpu_flux_vals = normQuant(gpu_flux_vals)
        osc_hash = hash_obj(osc_param_vals, full_hash=self.full_hash)
        flux_hash = hash_obj(gpu_flux_vals, full_hash=self.full_hash)

        recalc_osc = not (osc_hash == self.osc_hash)
        recalc_flux = not (flux_hash == self.flux_hash)

        livetime = self.params.livetime.value.m_as('seconds')
        aeff_scale = self.params.aeff_scale.value.m_as('dimensionless')
        Genie_Ma_QE = self.params.Genie_Ma_QE.value.m_as('dimensionless')
        Genie_Ma_RES = self.params.Genie_Ma_RES.value.m_as('dimensionless')

        if recalc_flux:
            nue_numu_ratio = self.params.nue_numu_ratio.value.m_as('dimensionless')
            nu_nubar_ratio = self.params.nu_nubar_ratio.value.m_as('dimensionless')
            delta_index = self.params.delta_index.value.m_as('dimensionless')
            Barr_uphor_ratio = self.params.Barr_uphor_ratio.value.m_as('dimensionless')
            Barr_nu_nubar_ratio = self.params.Barr_nu_nubar_ratio.value.m_as('dimensionless')

        if recalc_osc:
            theta12 = self.params.theta12.value.m_as('rad')
            theta13 = self.params.theta13.value.m_as('rad')
            theta23 = self.params.theta23.value.m_as('rad')
            deltam21 = self.params.deltam21.value.m_as('eV**2')
            deltam31 = self.params.deltam31.value.m_as('eV**2')
            deltacp = self.params.deltacp.value.m_as('rad')
            self.osc.update_MNS(theta12, theta13, theta23, deltam21, deltam31,
                                deltacp)

        tot = 0
        start_t = time.time()
        for flav in self.flavs:
            # Calculate osc probs, filling the device arrays with probabilities
            if recalc_osc:
                if not (self.params.no_nc_osc.value and flav.endswith('_nc')):
                    self.osc.calc_probs(
                        self.events_dict[flav]['kNuBar'],
                        self.events_dict[flav]['kFlav'],
                        self.events_dict[flav]['n_evts'],
                        **self.events_dict[flav]['device']
                    )

            # Calculate weights
            if recalc_flux:
                # Calcukate the flux weights
                self.gpu_weight.calc_flux(
                    self.events_dict[flav]['n_evts'],
                    nue_numu_ratio=nue_numu_ratio,
                    nu_nubar_ratio=nu_nubar_ratio,
                    kNuBar=self.events_dict[flav]['kNuBar'],
                    delta_index=delta_index,
                    Barr_uphor_ratio=Barr_uphor_ratio,
                    Barr_nu_nubar_ratio=Barr_nu_nubar_ratio,
                    **self.events_dict[flav]['device']
                )

            # Calculate global scales for flux normalizations
            #nue_flux_norm_n = self.sum_array(self.events_dict[flav]['device']['scaled_nue_flux'], self.events_dict[flav]['n_evts'])
            #nue_flux_norm_d = self.sum_array(self.events_dict[flav]['device']['scaled_nue_flux_shape'], self.events_dict[flav]['n_evts'])
            #nue_flux_norm = nue_flux_norm_n / nue_flux_norm_d
            nue_flux_norm = 1.
            #numu_flux_norm_n = self.sum_array(self.events_dict[flav]['device']['scaled_numu_flux'], self.events_dict[flav]['n_evts'])
            #numu_flux_norm_d = self.sum_array(self.events_dict[flav]['device']['scaled_numu_flux_shape'], self.events_dict[flav]['n_evts'])
            #numu_flux_norm = numu_flux_norm_n / numu_flux_norm_d
            numu_flux_norm = 1.

            # Calculate the event weights, from osc. probs and flux weights
            # global scaling factors for the nue and numu flux can be
            # given, for normalization purposes
            self.gpu_weight.calc_weight(
                self.events_dict[flav]['n_evts'],
                livetime=livetime,
                nue_flux_norm=nue_flux_norm,
                numu_flux_norm=numu_flux_norm,
                aeff_scale=aeff_scale,
                kNuBar=self.events_dict[flav]['kNuBar'],
                Genie_Ma_QE=Genie_Ma_QE,
                Genie_Ma_RES=Genie_Ma_RES,
                **self.events_dict[flav]['device']
            )

            # Calculate weights squared, for error propagation
            if self.error_method in ['sumw2', 'fixed_sumw2']:
                self.gpu_weight.calc_sumw2(self.events_dict[flav]['n_evts'], **self.events_dict[flav]['device'])

            tot += self.events_dict[flav]['n_evts']
        end_t = time.time()
        logging.debug('GPU calc done in %.4f ms for %s events'%(((end_t - start_t) * 1000), tot))

        if self.params.kde.value:
            start_t = time.time()
            #copy back weights
            self.get_device_arrays(variables=['weight'])

            for flav in self.flavs:
                # loop over pid bins and for every bin evaluate the KDEs
                # and put them together into a 3d array
                data = np.array([
                    self.events_dict[flav]['host'][self.bin_names[0]],
                    self.events_dict[flav]['host'][self.bin_names[1]],
                    self.events_dict[flav]['host'][self.bin_names[2]]
                ])
                weights = self.events_dict[flav]['host']['weight']
                hist = self.kde_histogramdd(
                        data.T,
                        weights=weights,
                        binning=self.output_binning,
                        coszen_name='reco_coszen',
                        use_cuda=True,
                        bw_method='silverman',
                        alpha=1.0,
                        oversample=1,
                        coszen_reflection=0.5,
                        adaptive=True
                    )
                self.events_dict[flav]['hist'] = hist
            end_t = time.time()
            logging.debug('KDE done in %.4f ms for %s events'
                          %(((end_t - start_t) * 1000), tot))
        else:
            # hist_e_scale:
            bin_edges = deepcopy(self.bin_edges)
            bin_edges[self.e_bin_number] *= FTYPE(self.params.hist_e_scale.value.m_as('dimensionless'))
            #print self.params.hist_e_scale.value.m_as('dimensionless')
            #bin_edges[self.e_bin_number] *= 0.99
            #if self.params.hist_e_scale.value.m_as('dimensionless') != 1.0:
            #    print bin_edges[self.e_bin_number]
            #    print self.params.hist_e_scale.value.m_as('dimensionless')
            self.histogrammer.update_bin_edges(*bin_edges)

            start_t = time.time()
            # Histogram events and download fromm GPU, if either weights or
            # osc changed
            if len(self.bin_names) == 2:
                for flav in self.flavs:
                    hist = self.histogrammer.get_hist(
                        self.events_dict[flav]['n_evts'],
                        d_x = self.events_dict[flav]['device'][self.bin_names[0]],
                        d_y = self.events_dict[flav]['device'][self.bin_names[1]],
                        d_w = self.events_dict[flav]['device']['weight']
                    )
                    self.events_dict[flav]['hist'] = hist

                    if self.error_method in ['sumw2', 'fixed_sumw2']:
                        sumw2 = self.histogrammer.get_hist(
                            self.events_dict[flav]['n_evts'],
                            d_x=self.events_dict[flav]['device'][self.bin_names[0]],
                            d_y=self.events_dict[flav]['device'][self.bin_names[1]],
                            d_w=self.events_dict[flav]['device']['sumw2']
                        )
                        self.events_dict[flav]['sumw2'] = sumw2
            else:
                for flav in self.flavs:
                    hist = self.histogrammer.get_hist(
                        self.events_dict[flav]['n_evts'],
                        d_x=self.events_dict[flav]['device'][self.bin_names[0]],
                        d_y=self.events_dict[flav]['device'][self.bin_names[1]],
                        d_z=self.events_dict[flav]['device'][self.bin_names[2]],
                        d_w=self.events_dict[flav]['device']['weight']
                    )
                    self.events_dict[flav]['hist'] = hist

                    if self.error_method in ['sumw2', 'fixed_sumw2']:
                        sumw2 = self.histogrammer.get_hist(
                            self.events_dict[flav]['n_evts'],
                            d_x=self.events_dict[flav]['device'][self.bin_names[0]],
                            d_y=self.events_dict[flav]['device'][self.bin_names[1]],
                            d_z=self.events_dict[flav]['device'][self.bin_names[2]],
                            d_w=self.events_dict[flav]['device']['sumw2']
                        )
                        self.events_dict[flav]['sumw2'] = sumw2

            end_t = time.time()
            logging.debug('GPU hist done in %.4f ms for %s events'
                          %(((end_t - start_t) * 1000), tot))

        # Set new hash
        self.osc_hash = osc_hash
        self.flux_hash = flux_hash

        # Add histos together into output names, and apply nutau normalizations
        # errors (sumw2) are also added, while scales are applied in quadrature
        # of course
        out_hists = {}
        out_sumw2 = {}
        for name in self.output_names:
            for flav in self.flavs:
                f = 1.0
                if flav in ['nutau_cc', 'nutaubar_cc']:
                    f *= self.params.nutau_cc_norm.value.m_as('dimensionless')
                if 'nutau' in flav:
                    f *= self.params.nutau_norm.value.m_as('dimensionless')
                if ('bar_nc' in flav and 'allbar_nc' in name) or ('_nc' in flav and 'all_nc' in name) or (flav in name):
                    if out_hists.has_key(name):
                        out_hists[name] += self.events_dict[flav]['hist'] * f
                        if self.error_method in ['sumw2', 'fixed_sumw2']:
                            out_sumw2[name] += self.events_dict[flav]['sumw2'] * f * f
                    else:
                        out_hists[name] = np.copy(self.events_dict[flav]['hist']) * f
                        if self.error_method in ['sumw2', 'fixed_sumw2']:
                            out_sumw2[name] = np.copy(self.events_dict[flav]['sumw2']) * f * f

        # Pack everything in a final PISA MapSet
        maps = []
        for name, hist in out_hists.items():
            if self.error_method == 'sumw2':
                maps.append(Map(name=name, hist=hist,
                                error_hist=np.sqrt(out_sumw2[name]),
                                binning=self.output_binning))
            # This is a special case where we always want the error to be the
            # same....so for the first Mapet it is taken from the calculation,
            # and every following time it is just euqal to the first one
            elif self.error_method == 'fixed_sumw2':
                if self.fixed_error == None:
                    self.fixed_error = {}
                if not self.fixed_error.has_key(name):
                    self.fixed_error[name] = np.sqrt(out_sumw2[name])
                maps.append(Map(name=name, hist=hist,
                                error_hist=self.fixed_error[name],
                                binning=self.output_binning))
            else:
                maps.append(Map(name=name, hist=hist,
                                binning=self.output_binning))

        return MapSet(maps, name='gpu_mc')<|MERGE_RESOLUTION|>--- conflicted
+++ resolved
@@ -463,13 +463,8 @@
 
         # Get hash to decide whether expensive stuff needs to be recalculated
         osc_param_vals = [self.params[name].value for name in self.osc_params]
-<<<<<<< HEAD
-        gpu_weight_vals = [self.params[name].value
-                           for name in self.weight_params]
-=======
         gpu_flux_vals = [self.params[name].value
-                           for name in self.flux_params]
->>>>>>> bffb772f
+                         for name in self.flux_params]
         if self.full_hash:
             osc_param_vals = normQuant(osc_param_vals)
             gpu_flux_vals = normQuant(gpu_flux_vals)
