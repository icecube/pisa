

import os
import pycuda.driver as cuda
from pycuda.compiler import SourceModule
import numpy as np
from pisa.utils.const import FTYPE
from pisa.core.events import Events
<<<<<<< HEAD

=======
>>>>>>> 99e88e1e

class GPUweight(object):
    # This is as ugly as it gets, from copying python code from oscfit and c++-izing it

    def __init__(self):
        kernel_template = """//CUDA//
        #include "constants.h"
        #include "utils.h"
        #include "math.h"

        __device__ void apply_ratio_scale(fType flux1, fType flux2,
                                          fType ratio_scale, bool sum_const,
                                          fType &scaled_flux1,
                                          fType &scaled_flux2) {
            // apply a ratio for two fluxes, taken from pisa v2
		    if (sum_const){
		        // keep sum of flux1, flux2 constant
		        fType orig_ratio = flux1/flux2;
		        fType orig_sum = flux1 + flux2;
		        scaled_flux2 = orig_sum / (1 + ratio_scale*orig_ratio);
		        scaled_flux1 = ratio_scale*orig_ratio*scaled_flux2;
		        }
		    else {
		        // don't keep sum of flux1, flux2 constant
		        scaled_flux1 = ratio_scale*flux1;
                        scaled_flux2 = flux2;
		        }
		}

        __device__ fType sign(fType x) {
		    // why tf is there no signum function in math.h ??
		    int sgn;
		    if (x > 0.0) sgn= 1.;
		    if (x < 0.0) sgn= -1.;
		    if (x == 0.0) sgn= 0.;
		    return sgn;
	    }

        __device__ fType spectral_index_scale(fType true_energy,
                                              ftype egy_pivot,
                                              fType delta_index) {
            fType scale = pow((true_energy/egy_pivot),delta_index);
            return scale;
        }

	    // These parameters are obtained from fits to the paper of Barr
	    // E dependent ratios, max differences per flavor (Fig.7)
	    __device__ fType e1max_mu = 3.;
	    __device__ fType e2max_mu = 43;
	    __device__ fType e1max_e  = 2.5;
	    __device__ fType e2max_e  = 10;
	    __device__ fType e1max_mu_e = 0.62;
	    __device__ fType e2max_mu_e = 11.45;
	    // Evaluated at
	    __device__ fType x1e = 0.5;
	    __device__ fType x2e = 3.;

        // Zenith dependent amplitude, max differences per flavor (Fig. 9)
	    __device__ fType z1max_mu = 0.6;
	    __device__ fType z2max_mu = 5.;
	    __device__ fType z1max_e  = 0.3;
	    __device__ fType z2max_e  = 5.;
	    __device__ fType nue_cutoff  = 650.;
	    __device__ fType numu_cutoff = 1000.;
	    // Evaluated at
	    __device__ fType x1z = 0.5;
	    __device__ fType x2z = 2.;

        __device__ fType LogLogParam(fType energy, fType y1, fType y2,
                                     fType x1, fType x2, bool use_cutoff,
                                     fType cutoff_value) {
            fType nu_nubar = sign(y2);
            if (nu_nubar == 0.0) nu_nubar = 1.;
            y1 = sign(y1)*log10(abs(y1)+0.0001);
            y2 = log10(abs(y2+0.0001));
            fType modification = nu_nubar*pow(10., (((y2-y1)/(x2-x1))*(log10(energy)-x1)+y1-2.));
            if (use_cutoff) modification *= exp(-1.*energy/cutoff_value);
            return modification;
        }

        __device__ fType norm_fcn(fType x, fType A, fType sigma){
            return A/sqrt(2*M_PI*pow(sigma,2)) * exp(-pow(x,2)/(2*pow(sigma,2)));
        }

        __device__ fType ModNuMuFlux(fType energy, fType czenith, fType e1,
                                     fType e2, fType z1, fType z2) {
		    fType A_ave = LogLogParam(energy, e1max_mu*e1, e2max_mu*e2, x1e, x2e, false, 0);
		    fType A_shape = 2.5*LogLogParam(energy, z1max_mu*z1, z2max_mu*z2, x1z, x2z, true, numu_cutoff);
		    return A_ave - (norm_fcn(czenith, A_shape, 0.32) - 0.75*A_shape);
        }

        __device__ fType ModNuEFlux(fType energy, fType czenith, fType e1mu,
                                    fType e2mu, fType z1mu, fType z2mu,
                                    fType e1e, fType e2e, fType z1e,
                                    fType z2e) {
		    fType A_ave = LogLogParam(energy, e1max_mu*e1mu + e1max_e*e1e, e2max_mu*e2mu + e2max_e*e2e, x1e, x2e, false, 0);
		    fType A_shape = 1.*LogLogParam(energy, z1max_mu*z1mu + z1max_e*z1e, z2max_mu*z2mu + z2max_e*z2e, x1z, x2z, true, nue_cutoff);
		    return A_ave - (1.5*norm_fcn(czenith, A_shape, 0.4) - 0.7*A_shape);
        }

        __device__ fType modRatioUpHor(const int kFlav, fType true_energy,
                                       fType true_coszen, fType uphor) {
            fType A_shape;
            if (kFlav == 0){
                A_shape = 1.*abs(uphor)*LogLogParam(true_energy, (z1max_e+z1max_mu), (z2max_e+z2max_mu), x1z, x2z, true, nue_cutoff);
            }
            if (kFlav == 1){
                A_shape = 1.*abs(uphor)*LogLogParam(true_energy, z1max_mu, z2max_mu, x1z, x2z, true, numu_cutoff);
            }
            return 1-3.5*sign(uphor)*norm_fcn(true_coszen, A_shape, 0.35);
        }

        __device__ fType modRatioNuBar(const int kNuBar, const int kFlav, fType
                                       true_e, fType true_cz, fType nu_nubar,
                                       fType nubar_sys) {
		    //not sure what nu_nubar is, only found this line in the documentation:
		    // +1 applies the change to neutrinos, 0 to antineutrinos. Anything in between is shared
            fType modfactor;
		    if (kFlav == 0)
		        modfactor = nubar_sys * ModNuEFlux(true_e, true_cz, 1.0, 1.0, 1.0, 1.0, 1.0, 1.0, 1.0, 1.0);
		    if (kFlav == 1)
		        modfactor = nubar_sys * ModNuMuFlux(true_e, true_cz, 1.0, 1.0, 1.0, 1.0);
		    if (kNuBar < 0)
		        return 1./(1+(1-nu_nubar)*modfactor);
		    if (kNuBar > 0)
		        return 1. + modfactor*nu_nubar;
        }

        __global__ void weights(const int n_evts, fType *weighted_aeff, fType *true_energy, fType *true_coszen,
                                fType *neutrino_nue_flux, fType *neutrino_numu_flux,
                                fType *neutrino_oppo_nue_flux, fType *neutrino_oppo_numu_flux,
                                fType *linear_fit_MaCCQE, fType *quad_fit_MaCCQE,
                                fType *linear_fit_MaCCRES, fType *quad_fit_MaCCRES,
                                fType *prob_e, fType *prob_mu, fType *pid, fType *weight_cscd, fType *weight_trck,
                                fType livetime, fType pid_bound, fType pid_remove, fType aeff_scale,
                                fType nue_numu_ratio, fType nu_nubar_ratio, const int kNuBar, fType delta_index,
                                fType Barr_uphor_ratio, fType Barr_nu_nubar_ratio,
                                fType Genie_Ma_QE, fType Genie_Ma_RES) {
            int idx = threadIdx.x + blockDim.x * blockIdx.x;

            if (idx >= n_evts)
                return;

            //apply flux systematics
            // nue/numu ratio
            // for neutrinos
            fType idx_scale = spectral_index_scale(true_energy[idx], 24.0900951261, delta_index);

            fType scaled_nue_flux, scaled_numu_flux;
            apply_ratio_scale(neutrino_nue_flux[idx], neutrino_numu_flux[idx], nue_numu_ratio, false,
                              scaled_nue_flux, scaled_numu_flux);
            // and the opposite (bar) type
            fType scaled_nue_oppo_flux, scaled_numu_oppo_flux;
            apply_ratio_scale(neutrino_oppo_nue_flux[idx], neutrino_oppo_numu_flux[idx], nue_numu_ratio, false,
                              scaled_nue_oppo_flux, scaled_numu_oppo_flux);
            // nu/nubar ratio
            fType scaled_nue_flux2, scaled_nue_oppo_flux2;
            fType scaled_numu_flux2, scaled_numu_oppo_flux2;

            if (kNuBar < 0){
                apply_ratio_scale(scaled_nue_oppo_flux, scaled_nue_flux, nu_nubar_ratio, false,
                                  scaled_nue_oppo_flux2, scaled_nue_flux2);
                apply_ratio_scale(scaled_numu_oppo_flux, scaled_numu_flux, nu_nubar_ratio, false,
                                  scaled_numu_oppo_flux2, scaled_numu_flux2);
            }
            else {
                apply_ratio_scale(scaled_nue_flux, scaled_nue_oppo_flux, nu_nubar_ratio, false,
                                  scaled_nue_flux2, scaled_nue_oppo_flux2);
                apply_ratio_scale(scaled_numu_flux, scaled_numu_oppo_flux, nu_nubar_ratio, false,
                                  scaled_numu_flux2, scaled_numu_oppo_flux2);
            }

            // Barr flux
            scaled_nue_flux2 *= modRatioNuBar(kNuBar, 0, true_energy[idx], true_coszen[idx], 1.0, Barr_nu_nubar_ratio);
            scaled_nue_flux2 *= modRatioUpHor(0, true_energy[idx], true_coszen[idx], Barr_uphor_ratio);
            scaled_numu_flux2 *= modRatioNuBar(kNuBar, 1, true_energy[idx], true_coszen[idx], 1.0, Barr_nu_nubar_ratio);
            scaled_numu_flux2 *= modRatioUpHor(1, true_energy[idx], true_coszen[idx], Barr_uphor_ratio);

            // GENIE axial mass sys
            fType aeff_QE =  1. + quad_fit_MaCCQE[idx]*pow(Genie_Ma_QE,2) + linear_fit_MaCCQE[idx]*Genie_Ma_QE;
            fType aeff_RES =  1. + quad_fit_MaCCRES[idx]*pow(Genie_Ma_RES,2) + linear_fit_MaCCRES[idx]*Genie_Ma_RES;

            // calc weight
            fType w = idx_scale * aeff_scale * livetime * weighted_aeff[idx] * aeff_QE * aeff_RES *
                     ((scaled_nue_flux2 * prob_e[idx]) + (scaled_numu_flux2 * prob_mu[idx]));
            // distinguish between PID classes
            weight_cscd[idx] = ((pid[idx] < pid_bound) && (pid[idx] >= pid_remove)) * w;
            weight_trck[idx] = (pid[idx] >= pid_bound) * w;
        }

        __global__ void sumw2(const int n_evts, fType *weight_cscd, fType *weight_trck,
                              fType *sumw2_cscd, fType *sumw2_trck) {
            int idx = threadIdx.x + blockDim.x * blockIdx.x;
            if (idx < n_evts) {
                sumw2_cscd[idx] = weight_cscd[idx] * weight_cscd[idx];
                sumw2_trck[idx] = weight_trck[idx] * weight_trck[idx];
            }
        }
        """
        include_path = os.path.expandvars('$PISA/pisa/stages/osc/grid_propagator/')
        module = SourceModule(kernel_template, include_dirs=[include_path], keep=True)
        self.weights_fun = module.get_function("weights")
        self.sumw2_fun = module.get_function("sumw2")


    def calc_weight(self, n_evts, weighted_aeff, true_energy, true_coszen,
                    neutrino_nue_flux, neutrino_numu_flux,
                    neutrino_oppo_nue_flux, neutrino_oppo_numu_flux,
                    linear_fit_MaCCQE, quad_fit_MaCCQE,
                    linear_fit_MaCCRES, quad_fit_MaCCRES,
                    prob_e, prob_mu, pid, weight_cscd, weight_trck,
                    livetime, pid_bound, pid_remove, aeff_scale,
                    nue_numu_ratio, nu_nubar_ratio, kNuBar, delta_index,
                    Barr_uphor_ratio, Barr_nu_nubar_ratio,
                    Genie_Ma_QE, Genie_Ma_RES,
                    **kwargs):
        # block and grid dimensions
        bdim = (256, 1, 1)
        dx, mx = divmod(n_evts, bdim[0])
        gdim = ((dx + (mx>0)) * bdim[0], 1)
        self.weights_fun(n_evts, weighted_aeff, true_energy, true_coszen,
                            neutrino_nue_flux, neutrino_numu_flux,
                            neutrino_oppo_nue_flux, neutrino_oppo_numu_flux,
                            linear_fit_MaCCQE, quad_fit_MaCCQE,
                            linear_fit_MaCCRES, quad_fit_MaCCRES,
                            prob_e, prob_mu, pid, weight_cscd, weight_trck,
                            FTYPE(livetime), FTYPE(pid_bound), FTYPE(pid_remove), FTYPE(aeff_scale),
                            FTYPE(nue_numu_ratio), FTYPE(nu_nubar_ratio), np.int32(kNuBar), FTYPE(delta_index),
                            FTYPE(Barr_uphor_ratio), FTYPE(Barr_nu_nubar_ratio),
                            FTYPE(Genie_Ma_QE), FTYPE(Genie_Ma_RES),
                            block=bdim, grid=gdim)

    def calc_sumw2(self, n_evts, weight_cscd, weight_trck, sumw2_cscd, sumw2_trck, **kwargs):
        bdim = (256, 1, 1)
        dx, mx = divmod(n_evts, bdim[0])
        gdim = ((dx + (mx>0)) * bdim[0], 1)
        self.sumw2_fun(n_evts, weight_cscd, weight_trck, sumw2_cscd, sumw2_trck, block=bdim, grid=gdim)
<|MERGE_RESOLUTION|>--- conflicted
+++ resolved
@@ -6,10 +6,7 @@
 import numpy as np
 from pisa.utils.const import FTYPE
 from pisa.core.events import Events
-<<<<<<< HEAD
-
-=======
->>>>>>> 99e88e1e
+
 
 class GPUweight(object):
     # This is as ugly as it gets, from copying python code from oscfit and c++-izing it
@@ -49,7 +46,7 @@
 	    }
 
         __device__ fType spectral_index_scale(fType true_energy,
-                                              ftype egy_pivot,
+                                              fType egy_pivot,
                                               fType delta_index) {
             fType scale = pow((true_energy/egy_pivot),delta_index);
             return scale;
