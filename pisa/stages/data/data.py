--- conflicted
+++ resolved
@@ -15,11 +15,7 @@
 
 class data(Stage):
     """Data loader stage
-<<<<<<< HEAD
-    
-=======
 
->>>>>>> fb81fbf3
     Paramaters
     ----------
 
@@ -65,16 +61,10 @@
         )
 
     def _compute_nominal_outputs(self):
-<<<<<<< HEAD
-        '''
-        load the evnts from file, perform sanity checks and histogram them (into final MapSet)
-        '''
-=======
         """load the evnts from file, perform sanity checks and histogram them
         (into final MapSet)
 
         """
->>>>>>> fb81fbf3
         # get params
         data_file_name = self.params.data_file.value
         sim_version = self.params.sim_ver.value
@@ -92,54 +82,6 @@
             self.bin_edges.append(bin_edges)
 
         # the rest of this function is PISA v2 legacy code...
-<<<<<<< HEAD
-	# right now only use burn sample with sim_version = '4digit'
-	#print "sim_version == ", sim_version
-	if sim_version == "4digit":
-	    Reco_Neutrino_Name = 'IC86_Dunkman_L6_MultiNest8D_PDG_Neutrino'
-	    Reco_Track_Name = 'IC86_Dunkman_L6_MultiNest8D_PDG_Track'
-	elif sim_version == "5digit" or sim_version=="dima":
-	    Reco_Neutrino_Name = 'IC86_Dunkman_L6_PegLeg_MultiNest8D_NumuCC'
-	    Reco_Track_Name = 'IC86_Dunkman_L6_PegLeg_MultiNest8D_Track'
-	else:
-            raise ValueError('only allow 4digit, 5digit(H2 model for hole ice) or'\
-                         ' dima (dima p1 and p2 for hole ice)!') 
-
-	data_file = h5py.File(find_resource(data_file_name), 'r')
-	L6_result = np.array(data_file['IC86_Dunkman_L6']['result'])
-	dLLH = np.array(data_file['IC86_Dunkman_L6']['delta_LLH'])
-	reco_energy_all = np.array(data_file[Reco_Neutrino_Name]['energy'])
-	reco_coszen_all = np.array(np.cos(data_file[Reco_Neutrino_Name]['zenith']))
-	reco_trck_len_all = np.array(data_file[Reco_Track_Name]['length'])
-	#print "before L6 cut, no. of burn sample = ", len(reco_coszen_all)
-
-	# sanity check 
-	santa_doms = data_file['IC86_Dunkman_L6_SANTA_DirectDOMs']['value']
-	l3 = data_file['IC86_Dunkman_L3']['value']
-	l4 = data_file['IC86_Dunkman_L4']['result']
-	l5 = data_file['IC86_Dunkman_L5']['bdt_score']
-	assert(np.all(santa_doms>=3) and np.all(l3 == 1) and np.all(l5 >= 0.1))
-
-	# l4==1 was not applied when i3 files were written to hdf5 files, so do it here
-	dLLH = dLLH[l4==1]
-	reco_energy_all = reco_energy_all[l4==1]
-	reco_coszen_all = reco_coszen_all[l4==1]
-	l5 = l5[l4==1]
-	L6_result = L6_result[l4==1]
-	data_file.close()
-
-	dLLH_L6 = dLLH[L6_result==1]
-	l5 = l5[L6_result==1]
-	reco_energy_L6 = reco_energy_all[L6_result==1]
-	reco_coszen_L6 = reco_coszen_all[L6_result==1]
-	#print "after L6 cut, no. of burn sample = ", len(reco_coszen_L6)
-       
-	# Cut: Only keep bdt score >= 0.2 (from MSU latest result, make data/MC agree much better); if use no
-	# such further cut, use bdt_cut = 0.1
-	logging.info("Cut2, removing events with bdt_score < ", bdt_cut, " i.e. only keep bdt > ", bdt_cut)
-        cut_events = {}
-	cut = l5>=bdt_cut
-=======
         # right now only use burn sample with sim_version = '4digit'
         #print "sim_version == ", sim_version
         if sim_version == "4digit":
@@ -194,20 +136,10 @@
         )
         cut_events = {}
         cut = l5>=bdt_cut
->>>>>>> fb81fbf3
         cut_events['reco_energy'] = reco_energy_L6[cut]
         cut_events['reco_coszen'] = reco_coszen_L6[cut]
         cut_events['pid'] = dLLH_L6[cut]
 
-<<<<<<< HEAD
-        hist,_ = np.histogramdd(sample = np.array([cut_events[bin_name] for bin_name in self.bin_names]).T, bins=self.bin_edges)
-
-        maps = [Map(name=self.output_names[0],hist=hist,binning=self.output_binning)]
-        self.template = MapSet(maps, name='data')
-
-    def _compute_outputs(self, inputs=None):
-        """return the precomputed MpSets, since this is data, the distributions don't change"""
-=======
         hist, _ = np.histogramdd(sample = np.array(
             [cut_events[bin_name] for bin_name in self.bin_names]
         ).T, bins=self.bin_edges)
@@ -221,5 +153,4 @@
         don't change
 
         """
->>>>>>> fb81fbf3
         return self.template