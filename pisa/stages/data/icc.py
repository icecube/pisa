import os
import sys

import h5py
import numpy as np

from pisa import ureg, Q_
from pisa.core.binning import OneDimBinning, MultiDimBinning
from pisa.core.map import Map, MapSet
from pisa.core.stage import Stage
from pisa.utils.comparisons import normQuant
from pisa.utils.log import logging
from pisa.utils.resources import find_resource


# TODO: use logging in lieu of print!
class icc(Stage):
    """TODO: document me, Philipp!"""

    def __init__(self, params, output_binning, disk_cache=None,
                memcaching_enabled=True, error_method=None,
                outputs_cache_depth=20, debug_mode=None):

        expected_params = (
            'atm_muon_scale',
            'icc_bg_file',
            'pid_bound',
            'pid_remove',
            'use_def1',
            'sim_ver',
            'livetime',
            'bdt_cut',
        )

        output_names = ('trck', 'cscd')

        super(self.__class__, self).__init__(
            use_transforms=False,
            stage_name='data',
            service_name='icc',
            params=params,
            expected_params=expected_params,
            output_names=output_names,
            error_method=error_method,
            disk_cache=disk_cache,
            memcaching_enabled=memcaching_enabled,
            outputs_cache_depth=outputs_cache_depth,
            output_binning=output_binning,
            debug_mode=debug_mode
        )

        # get params
        icc_bg_file = self.params.icc_bg_file.value
        sim_ver = self.params.sim_ver.value
        pid_bound = self.params.pid_bound.m_as('dimensionless')
        pid_remove = self.params.pid_remove.m_as('dimensionless')
        use_def1 = self.params.use_def1.value
        bdt_cut = self.params.bdt_cut.value.m_as('dimensionless')

        self.bin_names = self.output_binning.names
        self.bin_edges = []
        for name in self.bin_names:
            if 'energy' in  name:
                bin_edges = self.output_binning[name].bin_edges.to('GeV').magnitude
            else:
                bin_edges = self.output_binning[name].bin_edges.magnitude
            self.bin_edges.append(bin_edges)

        # the rest of this function is PISA v2 legacy code...
        logging.info('Initializing BackgroundServiceICC...')
        logging.info('Opening file: %s'%(icc_bg_file))

        try:
            bg_file = h5py.File(find_resource(icc_bg_file), 'r')
        except IOError:
            logging.error('Unable to open icc_bg_file %s'%icc_bg_file)
            raise

        self.icc_bg_dict = {}
        logging.info('Creating a ICC background dict...')

        # sanity check 
        santa_doms = bg_file['IC86_Dunkman_L6_SANTA_DirectDOMs']['value']
        l3 = bg_file['IC86_Dunkman_L3']['value']
        l4 = bg_file['IC86_Dunkman_L4']['result']
        l5 = bg_file['IC86_Dunkman_L5']['bdt_score']
        l6 = bg_file['IC86_Dunkman_L6']
        if use_def1:
            l4_pass = np.all(l4==1)
        else:
            if sim_ver in ['5digit', 'dima']:
                l4_invVICH = bg_file['IC86_Dunkman_L4']['result_invertedVICH']
                l4_pass = np.all(np.logical_or(l4==1, l4_invVICH==1))
            else:
                print ('For the old simulation, def.2 background not done yet,'
                       ' so still use def1 for it.')
                l4_pass = np.all(l4==1)
<<<<<<< HEAD
        assert (np.all(santa_doms>=3) and np.all(l3 == 1) and l4_pass and
                np.all(l5 >= 0.1))
        l6 = bg_file['IC86_Dunkman_L6']
=======
        assert(np.all(santa_doms>=3) and np.all(l3 == 1) and l4_pass and np.all(l5 >= 0.1))
>>>>>>> a96acee1
        corridor_doms_over_threshold = l6['corridor_doms_over_threshold']

        inverted_corridor_cut = corridor_doms_over_threshold > 1
        assert (np.all(inverted_corridor_cut) and
                np.all(l6['santa_direct_doms'] >= 3) and
                np.all(l6['mn_start_contained'] == 1.) and
                np.all(l6['mn_stop_contained'] == 1.))

        dLLH = np.array(bg_file['IC86_Dunkman_L6']['delta_LLH'])
        if sim_ver == '4digit':
<<<<<<< HEAD
            reco_energy_all = np.array(
                bg_file['IC86_Dunkman_L6_MultiNest8D_PDG_Neutrino']['energy']
            )
            reco_coszen_all = np.array(np.cos(
                bg_file['IC86_Dunkman_L6_MultiNest8D_PDG_Neutrino']['zenith']
            ))
        elif sim_ver == '5digit' or 'dima':
            reco_energy_all = np.array(
                bg_file['IC86_Dunkman_L6_PegLeg_MultiNest8D_NumuCC']['energy']
            )
            reco_coszen_all = np.array(np.cos(
                bg_file['IC86_Dunkman_L6_PegLeg_MultiNest8D_NumuCC']['zenith']
            ))
=======
            reco_energy_all = np.array(bg_file['IC86_Dunkman_L6_MultiNest8D_PDG_Neutrino']['energy'])
            reco_coszen_all = np.array(np.cos(bg_file['IC86_Dunkman_L6_MultiNest8D_PDG_Neutrino']['zenith']))
        elif sim_ver in ['5digit', 'dima']:
            reco_energy_all = np.array(bg_file['IC86_Dunkman_L6_PegLeg_MultiNest8D_NumuCC']['energy'])
            reco_coszen_all = np.array(np.cos(bg_file['IC86_Dunkman_L6_PegLeg_MultiNest8D_NumuCC']['zenith']))
>>>>>>> a96acee1
        else:
            raise ValueError('Only allow sim_ver  4digit, 5 digit or dima!')

	# Cut1: throw away delta LLH < pid_remove:
        #print "Cut1, removing event with LLH < pid_remove"
        cut1 = dLLH>=pid_remove
        reco_energy_cut1 = reco_energy_all[cut1]
        reco_coszen_cut1 = reco_coszen_all[cut1]
        dLLH_cut1 = dLLH[cut1]
        l5_cut1 = l5[cut1]
        pid_cut = pid_bound 
        #print "pid_remove = ", pid_remove
        #print "pid_bound = ", pid_bound

<<<<<<< HEAD
        # split in half for testing:
        # the commented out section was just a test for using subsets of the MC
        # files
        #reco_energy_all = reco_energy_all[len(reco_energy_all)/2:] 
        #reco_coszen_all = reco_coszen_all[len(reco_coszen_all)/2:]
        #dLLH = dLLH[len(dLLH)/2:]
        #reco_energy_all = reco_energy_all[1::2]
        #reco_coszen_all = reco_coszen_all[1::2]
        #dLLH = dLLH[::2]
=======
        # Cut2: Only keep bdt score >= 0.2 (from MSU latest result, make data/MC agree much better)
        #print "Cut2, removing events with bdt_score < 0.2, i.e. only keep bdt > 0.2"
        cut2 = l5_cut1>=bdt_cut
        reco_energy_cut2 = reco_energy_cut1[cut2]
        reco_coszen_cut2 = reco_coszen_cut1[cut2]
        dLLH_cut2 = dLLH_cut1[cut2]
>>>>>>> a96acee1

        # write to dictionary
        for flavor in ['cscd', 'trck']:
            final_events= {}
            if flavor == 'cscd':
                cut = dLLH_cut2 < pid_cut 
            if flavor == 'trck':
                cut = dLLH_cut2 >= pid_cut 
            final_events['reco_energy'] = reco_energy_cut2[cut]
            final_events['reco_coszen'] = reco_coszen_cut2[cut]

            logging.debug("Working on %s background"%flavor)

            icc_bg_hist,_,_ = np.histogram2d(
                final_events[self.bin_names[0]],
                final_events[self.bin_names[1]],
                bins=self.bin_edges
            )

            self.icc_bg_dict[flavor] = icc_bg_hist

    def _compute_outputs(self, inputs=None):
        """TODO: document me, Philipp!"""

        scale = self.params.atm_muon_scale.m_as('dimensionless')
        scale *= self.params.livetime.m_as('common_year')

        maps = []
        for flavor in ['cscd', 'trck']:
            #print '%s %.4f'%(flavor, np.sum(self.icc_bg_dict[flavor] * scale))
            if self.error_method == 'sumw2':
                maps.append(Map(
                    name=flavor, hist=(self.icc_bg_dict[flavor] * scale),
                    error_hist=(np.sqrt(self.icc_bg_dict[flavor]) * scale),
                    binning=self.output_binning
                ))
            else:
                maps.append(Map(
                    name=flavor, hist=(self.icc_bg_dict[flavor] * scale),
                    binning=self.output_binning
                ))
                
        template = MapSet(maps, name='icc')

        return template<|MERGE_RESOLUTION|>--- conflicted
+++ resolved
@@ -95,13 +95,9 @@
                 print ('For the old simulation, def.2 background not done yet,'
                        ' so still use def1 for it.')
                 l4_pass = np.all(l4==1)
-<<<<<<< HEAD
         assert (np.all(santa_doms>=3) and np.all(l3 == 1) and l4_pass and
                 np.all(l5 >= 0.1))
         l6 = bg_file['IC86_Dunkman_L6']
-=======
-        assert(np.all(santa_doms>=3) and np.all(l3 == 1) and l4_pass and np.all(l5 >= 0.1))
->>>>>>> a96acee1
         corridor_doms_over_threshold = l6['corridor_doms_over_threshold']
 
         inverted_corridor_cut = corridor_doms_over_threshold > 1
@@ -112,7 +108,6 @@
 
         dLLH = np.array(bg_file['IC86_Dunkman_L6']['delta_LLH'])
         if sim_ver == '4digit':
-<<<<<<< HEAD
             reco_energy_all = np.array(
                 bg_file['IC86_Dunkman_L6_MultiNest8D_PDG_Neutrino']['energy']
             )
@@ -126,13 +121,6 @@
             reco_coszen_all = np.array(np.cos(
                 bg_file['IC86_Dunkman_L6_PegLeg_MultiNest8D_NumuCC']['zenith']
             ))
-=======
-            reco_energy_all = np.array(bg_file['IC86_Dunkman_L6_MultiNest8D_PDG_Neutrino']['energy'])
-            reco_coszen_all = np.array(np.cos(bg_file['IC86_Dunkman_L6_MultiNest8D_PDG_Neutrino']['zenith']))
-        elif sim_ver in ['5digit', 'dima']:
-            reco_energy_all = np.array(bg_file['IC86_Dunkman_L6_PegLeg_MultiNest8D_NumuCC']['energy'])
-            reco_coszen_all = np.array(np.cos(bg_file['IC86_Dunkman_L6_PegLeg_MultiNest8D_NumuCC']['zenith']))
->>>>>>> a96acee1
         else:
             raise ValueError('Only allow sim_ver  4digit, 5 digit or dima!')
 
@@ -147,24 +135,10 @@
         #print "pid_remove = ", pid_remove
         #print "pid_bound = ", pid_bound
 
-<<<<<<< HEAD
-        # split in half for testing:
-        # the commented out section was just a test for using subsets of the MC
-        # files
-        #reco_energy_all = reco_energy_all[len(reco_energy_all)/2:] 
-        #reco_coszen_all = reco_coszen_all[len(reco_coszen_all)/2:]
-        #dLLH = dLLH[len(dLLH)/2:]
-        #reco_energy_all = reco_energy_all[1::2]
-        #reco_coszen_all = reco_coszen_all[1::2]
-        #dLLH = dLLH[::2]
-=======
-        # Cut2: Only keep bdt score >= 0.2 (from MSU latest result, make data/MC agree much better)
-        #print "Cut2, removing events with bdt_score < 0.2, i.e. only keep bdt > 0.2"
         cut2 = l5_cut1>=bdt_cut
         reco_energy_cut2 = reco_energy_cut1[cut2]
         reco_coszen_cut2 = reco_coszen_cut1[cut2]
         dLLH_cut2 = dLLH_cut1[cut2]
->>>>>>> a96acee1
 
         # write to dictionary
         for flavor in ['cscd', 'trck']:
