--- conflicted
+++ resolved
@@ -199,15 +199,10 @@
     def _compute_outputs(self, inputs=None):
         """TODO: document me, Philipp!"""
 
-<<<<<<< HEAD
-        scale = self.params.atm_muon_scale.m_as('dimensionless')
-        scale *= self.params.livetime.m_as('common_year')
-=======
         scale = self.params.atm_muon_scale.value.m_as('dimensionless')
         fixed_scale = self.params.atm_muon_scale.nominal_value.m_as('dimensionless')
         scale *= self.params.livetime.value.m_as('common_year')
         fixed_scale *= self.params.livetime.value.m_as('common_year')
->>>>>>> cdbc88ea
 
         maps = []
         for flavor in ['cscd', 'trck']:
