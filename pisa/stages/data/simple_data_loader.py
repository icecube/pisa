--- conflicted
+++ resolved
@@ -17,12 +17,7 @@
 from pisa.utils.format import arg_str_seq_none, split
 
 
-<<<<<<< HEAD
-
-class simple_data_loader(PiStage):
-=======
 class simple_data_loader(Stage):
->>>>>>> 4761598d
     """
     HDF5 file loader PISA Pi class
 
@@ -65,13 +60,10 @@
                  neutrinos=True,
                  required_metadata=None,
                  fraction_events_to_keep=None,
-<<<<<<< HEAD
                  keep_inverse=False,
                  seed=123456,
-=======
                  output_names=None,
                  **std_kwargs,
->>>>>>> 4761598d
                 ):
 
         # instantiation args that should not change
@@ -81,12 +73,9 @@
         self.neutrinos = neutrinos
         self.required_metadata = required_metadata
         self.fraction_events_to_keep = fraction_events_to_keep
-<<<<<<< HEAD
         self.keep_inverse = keep_inverse
         self.seed = int(seed)
-=======
         self.output_names = output_names
->>>>>>> 4761598d
 
         # Handle list inputs
         self.events_file = split(self.events_file)
@@ -189,28 +178,16 @@
                     ' which would be overwritten. Consider renaming it'
                     ' to `initial_weights`.' % name
                 )
-<<<<<<< HEAD
-            container.add_array_data(
-                'weights',
-                np.ones(container.size, dtype=FTYPE)
-            )
-            if 'initial_weights' not in container.array_data:
+            container['weights'] = np.ones(container.size, dtype=FTYPE)
+
+            if 'initial_weights' not in container.keys:
                 if self.fraction_events_to_keep is not None:
                     if self.keep_inverse:
-                        initial_weights = np.full(container.size, 1./(1.-float(self.fraction_events_to_keep)), dtype=FTYPE)
+                        container['initial_weights'] = np.full(container.size, 1./(1.-float(self.fraction_events_to_keep)), dtype=FTYPE)
                     else:
-                        initial_weights = np.full(container.size, 1./(float(self.fraction_events_to_keep)), dtype=FTYPE)
+                        container['initial_weights'] = np.full(container.size, 1./(float(self.fraction_events_to_keep)), dtype=FTYPE)
                 else:
-                    initial_weights = np.ones(container.size, dtype=FTYPE)
-                container.add_array_data(
-                    'initial_weights',
-                    initial_weights
-                )
-=======
-            container['weights'] = np.ones(container.size, dtype=FTYPE)
-            if 'initial_weights' not in container.keys:
-                container['initial_weights'] = np.ones(container.size, dtype=FTYPE)
->>>>>>> 4761598d
+                    container['initial_weights'] = np.ones(container.size, dtype=FTYPE)
 
             # add neutrino flavor information for neutrino events
             #TODO Maybe add this directly into EventsPi
