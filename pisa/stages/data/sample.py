--- conflicted
+++ resolved
@@ -25,7 +25,6 @@
 from pisa.core.stage import Stage
 from pisa.utils.fileio import from_file
 from pisa.utils.flavInt import ALL_NUFLAVINTS, NuFlavIntGroup, FlavIntDataGroup
-from pisa.utils.format import split
 from pisa.utils.hash import hash_obj
 from pisa.utils.log import logging
 from pisa.utils.profiler import profile
@@ -137,35 +136,8 @@
             'data_sample_config', 'dataset', 'keep_criteria',
         )
 
-<<<<<<< HEAD
-        self.neutrinos = False
-        self.muons = False
-        self.noise = False
-
-        output_names = split(output_names, sep=',')
-        clean_outnames = []
-        self._output_nu_groups = []
-        for name in output_names:
-            if 'muons' in name:
-                self.muons = True
-                clean_outnames.append(name)
-            elif 'noise' in name:
-                self.noise = True
-                clean_outnames.append(name)
-            elif 'all_nu' in name:
-                self.neutrinos = True
-                self._output_nu_groups = \
-                    [NuFlavIntGroup(f) for f in ALL_NUFLAVINTS]
-            else:
-                self.neutrinos = True
-                self._output_nu_groups.append(NuFlavIntGroup(name))
-
-        if self.neutrinos:
-            clean_outnames += [str(f) for f in self._output_nu_groups]
-=======
         output_names,self.muons,self.noise,self.neutrinos = parse_event_type_names(output_names,return_flags=True)
         self._output_nu_groups = [ NuFlavIntGroup(name) for name in output_names ]
->>>>>>> b6e771a3
 
         if not isinstance(output_events, bool):
             raise AssertionError(
@@ -270,13 +242,9 @@
             return
 
         name = self.config.get('general', 'name')
-<<<<<<< HEAD
-        event_types = split(self.config.get('general', 'event_type'), sep=',')
-=======
         event_types = split(self.config.get('general', 'event_type'))
 
         logging.info( "Event types in data sample '%s': %s" % (name,[str(e) for e in event_types]) )
->>>>>>> b6e771a3
 
         events = []
         if self.neutrinos:
@@ -330,26 +298,16 @@
 
     @staticmethod
     def load_neutrino_events(config, dataset):
-<<<<<<< HEAD
-=======
-
->>>>>>> b6e771a3
+
         nu_data = []
         if dataset == 'neutrinos%sgen_lvl' % SEP:
             gen_cfg      = from_file(config.get(dataset, 'gen_cfg_file'))
             name         = gen_cfg.get('general', 'name')
             datadir      = gen_cfg.get('general', 'datadir')
-<<<<<<< HEAD
-            event_types  = split(gen_cfg.get('general', 'event_type'), sep=',')
-            weights      = split(gen_cfg.get('general', 'weights'), sep=',')
-            weight_units = gen_cfg.get('general', 'weight_units')
-            keep_keys    = split(gen_cfg.get('general', 'keep_keys'), sep=',')
-=======
             event_types  = split(gen_cfg.get('general', 'event_type'))
             weights      = split(gen_cfg.get('general', 'weights'))
             weight_units = gen_cfg.get('general', 'weight_units')
             keep_keys    = split(gen_cfg.get('general', 'keep_keys'))
->>>>>>> b6e771a3
             aliases      = gen_cfg.items('aliases')
             logging.info('Extracting neutrino dataset "{0}" from generator '
                          'level sample "{1}"'.format(dataset, name))
@@ -367,21 +325,12 @@
         else:
 
             name         = config.get('general', 'name')
-<<<<<<< HEAD
-            flavours     = split(config.get('neutrinos', 'flavours'), sep=',')
-            weights      = split(config.get('neutrinos', 'weights'), sep=',')
-            weight_units = config.get('neutrinos', 'weight_units')
-            sys_list     = split(config.get('neutrinos', 'sys_list'), sep=',')
-            base_prefix  = config.get('neutrinos', 'baseprefix')
-            keep_keys    = split(config.get('neutrinos', 'keep_keys'), sep=',')
-=======
             flavours     = split(config.get('neutrinos', 'flavours'))
             weights      = split(config.get('neutrinos', 'weights'))
             weight_units = config.get('neutrinos', 'weight_units')
             sys_list     = split(config.get('neutrinos', 'sys_list'))
             base_prefix  = config.get('neutrinos', 'baseprefix')
             keep_keys    = split(config.get('neutrinos', 'keep_keys'))
->>>>>>> b6e771a3
             aliases      = config.items('neutrinos%saliases' % SEP)
             logging.info('Extracting neutrino dataset "{0}" from sample '
                          '"{1}"'.format(dataset, name))
@@ -427,15 +376,9 @@
         name         = config.get('general', 'name')
         weight       = config.get('muons', 'weight')
         weight_units = config.get('muons', 'weight_units')
-<<<<<<< HEAD
-        sys_list     = split(config.get('muons', 'sys_list'), sep=',')
-        base_prefix  = config.get('muons', 'baseprefix')
-        keep_keys    = split(config.get('muons', 'keep_keys'), sep=',')
-=======
         sys_list     = split(config.get('muons', 'sys_list'))
         base_prefix  = config.get('muons', 'baseprefix')
         keep_keys    = split(config.get('muons', 'keep_keys'))
->>>>>>> b6e771a3
         aliases      = config.items('muons%saliases' % SEP)
         if base_prefix == 'None':
             base_prefix = ''
@@ -487,15 +430,9 @@
         name         = config.get('general', 'name')
         weight       = config.get('noise', 'weight')
         weight_units = config.get('noise', 'weight_units')
-<<<<<<< HEAD
-        sys_list     = split(config.get('noise', 'sys_list'), sep=',')
-        base_prefix  = config.get('noise', 'baseprefix')
-        keep_keys    = split(config.get('noise', 'keep_keys'), sep=',')
-=======
         sys_list     = split(config.get('noise', 'sys_list'))
         base_prefix  = config.get('noise', 'baseprefix')
         keep_keys    = split(config.get('noise', 'keep_keys'))
->>>>>>> b6e771a3
         aliases      = config.items('noise%saliases' % SEP)
         if base_prefix == 'None':
             base_prefix = ''
