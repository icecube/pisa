"""
Stage to transform arrays with weights into actual `histograms`
that represent event counts
"""

import numpy as np

from pisa import FTYPE
from pisa.core.stage import Stage
from pisa.core.translation import histogram
from pisa.core.binning import MultiDimBinning, OneDimBinning
from pisa.utils.profiler import profile, line_profile
from pisa.utils import vectorizer
from pisa.utils.log import logging


class hist(Stage):  # pylint: disable=invalid-name

    """stage to histogram events

    Parameters
    ----------
    unweighted : bool, optional
        Return un-weighted event counts in each bin.
    """
    def __init__(
        self,
<<<<<<< HEAD
        apply_weights=False,
=======
        unweighted=False,
>>>>>>> 071d67b4
        **std_kwargs,
    ):

        # init base class
        super().__init__(
            expected_params=(),
            **std_kwargs,
        )

        assert self.calc_mode is not None
        assert self.apply_mode is not None
        self.regularized_apply_mode = None
<<<<<<< HEAD
        self.apply_weights = apply_weights
=======
        self.unweighted = unweighted
>>>>>>> 071d67b4

    def setup_function(self):

        assert isinstance(self.apply_mode, MultiDimBinning), (
            "Hist stage needs a binning as `apply_mode`, but is %s" % self.apply_mode
        )

        if isinstance(self.calc_mode, MultiDimBinning):

            # The two binning must be exclusive
            assert len(set(self.calc_mode.names) & set(self.apply_mode.names)) == 0

            transform_binning = self.calc_mode + self.apply_mode

            # go to "events" mode to create the transforms

            for container in self.data:
                self.data.representation = "events"
                sample = [container[name] for name in transform_binning.names]
                hist = histogram(sample, None, transform_binning, averaged=False)
                transform = hist.reshape(self.calc_mode.shape + (-1,))
                self.data.representation = self.calc_mode
                container["hist_transform"] = transform

        elif self.calc_mode == "events":
            # For dimensions where the binning is irregular, we pre-compute the
            # index that each sample falls into and then bin regularly in the index.
            # For dimensions that are logarithmic, we add a linear binning in
            # the logarithm.
            dimensions = []
            for dim in self.apply_mode:
                if dim.is_irregular:
                    # create a new axis with digitized variable
                    varname = dim.name + "__" + self.apply_mode.name + "_idx"
                    new_dim = OneDimBinning(
                        varname, domain=[0, dim.num_bins], num_bins=dim.num_bins
                    )
                    dimensions.append(new_dim)
                    for container in self.data:
                        container.representation = "events"
                        x = container[dim.name] * dim.units
                        # Compute the bin index each sample would fall into, and
                        # shift by -1 such that samples below the binning range
                        # get assigned the index -1.
                        x_idx = np.searchsorted(dim.bin_edges, x, side="right") - 1
                        # To be consistent with numpy histogramming, we need to
                        # shift those values that are exactly at the uppermost edge
                        # down one index such that they are included in the highest
                        # bin instead of being treated as an outlier.
                        on_edge = x == dim.bin_edges[-1]
                        x_idx[on_edge] -= 1
                        container[varname] = x_idx
                elif dim.is_log:
                    # We don't compute the log of the variable just yet, this
                    # will be done later during `apply_function` using the
                    # representation mechanism.
                    new_dim = OneDimBinning(
                        dim.name, domain=np.log(dim.domain.m), num_bins=dim.num_bins
                    )
                    dimensions.append(new_dim)
                else:
                    dimensions.append(dim)
            self.regularized_apply_mode = MultiDimBinning(dimensions)
            logging.debug(
                "Using regularized binning:\n" + str(self.regularized_apply_mode)
            )
        else:
            raise ValueError(f"unknown calc mode: {self.calc_mode}")

    @profile
    def apply_function(self):

        if isinstance(self.calc_mode, MultiDimBinning):

            if self.unweighted:
                raise NotImplementedError(
                    "Unweighted hist only implemented in event-wise calculation"
                )
            for container in self.data:

                container.representation = self.calc_mode
<<<<<<< HEAD
                weights = container['weights']
                if self.apply_weights:
                    unc_weights = container['unc_weights']
                else:
                    unc_weights = np.ones(weights.shape)
                transform = container['hist_transform']

                hist = (unc_weights*weights) @ transform
                if self.error_method == 'sumw2':
                    sumw2 = np.square(unc_weights*weights) @ transform
                    bin_unc2 = (np.square(unc_weights)*weights) @ transform
=======
                if "astro_weights" in container.keys:
                    weights = container["weights"] + container["astro_weights"]
                else:
                    weights = container["weights"]
                transform = container["hist_transform"]

                hist = weights @ transform
                if self.error_method == "sumw2":
                    sumw2 = np.square(weights) @ transform
>>>>>>> 071d67b4

                container.representation = self.apply_mode
                container["weights"] = hist

<<<<<<< HEAD
                if self.error_method == 'sumw2':
                    container['errors'] = np.sqrt(sumw2)
                    container['bin_unc2'] = bin_unc2
=======
                if self.error_method == "sumw2":
                    container["errors"] = np.sqrt(sumw2)
>>>>>>> 071d67b4

        elif self.calc_mode == "events":
            for container in self.data:
                container.representation = self.calc_mode
                sample = []
                dims_log = [d.is_log for d in self.apply_mode]
                dims_ire = [d.is_irregular for d in self.apply_mode]
                for dim, is_log, is_ire in zip(
                    self.regularized_apply_mode, dims_log, dims_ire
                ):
                    if is_log and not is_ire:
                        container.representation = "log_events"
                        sample.append(container[dim.name])
                    else:
                        container.representation = "events"
                        sample.append(container[dim.name])
<<<<<<< HEAD
                weights = container['weights']
                if self.apply_weights:
                    unc_weights = container['unc_weights']
                else:
                    unc_weights = np.ones(weights.shape)
                
                # The hist is now computed using a binning that is completely linear
                # and regular
                hist = histogram(sample, unc_weights*weights, self.regularized_apply_mode, averaged=False)

                if self.error_method == 'sumw2':
                    sumw2 = histogram(sample, np.square(unc_weights*weights), self.regularized_apply_mode, averaged=False)
                    bin_unc2 = histogram(sample, np.square(unc_weights)*weights, self.regularized_apply_mode, averaged=False)
=======

                if self.unweighted:
                    if "astro_weights" in container.keys:
                        weights = np.ones_like(container["weights"] + container["astro_weights"])
                    else:
                        weights = np.ones_like(container["weights"])
                else:
                    if "astro_weights" in container.keys:
                        weights = container["weights"] + container["astro_weights"]
                    else:
                        weights = container["weights"]

                # The hist is now computed using a binning that is completely linear
                # and regular
                hist = histogram(
                    sample, weights, self.regularized_apply_mode, averaged=False
                )

                if self.error_method == "sumw2":
                    sumw2 = histogram(
                        sample,
                        np.square(weights),
                        self.regularized_apply_mode,
                        averaged=False,
                    )
>>>>>>> 071d67b4

                container.representation = self.apply_mode

<<<<<<< HEAD
                if self.error_method == 'sumw2':
                    container['errors'] = np.sqrt(sumw2)
                    container['bin_unc2'] = bin_unc2
=======
                container["weights"] = hist

                if self.error_method == "sumw2":
                    container["errors"] = np.sqrt(sumw2)
>>>>>>> 071d67b4
<|MERGE_RESOLUTION|>--- conflicted
+++ resolved
@@ -25,11 +25,8 @@
     """
     def __init__(
         self,
-<<<<<<< HEAD
-        apply_weights=False,
-=======
+        apply_unc_weights=False,
         unweighted=False,
->>>>>>> 071d67b4
         **std_kwargs,
     ):
 
@@ -42,11 +39,8 @@
         assert self.calc_mode is not None
         assert self.apply_mode is not None
         self.regularized_apply_mode = None
-<<<<<<< HEAD
-        self.apply_weights = apply_weights
-=======
+        self.apply_unc_weights = apply_unc_weights
         self.unweighted = unweighted
->>>>>>> 071d67b4
 
     def setup_function(self):
 
@@ -128,41 +122,27 @@
             for container in self.data:
 
                 container.representation = self.calc_mode
-<<<<<<< HEAD
-                weights = container['weights']
-                if self.apply_weights:
-                    unc_weights = container['unc_weights']
-                else:
-                    unc_weights = np.ones(weights.shape)
-                transform = container['hist_transform']
-
-                hist = (unc_weights*weights) @ transform
-                if self.error_method == 'sumw2':
-                    sumw2 = np.square(unc_weights*weights) @ transform
-                    bin_unc2 = (np.square(unc_weights)*weights) @ transform
-=======
                 if "astro_weights" in container.keys:
                     weights = container["weights"] + container["astro_weights"]
                 else:
                     weights = container["weights"]
+                if self.apply_unc_weights:
+                    unc_weights = container["unc_weights"]
+                else:
+                    unc_weights = np.ones(weights.shape)
                 transform = container["hist_transform"]
 
-                hist = weights @ transform
+                hist = (unc_weights*weights) @ transform
                 if self.error_method == "sumw2":
-                    sumw2 = np.square(weights) @ transform
->>>>>>> 071d67b4
+                    sumw2 = np.square(unc_weights*weights) @ transform
+                    bin_unc2 = (np.square(unc_weights)*weights) @ transform
 
                 container.representation = self.apply_mode
                 container["weights"] = hist
 
-<<<<<<< HEAD
-                if self.error_method == 'sumw2':
-                    container['errors'] = np.sqrt(sumw2)
-                    container['bin_unc2'] = bin_unc2
-=======
                 if self.error_method == "sumw2":
                     container["errors"] = np.sqrt(sumw2)
->>>>>>> 071d67b4
+                    container["bin_unc2"] = bin_unc2
 
         elif self.calc_mode == "events":
             for container in self.data:
@@ -179,21 +159,6 @@
                     else:
                         container.representation = "events"
                         sample.append(container[dim.name])
-<<<<<<< HEAD
-                weights = container['weights']
-                if self.apply_weights:
-                    unc_weights = container['unc_weights']
-                else:
-                    unc_weights = np.ones(weights.shape)
-                
-                # The hist is now computed using a binning that is completely linear
-                # and regular
-                hist = histogram(sample, unc_weights*weights, self.regularized_apply_mode, averaged=False)
-
-                if self.error_method == 'sumw2':
-                    sumw2 = histogram(sample, np.square(unc_weights*weights), self.regularized_apply_mode, averaged=False)
-                    bin_unc2 = histogram(sample, np.square(unc_weights)*weights, self.regularized_apply_mode, averaged=False)
-=======
 
                 if self.unweighted:
                     if "astro_weights" in container.keys:
@@ -205,31 +170,21 @@
                         weights = container["weights"] + container["astro_weights"]
                     else:
                         weights = container["weights"]
-
+                if self.apply_unc_weights:
+                    unc_weights = container["unc_weights"]
+                else:
+                    unc_weights = np.ones(weights.shape)
+                
                 # The hist is now computed using a binning that is completely linear
                 # and regular
-                hist = histogram(
-                    sample, weights, self.regularized_apply_mode, averaged=False
-                )
+                hist = histogram(sample, unc_weights*weights, self.regularized_apply_mode, averaged=False)
 
                 if self.error_method == "sumw2":
-                    sumw2 = histogram(
-                        sample,
-                        np.square(weights),
-                        self.regularized_apply_mode,
-                        averaged=False,
-                    )
->>>>>>> 071d67b4
+                    sumw2 = histogram(sample, np.square(unc_weights*weights), self.regularized_apply_mode, averaged=False)
+                    bin_unc2 = histogram(sample, np.square(unc_weights)*weights, self.regularized_apply_mode, averaged=False)
 
                 container.representation = self.apply_mode
 
-<<<<<<< HEAD
-                if self.error_method == 'sumw2':
-                    container['errors'] = np.sqrt(sumw2)
-                    container['bin_unc2'] = bin_unc2
-=======
-                container["weights"] = hist
-
                 if self.error_method == "sumw2":
                     container["errors"] = np.sqrt(sumw2)
->>>>>>> 071d67b4
+                    container["bin_unc2"] = bin_unc2