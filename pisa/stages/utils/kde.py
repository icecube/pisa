"""
Stage to transform arrays with weights into KDE maps
that represent event counts
"""
import numpy as np


from copy import deepcopy
from pisa import FTYPE, TARGET
from pisa.core.stage import Stage
from pisa.core.binning import MultiDimBinning, OneDimBinning
from pisa.utils.log import logging
from pisa.utils.profiler import profile
from pisa.utils import vectorizer
from pisa.utils import kde_hist


class kde(Stage):
    """stage to KDE-map events

    Parameters
    ----------

    bw_method: string
        'scott' or 'silverman' (see kde module)
    coszen_name : string
        Binning name to identify the coszen bin that needs to undergo special
        treatment for reflection
    oversample : int
        Evaluate KDE at more points per bin, takes longer, but is more accurate
    stash_hists : bool
        Evaluate KDE only once and stash the result. This effectively ignores all changes
        from earlier stages, but greatly increases speed. Useful for muons where
        only over-all weight and detector systematic variations matter, which can both
        be applied on the histograms after this stage.
    bootstrap : bool
        Use the bootstrapping technique to estimate errors on the KDE histograms.

    Notes
    -----

    Make sure enough events are present with reco energy below and above the
    binning range, otherwise events will only "bleed out"

    """
<<<<<<< HEAD
    def __init__(self,
                 bw_method='silverman',
                 coszen_name='reco_coszen',
                 oversample=10,
                 coszen_reflection=0.25,
                 alpha=0.1,
                 stack_pid=True,
                 **std_kargs,
                ):
=======

    def __init__(
        self,
        bw_method="silverman",
        coszen_name="reco_coszen",
        oversample=10,
        coszen_reflection=0.25,
        stack_pid=True,
        stash_hists=False,
        bootstrap=False,
        bootstrap_niter=10,
        bootstrap_seed=None,
        **std_kargs,
    ):
>>>>>>> b6c5847e

        self.bw_method = bw_method
        self.coszen_name = coszen_name
        self.oversample = int(oversample)
        self.coszen_reflection = float(coszen_reflection)
        self.alpha = float(alpha)
        self.stack_pid = stack_pid
        self.stash_hists = stash_hists
        self.stash_valid = False
        self.bootstrap = bootstrap
        self.bootstrap_niter = int(bootstrap_niter)
        if bootstrap_seed is not None:
            self.bootstrap_seed = int(bootstrap_seed)
        else:
            self.bootstrap_seed = None

        if stash_hists:
            self.stashed_hists = None
            if self.bootstrap:
                self.stashed_errors = None

        # init base class
        super().__init__(
            expected_params=(),
            **std_kargs,
        )

        assert self.calc_mode == "events"
        self.regularized_apply_mode = None

    def setup_function(self):

        assert isinstance(
            self.apply_mode, MultiDimBinning
        ), f"KDE stage needs a binning as `apply_mode`, but is {self.apply_mode}"

        # For dimensions that are logarithmic, we add a linear binning in
        # the logarithm.
        dimensions = []
        for dim in self.apply_mode:
            if dim.is_lin:
                new_dim = deepcopy(dim)
            # We don't compute the log of the variable just yet, this
            # will be done later during `apply_function` using the
            # representation mechanism.
            # We replace the logarithmic binning with a linear binning in log-space
            elif dim.is_irregular:
                new_dim = OneDimBinning(
                    dim.name,
                    bin_edges=np.log(dim.bin_edges.m),
                )
            else:
                new_dim = OneDimBinning(
                    dim.name, domain=np.log(dim.domain.m), num_bins=dim.num_bins
                )
            dimensions.append(new_dim)

            self.regularized_apply_mode = MultiDimBinning(dimensions)
            logging.debug(
                "Using regularized binning:\n" + repr(self.regularized_apply_mode)
            )

    @profile
    def apply(self):
        # this is special, we want the actual event weights in the kde
        # therefor we're overwritting the apply function
        # normally in a stage you would implement the `apply_function` method
        # and not the `apply` method!

        for container in self.data:
<<<<<<< HEAD
            self.data.representation = self.calc_mode
            sample = np.stack([container[n] for n in binning.names]).T
            weights = container['weights']

            kde_map = kde_histogramdd(sample=sample,
                            binning=binning,
                            weights=weights,
                            bw_method=self.bw_method,
                            coszen_name=self.coszen_name,
                            coszen_reflection=self.coszen_reflection, 
                            oversample=self.oversample,
                            alpha=self.alpha,
                            use_cuda=False,
                            stack_pid=self.stack_pid)
=======
>>>>>>> b6c5847e

            if self.stash_valid:
                self.data.representation = self.apply_mode
                # Making a copy of the stash so that subsequent stages will not manipulate
                # it.
                container["weights"] = self.stashed_hists[container.name].copy()
                if self.bootstrap:
                    container["errors"] = self.stashed_errors[container.name].copy()
                continue

            sample = []
            dims_log = [d.is_log for d in self.apply_mode]
            for dim, is_log in zip(self.regularized_apply_mode, dims_log):
                if is_log:
                    container.representation = "log_events"
                    sample.append(container[dim.name])
                else:
                    container.representation = "events"
                    sample.append(container[dim.name])

            # Make sure that we revert back to "events" before extracting weights (could
            # otherwise end up in "log_events").
            container.representation = "events"

            sample = np.stack(sample).T
            weights = container["weights"]

            kde_kwargs = dict(
                sample=sample,
                binning=self.regularized_apply_mode,
                # weights=weights,
                bw_method=self.bw_method,
                coszen_name=self.coszen_name,
                coszen_reflection=self.coszen_reflection,
                oversample=self.oversample,
                use_cuda=False,
                stack_pid=self.stack_pid,
                # bootstrap=self.bootstrap,
                # bootstrap_niter=self.bootstrap_niter,
            )

            if self.bootstrap:
                from numpy.random import default_rng

                kde_maps = []
                rng = default_rng(self.bootstrap_seed)
                sample_size = container.size
                for i in range(self.bootstrap_niter):
                    # Indices of events are randomly chosen from the entire sample until
                    # we have a new sample of the same size.
                    # If we are stacking in PID, we will want to do this independently
                    # for each PID channel.

                    # We accumulate sample weights into one array.
                    sample_weights = np.zeros(sample_size)

                    if self.stack_pid:
                        binning = self.regularized_apply_mode
                        bin_edges = [b.bin_edges.m for b in binning]
                        pid_bin = binning.names.index("pid")
                        pid_bin_edges = bin_edges[pid_bin]

                        n_ch = len(pid_bin_edges) - 1

                        for pid_channel in range(n_ch):
                            # Get mask of events falling into this PID bin
                            pid_mask = (
                                sample[:, pid_bin] >= pid_bin_edges[pid_channel]
                            ) & (sample[:, pid_bin] < pid_bin_edges[pid_channel + 1])
                            pid_size = np.sum(pid_mask)
                            # Select indices of the appropriate size for just this PID
                            # channel
                            pid_sample_idx = rng.integers(pid_size, size=pid_size)
                            # Instead of manipulating all of the data arrays, we count
                            # how often each index was chosen and take that as a weight,
                            # i.e. an event that was selected twice will have a weight
                            # of 2.
                            pid_sample_weights = np.bincount(
                                pid_sample_idx, minlength=pid_size
                            )
                            sample_weights[pid_mask] += pid_sample_weights
                        # Ensure that we indeed conserved the number of events in each
                        # PID channel after all
                        for pid_channel in range(n_ch):
                            pid_mask = (
                                sample[:, pid_bin] >= pid_bin_edges[pid_channel]
                            ) & (sample[:, pid_bin] < pid_bin_edges[pid_channel + 1])
                            assert sum(sample_weights[pid_mask]) == sum(pid_mask)
                    else:
                        sample_idx = rng.integers(sample_size, size=sample_size)
                        # Instead of manipulating all of the data arrays, we count how
                        # often each index was chosen and take that as a weight, i.e. an
                        # event that was selected twice will have a weight of 2.
                        sample_weights = np.bincount(sample_idx, minlength=sample_size)

                    with np.errstate(invalid="raise"):
                        try:
                            kde_maps.append(
                                kde_hist.kde_histogramdd(
                                    weights=weights * sample_weights, **kde_kwargs
                                )
                            )
                        except FloatingPointError:
                            raise RuntimeError(
                                "Could not calculate KDE with the given sample. This can "
                                "happen if the bootstrap selects too few distinct events "
                                "in one of the PID channels."
                            )
                kde_maps = np.stack(kde_maps)
                kde_map = np.mean(kde_maps, axis=0)
                kde_errors = np.std(kde_maps, axis=0)
                kde_errors = np.ascontiguousarray(kde_errors.ravel())
            else:
                kde_map = kde_hist.kde_histogramdd(weights=weights, **kde_kwargs)
            kde_map = np.ascontiguousarray(kde_map.ravel())

            self.data.representation = self.apply_mode
            container["weights"] = kde_map
            if self.bootstrap:
                container["errors"] = kde_errors

            if self.stash_hists:
                if self.stashed_hists is None:
                    self.stashed_hists = {}
                    if self.bootstrap:
                        self.stashed_errors = {}
                # Making a copy is required because subsequent stages may change weights
                # in-place.
                self.stashed_hists[container.name] = kde_map.copy()
                if self.bootstrap:
                    self.stashed_errors[container.name] = kde_errors.copy()

        self.stash_valid = (
            self.stash_hists
        )  # valid is true if we are stashing, else not


# Placing a unit test here creates an import error due to the fact that the class
# defined above has the exact same name as the `kde` module that has to be imported to
# make it work. If this script is __main__, then we import `kde` (the stage) directly
# into the main scope and thus overshadow `kde` (the module).
# The unit test for this stage is therefore instead placed in
# pisa/pisa_tests/test_kde_stage.py<|MERGE_RESOLUTION|>--- conflicted
+++ resolved
@@ -43,17 +43,6 @@
     binning range, otherwise events will only "bleed out"
 
     """
-<<<<<<< HEAD
-    def __init__(self,
-                 bw_method='silverman',
-                 coszen_name='reco_coszen',
-                 oversample=10,
-                 coszen_reflection=0.25,
-                 alpha=0.1,
-                 stack_pid=True,
-                 **std_kargs,
-                ):
-=======
 
     def __init__(
         self,
@@ -61,6 +50,7 @@
         coszen_name="reco_coszen",
         oversample=10,
         coszen_reflection=0.25,
+        alpha=0.1,
         stack_pid=True,
         stash_hists=False,
         bootstrap=False,
@@ -68,7 +58,6 @@
         bootstrap_seed=None,
         **std_kargs,
     ):
->>>>>>> b6c5847e
 
         self.bw_method = bw_method
         self.coszen_name = coszen_name
@@ -139,23 +128,6 @@
         # and not the `apply` method!
 
         for container in self.data:
-<<<<<<< HEAD
-            self.data.representation = self.calc_mode
-            sample = np.stack([container[n] for n in binning.names]).T
-            weights = container['weights']
-
-            kde_map = kde_histogramdd(sample=sample,
-                            binning=binning,
-                            weights=weights,
-                            bw_method=self.bw_method,
-                            coszen_name=self.coszen_name,
-                            coszen_reflection=self.coszen_reflection, 
-                            oversample=self.oversample,
-                            alpha=self.alpha,
-                            use_cuda=False,
-                            stack_pid=self.stack_pid)
-=======
->>>>>>> b6c5847e
 
             if self.stash_valid:
                 self.data.representation = self.apply_mode
@@ -190,6 +162,7 @@
                 bw_method=self.bw_method,
                 coszen_name=self.coszen_name,
                 coszen_reflection=self.coszen_reflection,
+                alpha=self.alpha,
                 oversample=self.oversample,
                 use_cuda=False,
                 stack_pid=self.stack_pid,
@@ -273,6 +246,7 @@
             kde_map = np.ascontiguousarray(kde_map.ravel())
 
             self.data.representation = self.apply_mode
+
             container["weights"] = kde_map
             if self.bootstrap:
                 container["errors"] = kde_errors
