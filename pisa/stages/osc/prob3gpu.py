--- conflicted
+++ resolved
@@ -187,17 +187,113 @@
         }
       }
     }
+    __global__ void propagateArray(fType* d_prob_e,
+                                   fType* d_prob_mu,
+                                   fType d_dm[3][3],
+                                   fType d_mix[3][3][2],
+                                   const int n_evts,
+                                   const int kNuBar,
+                                   const int kFlav,
+                                   const int maxLayers,
+                                   const fType* const d_energy,
+                                   const int* const d_numberOfLayers,
+                                   const fType* const d_densityInLayer,
+                                   const fType* const d_distanceInLayer)
+    {
+      const int idx = blockIdx.x*blockDim.x + threadIdx.x;
+      // ensure we don't access memory outside of bounds!
+      if(idx >= n_evts) return;
+      bool kUseMassEstates = false;
+      fType TransitionMatrix[3][3][2];
+      fType TransitionProduct[3][3][2];
+      fType TransitionTemp[3][3][2];
+      fType RawInputPsi[3][2];
+      fType OutputPsi[3][2];
+      fType Probability[3][3];
+      clear_complex_matrix( TransitionMatrix );
+      clear_complex_matrix( TransitionProduct );
+      clear_complex_matrix( TransitionTemp );
+      clear_probabilities( Probability );
+      int layers = *(d_numberOfLayers + idx);
+      fType energy = d_energy[idx];
+      for( int i=0; i<layers; i++) {
+        fType density = *(d_densityInLayer + idx*maxLayers + i);
+        fType distance = *(d_distanceInLayer + idx*maxLayers + i);
+        get_transition_matrix(kNuBar,
+                              energy,
+                              density,
+                              distance,
+                              TransitionMatrix,
+                              0.0,
+                              d_mix,
+                              d_dm);
+        if(i==0) { 
+          copy_complex_matrix(TransitionMatrix, TransitionProduct);
+        } else {
+          clear_complex_matrix( TransitionTemp );
+          multiply_complex_matrix( TransitionMatrix, TransitionProduct, TransitionTemp );
+          copy_complex_matrix( TransitionTemp, TransitionProduct );
+        }
+      } // end layer loop
+      
+      // loop on neutrino types, and compute probability for neutrino i:
+      // We actually don't care about nutau -> anything since the flux there is zero!
+      for( unsigned i=0; i<2; i++) {
+        for ( unsigned j = 0; j < 3; j++ ) {
+          RawInputPsi[j][0] = 0.0;
+          RawInputPsi[j][1] = 0.0;
+        }
+        
+        if( kUseMassEstates ) 
+          convert_from_mass_eigenstate(i+1,kNuBar,RawInputPsi,d_mix);
+        else 
+          RawInputPsi[i][0] = 1.0;
+
+        // calculate 'em all here, from legacy code...
+        multiply_complex_matvec( TransitionProduct, RawInputPsi, OutputPsi );
+        Probability[i][0] +=OutputPsi[0][0]*OutputPsi[0][0]+OutputPsi[0][1]*OutputPsi[0][1];
+        Probability[i][1] +=OutputPsi[1][0]*OutputPsi[1][0]+OutputPsi[1][1]*OutputPsi[1][1];
+        Probability[i][2] +=OutputPsi[2][0]*OutputPsi[2][0]+OutputPsi[2][1]*OutputPsi[2][1];
+      }
+
+      d_prob_e[idx] = Probability[0][kFlav];
+      d_prob_mu[idx] = Probability[1][kFlav];
+
+    }
     '''
 
     def __init__(self, params, input_binning, output_binning,
                  error_method=None, transforms_cache_depth=20,
                  outputs_cache_depth=20, debug_mode=None, gpu_id=0):
-        expected_params = (
-            'earth_model', 'YeI', 'YeM', 'YeO',
-            'detector_depth', 'prop_height',
-            'deltacp', 'deltam21', 'deltam31',
-            'theta12', 'theta13', 'theta23'
-        )
+        # If no binning provided then we want to use this to calculate
+        # probabilities for events instead of transforms for maps.
+        # Set up this self.calc_transforms to use as an assert on the
+        # appropriate functions.
+        self.calc_transforms = input_binning != None and output_binning != None
+        if input_binning == None or output_binning == None:
+            if input_binning != output_binning:
+                raise ValueError('Input and output binning must either both be'
+                                 ' defined or both be none, but not a mixture.'
+                                 ' Something is wrong here.')
+        if self.calc_transforms:
+            logging.info('Using prob3gpu to produce binned transforms')
+            expected_params = (
+                'earth_model', 'YeI', 'YeM', 'YeO',
+                'detector_depth', 'prop_height',
+                'deltacp', 'deltam21', 'deltam31',
+                'theta12', 'theta13', 'theta23'
+            )
+        else:
+            logging.info('Using prob3gpu to calculate probabilities for events')
+            # To save time, this has an extra argument where we don't oscillate
+            # neutral current events since their rate should be conserved.
+            expected_params = (
+                'earth_model', 'YeI', 'YeM', 'YeO',
+                'detector_depth', 'prop_height',
+                'deltacp', 'deltam21', 'deltam31',
+                'theta12', 'theta13', 'theta23',
+                'no_nc_osc'
+            )
 
         # Define the names of objects that are required by this stage (objects
         # will have the attribute `name`: i.e., obj.name)
@@ -237,7 +333,10 @@
             output_binning=output_binning,
             debug_mode=debug_mode
         )
-        self.compute_binning_constants()
+        # TODO: Check for single precision
+        self.FTYPE = np.float64
+        if self.calc_transforms:
+            self.compute_binning_constants()
         self.initialize_kernel()
 
     def compute_binning_constants(self):
@@ -246,9 +345,6 @@
                 or 'true_coszen' not in self.input_binning:
             raise ValueError('Input binning must contain both "true_energy" and'
                              ' "true_coszen" dimensions.')
-
-        # TODO: Check for single precision
-        self.FTYPE = np.float64
 
         self.fine_energy = self.input_binning.true_energy
         self.fine_cz = self.input_binning.true_coszen
@@ -409,12 +505,6 @@
         module.
 
         """
-        self.grid_prop = GridPropagator(
-            find_resource(self.params.earth_model.value),
-            self.FTYPE(self.czcen_fine),
-            self.FTYPE(self.params.detector_depth.m_as('km'))
-        )
-
         # Path relative to `resources` directory
         file_path = find_resource('../stages/osc/grid_propagator/mosc3.cu')
         dir_path = os.path.dirname(file_path)
@@ -424,7 +514,18 @@
         self.module = pycuda.compiler.SourceModule(
             self.KERNEL_TEMPLATE, include_dirs=[include_path], keep=True
         )
-        self.propGrid = self.module.get_function('propagateGrid')
+        if self.calc_transforms:
+            # We must define self.grid_prop later when we have a coszen
+            # value to use
+            self.grid_prop = None
+            self.propArray = self.module.get_function('propagateArray')
+        else:
+            self.grid_prop = GridPropagator(
+                find_resource(self.params.earth_model.value),
+                self.FTYPE(self.czcen_fine),
+                self.FTYPE(self.params.detector_depth.m_as('km'))
+            )
+            self.propGrid = self.module.get_function('propagateGrid')
 
     def prepare_device_arrays(self):
         self.maxLayers = self.grid_prop.GetMaxLayers()
@@ -437,7 +538,6 @@
         self.grid_prop.GetDensityInLayer(densityInLayer)
         self.grid_prop.GetDistanceInLayer(distanceInLayer)
 
-<<<<<<< HEAD
         # Copy all these earth info arrays to device:
         self.d_numLayers = cuda.mem_alloc(numLayers.nbytes)
         self.d_densityInLayer = cuda.mem_alloc(densityInLayer.nbytes)
@@ -459,101 +559,109 @@
         self.d_ecen_fine.free()
         self.d_czcen_fine.free()
 
-    def validate_params(self, params):
-        pass
-=======
-        include_path = os.path.expandvars('$PISA/pisa/stages/osc/grid_propagator/')
-        logging.info("  pycuda INC PATH: %s"%include_path)
-        logging.info("  pycuda FLAGS: %s"%pycuda.compiler.DEFAULT_NVCC_FLAGS)
-        self.module = SourceModule(kernel_template,
-                                   include_dirs=[include_path],
-                                   keep=True)
-        self.propagateArray = self.module.get_function("propagateArray")
-
-
-    def calc_probs(self, kNuBar, kFlav, n_evts, true_energy, numLayers, densityInLayer, distanceInLayer, prob_e, prob_mu, **kwargs):
+    def calc_Layers(self, coszen):
+        """
+        \params:
+          * energy: array of energies in GeV
+          * coszen: array of coszen values
+          * kNuBar: +1 for neutrinos, -1 for anti neutrinos
+          * earth_model: Earth density model used for matter oscillations.
+          * detector_depth: Detector depth in km.
+          * prop_height: Height in the atmosphere to begin in km.
+        """
+
+        assert(not self.calc_transforms)
+        
+        self.grid_prop = GridPropagator(
+            find_resource(self.params.earth_model.value),
+            self.FTYPE(coszen),
+            self.params.detector_depth.m_as('km')
+        )
+
+        self.grid_prop.SetEarthDensityParams(
+            self.params.prop_height.m_as('km'),
+            self.params.YeI.m_as('dimensionless'),
+            self.params.YeO.m_as('dimensionless'),
+            self.params.YeM.m_as('dimensionless')
+        )
+
+        n_evts = np.uint32(len(coszen))
+
+        self.maxLayers  = self.grid_prop.GetMaxLayers()
+        numLayers       = np.zeros(n_evts,dtype=np.int32)
+        densityInLayer  = np.zeros((n_evts*self.maxLayers),dtype=self.FTYPE)
+        distanceInLayer = np.zeros((n_evts*self.maxLayers),dtype=self.FTYPE)
+
+        self.grid_prop.GetNumberOfLayers(numLayers)
+        self.grid_prop.GetDensityInLayer(densityInLayer)
+        self.grid_prop.GetDistanceInLayer(distanceInLayer)
+
+        return numLayers, densityInLayer, distanceInLayer
+
+
+    def update_MNS(self, theta12, theta13, theta23,
+                   deltam21, deltam31, deltacp):
+        """
+        Returns an oscillation probability map dictionary calculated
+        at the values of the input parameters:
+          deltam21,deltam31,theta12,theta13,theta23,deltacp
+          * theta12,theta13,theta23 - in [rad]
+          * deltam21, deltam31 - in [eV^2]
+        """
+
+        assert(not self.calc_transforms)
+
+        sin2th12Sq = np.sin(theta12)**2
+        sin2th13Sq = np.sin(theta13)**2
+        sin2th23Sq = np.sin(theta23)**2
+
+        mAtm = deltam31 if deltam31 < 0.0 else (deltam31 - deltam21)
+
+        # Comment BargerPropagator.cc::SetMNS()
+        # "For the inverted Hierarchy, adjust the input
+        # by the solar mixing (should be positive)
+        # to feed the core libraries the correct value of m32."
+        #if mAtm < 0.0: mAtm -= deltam21;
+
+        self.grid_prop.SetMNS(deltam21,mAtm,sin2th12Sq,sin2th13Sq,
+                              sin2th23Sq,deltacp)
+
+        dm_mat = np.zeros((3,3),dtype=self.FTYPE)
+        self.grid_prop.Get_dm_mat(dm_mat)
+        mix_mat = np.zeros((3,3,2),dtype=self.FTYPE)
+        self.grid_prop.Get_mix_mat(mix_mat)
+
+        logging.debug("dm_mat: \n %s"%str(dm_mat))
+        logging.debug("mix[re]: \n %s"%str(mix_mat[:,:,0]))
+
+        self.d_dm_mat = cuda.mem_alloc(dm_mat.nbytes)
+        self.d_mix_mat = cuda.mem_alloc(mix_mat.nbytes)
+        cuda.memcpy_htod(self.d_dm_mat,dm_mat)
+        cuda.memcpy_htod(self.d_mix_mat,mix_mat)
+        
+
+    def calc_probs(self, kNuBar, kFlav, n_evts, true_energy, numLayers,
+                   densityInLayer, distanceInLayer, prob_e, prob_mu, **kwargs):
+
+        assert(not self.calc_transforms)
 
         bdim = (32,1,1)
         dx, mx = divmod(n_evts, bdim[0])
         gdim = ((dx + (mx>0)) * bdim[0], 1)
 
-        self.propagateArray(prob_e,
-                      prob_mu,
-                      self.d_dm_mat,
-                      self.d_mix_mat,
-                      n_evts,
-                      np.int32(kNuBar),
-                      np.int32(kFlav),
-                      np.int32(self.maxLayers),
-                      true_energy,
-                      numLayers,
-                      densityInLayer,
-                      distanceInLayer,
-                      block=bdim, grid=gdim)
-
-if __name__ == '__main__':
-    import pycuda.autoinit
-    import matplotlib as mpl
-    mpl.use('pdf')
-    from matplotlib import pyplot as plt
-
-    def copy_dict_to_d(events):
-        d_events = {}
-        for key, val in events.items():
-            d_events[key] = cuda.mem_alloc(val.nbytes)
-            cuda.memcpy_htod(d_events[key], val)
-        return d_events
-
-
-    e = np.logspace(0,2,1000)
-    cz = np.linspace(-1,1,1000)
-    ee, czcz = np.meshgrid(e,cz)
-    events = {}
-    events['true_energy'] = ee.ravel().astype(np.float64)
-    events['true_coszen'] = czcz.ravel().astype(np.float64)
-    n_evts = np.uint32(len(events['true_coszen']))
-    events['prob_e'] = np.zeros(n_evts, dtype=np.float64)
-    events['prob_mu'] = np.zeros(n_evts, dtype=np.float64)
-    
-    # layer params
-    detector_depth = 2.0
-    earth_model = find_resource('osc/PREM_12layer.dat')
-    prop_height = 20.0
-    YeI = 0.4656
-    YeM = 0.4957
-    YeO = 0.4656
-
-
-    osc = Prob3GPU(detector_depth, earth_model, prop_height,  YeI, YeO, YeM)
-
-    # SETUP ARRAYS
-    # calulate layers
-    events['numLayers'], events['densityInLayer'], events['distanceInLayer'] = osc.calc_Layers(events['true_coszen'])
-
-    d_events = copy_dict_to_d(events)
-
-    # SETUP MNS
-    theta12 = 0.584
-    theta13 = 0.148
-    theta23 = 0.7383
-    deltam21 = 7.5e-05
-    deltam31 = 0.002457
-    deltacp = 5.340
-    osc.update_MNS(theta12, theta13, theta23, deltam21, deltam31, deltacp)
-
-    # neutrinos: 1, anti-neutrinos: -1 
-    #kNuBar = np.int32(1)
-    # electron: 0, muon: 1, tau: 2
-    #kFlav = np.int32(2)
-    for kNuBar in [-1,1]:
-        for kFlav in [0,1,2]:
-            osc.calc_probs(kNuBar, kFlav, n_evts, **d_events)
-            cuda.memcpy_dtoh(events['prob_e'],d_events['prob_e'])
-            cuda.memcpy_dtoh(events['prob_mu'],d_events['prob_mu'])
-            hist,_,_ = np.histogram2d(ee.ravel(), czcz.ravel(),bins=(e, cz), weights=events['prob_mu'])
-            plt.imshow(hist,origin='lower',interpolation='nearest',extent=[cz.min(),cz.max(),e.min(),e.max()],aspect='auto',cmap='Spectral_r',vmin=0, vmax=1)
-            plt.gca().set_yscale('log')
-            plt.show()
-            plt.savefig('osc_test_mu_to_%i_%i.pdf'%(kFlav,kNuBar))
-            plt.clf()
->>>>>>> bf883213
+        self.propArray(prob_e,
+                       prob_mu,
+                       self.d_dm_mat,
+                       self.d_mix_mat,
+                       n_evts,
+                       np.int32(kNuBar),
+                       np.int32(kFlav),
+                       np.int32(self.maxLayers),
+                       true_energy,
+                       numLayers,
+                       densityInLayer,
+                       distanceInLayer,
+                       block=bdim, grid=gdim)
+
+    def validate_params(self, params):
+        pass