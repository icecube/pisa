--- conflicted
+++ resolved
@@ -24,12 +24,6 @@
 # input_names and output_names.
 
 class polyfits(Stage):
-<<<<<<< HEAD
-    def __init__(self, params, input_binning, output_binning, input_names,
-                 disk_cache=None, error_method=None,
-                 transforms_cache_depth=20, outputs_cache_depth=20):
-        """TODO: documentme"""
-=======
     """
     Stage to apply externally created fits of discrete systematics sets
     The inputs are parameter value plus corresponding slope file per
@@ -38,7 +32,6 @@
     i.e. for example the params
         dom_eff : Quantity
         dom_eff_file : path of corresponding fit file
->>>>>>> 14378a80
 
     The slope files can be created with pisa/utils/fit_discrete_sys_pid.py
 
@@ -81,13 +74,9 @@
             pname.endswith('_file')]
         self.fit_results = {}
         for pname in self.pnames:
-<<<<<<< HEAD
-            self.fit_results[pname] = from_file(self.params[pname+'_file'].value)
-=======
             self.fit_results[pname] = from_file(
                 self.params[pname+'_file'].value
             )
->>>>>>> 14378a80
             assert self.input_names == self.fit_results[pname]['map_names']
             #assert self.input_binning.hash == self.fit_results[pname]['binning_hash']
 
@@ -104,18 +93,11 @@
                            self.fit_results[pname]['nominal'])
                 exec(self.fit_results[pname]['function'])
                 fit_params = self.fit_results[pname][name]
-<<<<<<< HEAD
-                small_shape = fit_params.shape[:-1]
-                if transform is None:
-                    transform = np.ones(small_shape)
-                for idx in np.ndindex(*small_shape):
-=======
                 shape = fit_params.shape[:-1]
                 if transform is None:
                     transform = np.ones(shape)
                 for idx in np.ndindex(*shape):
                     # At every point evaluate the function
->>>>>>> 14378a80
                     transform[idx] *= fit_fun(p_value,
                             *fit_params[idx])
 
