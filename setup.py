--- conflicted
+++ resolved
@@ -195,23 +195,15 @@
 
     """
     def finalize_options(self):
-<<<<<<< HEAD
-        # See https://github.com/SciTools/cf-units/pull/153/files
-=======
         # Applying fix from https://github.com/SciTools/cf-units/pull/153
 
         # hanlde __builtins__ as dict and module
->>>>>>> d7b2bece
         def _set_builtin(name, value):
             if isinstance(__builtins__, dict):
                 __builtins__[name] = value
             else:
                 setattr(__builtins__, name, value)
-<<<<<<< HEAD
-        
-=======
-
->>>>>>> d7b2bece
+
         build_ext.finalize_options(self)
         _set_builtin('__NUMPY_SETUP__', False)
         import numpy  # pylint: disable=import-outside-toplevel
