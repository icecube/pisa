## Installation Guide

### Quickstart

_Note that terminal commands below are intended for the bash shell. You'll have to translate if you use a different shell._

1. Obtain a github user ID if you don’t have one already<br>
    https://github.com
    * Sign up for Github education pack for many features for free, too<br>
        https://education.github.com/pack
1. Fork PISA on github so you have your own copy to work from<br>
    https://github.com/IceCubeOpenSource/pisa#fork-destination-box
1. _(optional)_ Set up shared-key ssh access to github so you don’t have to enter passwords<br>
    https://help.github.com/articles/connecting-to-github-with-ssh
1. In your terminal, define a directory for PISA sourcecode to live in. For example:<br>
    `export PISA="~/src/pisa"`
    * Add this line to your ~/.bashrc file so you can refer to the `$PISA` variable without doing this everytime.
1. Create the directory<br>
    `mkdir -p $PISA`
1. Clone the PISA repo to your local computer (at command line)
    * If you set up shared-key auth above<br>
    `git clone git@github.com:<YOUR GITHUB USER ID HERE>/pisa.git $PISA`
    * Otherwise<br>
    `git clone https://github.com/<YOUR GITHUB USER ID HERE>/pisa.git $PISA`
1. Install the ***Python 2.7 / 64 bit*** Anaconda or Miniconda python distribution for either Mac or Linux (as your user, _not_ as root), if you don’t have it already
    * Anaconda (full-featured Python distribution, ~500 MB)<br>
        https://www.anaconda.com/download
    * Miniconda (just the essentials, ~40 MB)<br>
        https://conda.io/miniconda.html
1. Install PISA including optional packages and development tools (`develop`), if desired<br>
    `pip install -e $PISA[develop] -vvv`
1. Run a quick test: generate templates in the staged mode<br>
`$PISA/pisa/core/pipeline.py --pipeline settings/pipeline/example.cfg  --outdir /tmp/pipeline_output --intermediate --pdf -v`

See [github.com/IceCubeOpenSource/pisa/wiki/installation_specific_examples](https://github.com/IceCubeOpenSource/pisa/wiki/installation_specific_examples) for users' recipes for installing PISA under various circumstances.
Please add notes there and/or add your own recipe if your encounter a unique installation issue.
Also, for instructions on running PISA on Open Science Grid (OSG) nodes, see [github.com/IceCubeOpenSource/pisa/wiki/Running-PISA-on-GRID-nodes-with-access-to-CVMFS](https://github.com/jllanfranchi/pisa/wiki/Running-PISA-on-GRID-nodes-with-access-to-CVMFS)

The following sections delve into deeper detail on installing PISA.


### Python Distributions

Obtaining Python and Python packages, and handling interdependencies in those packages tends to be easiest if you use a Python distribution, such as [Anaconda](https://www.continuum.io/downloads) or [Canopy](https://www.enthought.com/products/canopy).
Although the selection of maintained packages is smaller than if you use the `pip` command to obtain packages from the Python Package Index (PyPi), you can still use `pip` with these distributions.

The other advantage to these distributions is that they easily install without system administrative privileges (and install in a user directory) and come with the non-Python binary libraries upon which many Python modules rely, making them ideal for setup on e.g. clusters.

* **Note**: Make sure that your `PATH` variable points to e.g. `<anaconda_install_dr>/bin` and *not* your system Python directory. To check this, type: `echo $PATH`; to udpate it, add `export PATH=<anaconda_install_dir>/bin:$PATH` to your .bashrc file.
* Python 2.7.x can also be found from the Python website [python.org/downloads](https://www.python.org/downloads/) or pre-packaged for almost any OS.


### Required Dependencies

To install PISA, you'll need to have the following non-python requirements.
Note that these are not installed automatically, and you must install them yourself prior to installing PISA.
Also note that Python, HDF5, and pip support come pre-packaged or as `conda`-installable packages in the Anaconda Python distribution.
* [python](http://www.python.org) — version 2.7.x required (tested with 2.7.11)
  * Anaconda: built in
  * Otherwise, if on Linux it will be pre-packaged; in Ubuntu:<br>
    `sudo apt install python2.7`
* [pip](https://pip.pypa.io) version >= 1.8 required
  * Anaconda:<br>
    `conda install pip`
  * In Ubuntu:<br>
    `sudo apt install python-pip`
* [git](https://git-scm.com)
  * In Ubuntu,<br>
    `sudo apt install git`
* [hdf5](http://www.hdfgroup.org/HDF5) — install with `--enable-cxx` option
  * In Ubuntu,<br>
    `sudo apt install libhdf5-10`
* [llvm](http://llvm.org) Compiler needed by Numba. This is automatically installed in Anaconda alongside `numba`, but must be installed manually on your system otherwise.
  * Anaconda<br>
    `conda install numba=0.38`
  * In Ubuntu,<br>
    `sudo apt install llvm-3.9-dev`

Required Python modules that are installed automatically when you use the `pip` command detailed later:
* [configparser](https://pypi.python.org/pypi/configparser)
* [decorator](https://pypi.python.org/pypi/decorator)
* [h5py](http://www.h5py.org)
* [line_profiler](https://pypi.python.org/pypi/line_profiler): detailed profiling output<br>
* [matplotlib](http://matplotlib.org) >= 2.0 required
* [numpy](http://www.numpy.org) version >= 1.11.0 required
* [pint](https://pint.readthedocs.org) >= 0.8 required
* [scipy](http://www.scipy.org) version >= 0.17 required
* [setuptools](https://setuptools.readthedocs.io) version >= 0.18 required
* [simplejson](https://github.com/simplejson/simplejson) version >= 3.2.0 required
* [tables](http://www.pytables.org)
* [uncertainties](https://pythonhosted.org/uncertainties)
* [numba>=0.38](http://numba.pydata.org) Just-in-time compilation of decorated Python functions to native machine code via LLVM. This package is required to use PISA pi; also in cake it can accelerate certain routines significantly. If not using Anaconda to install, you must have LLVM installed already on your system (see above).
* [kde](https://github.com/IceCubeOpenSource/kde)
  * You can install the `kde` module manually if it fails to install automatically:
    * Including CUDA support:<br>
      `pip install git+https://github.com/icecubeopensource/kde.git#egg=kde[cuda]`
    * Without CUDA support:<br>
      `pip install git+https://github.com/icecubeopensource/kde.git#egg=kde`


### Optional Dependencies

Optional dependencies. Some of these must be installed manually prior to installing PISA, and some will be installed automatically by pip, and this seems to vary from system to system. Therefore you can first try to run the installation, and just install whatever pip says it needed, or just use apt, pip, and/or conda to install the below before running the PISA installation.

* [MCEq](http://github.com/afedynitch/MCEq) Required for `flux.mceq` service.
* [nuSQuiDS](https://github.com/arguelles/nuSQuIDS) Required for `osc.nusquids` service.
* [pandas](https://pandas.pydata.org/) Required for datarelease (csv) stages.
* [OpenMP](http://www.openmp.org) Intra-process parallelization to accelerate code on on multi-core/multi-CPU computers.
  * Available from your compiler: gcc supports OpenMP 4.0 and Clang >= 3.8.0 supports OpenMP 3.1. Either version of OpenMP should work, but Clang has yet to be tested for its OpenMP support.
* [Pylint](http://www.pylint.org): Static code checker and style analyzer for Python code. Note that our (more or less enforced) coding conventions are codified in the pylintrc file in PISA, which will automatically be found and used by Pylint when running on code within a PISA package.<br>
  * Installed alongside PISA if you specify option `['develop']` to `pip`
* [recommonmark](http://recommonmark.readthedocs.io/en/latest/) Translator to allow markdown docs/docstrings to be used; plugin for Sphinx. (Required to compile PISA's documentation.)
  * Installed alongside PISA if you specify option `['develop']` to `pip`
<<<<<<< HEAD
* [ROOT >= 6.12.04 with PyROOT](https://root.cern.ch) Necessary for `xsec.genie`, `unfold.roounfold` and `abs.pi_earth_absorption` services, and to read ROOT cross section files in the `crossSections` utils module. Due to a bug in ROOT's python support (documented here https://github.com/IceCubeOpenSource/pisa/issues/430), you need at least version 6.12.04 of ROOT.
=======
* [ROOT >= 6.12.04 with PyROOT](https://root.cern.ch) Necessary for `xsec.genie`, `unfold.roounfold` and `absorption.pi_earth_absorption` services, and to read ROOT cross section files in the `crossSections` utils module. Due to a bug in ROOT's python support (documented here https://github.com/IceCubeOpenSource/pisa/issues/430), you need at least version 6.12.04 of ROOT.
>>>>>>> a8f4a556
* [Sphinx](http://www.sphinx-doc.org/en/stable/) version >= 1.3
  * Installed alongside PISA if you specify option `['develop']` to `pip`
* [versioneer](https://github.com/warner/python-versioneer) Automatically get versions from git and make these embeddable and usable in code. Note that the install process is unique since it first places `versioneer.py` in the PISA root directory, and then updates source files within the repository to provide static and dynamic version info.
  * Installed alongside PISA if you specify option `['develop']` to `pip`
* [black](https://github.com/ambv/black) Format your Python code, _automatically_, with typically very nice results!
  * Note this only works in Python3


### Obtain PISA sourcecode

#### Develop PISA: Fork then clone

If you wish to modify PISA and contribute your code changes back to the PISA project (*highly recommended!*), fork `IceCubeOpenSource/pisa` from Github.
*(How to work with the `cake` branch of PISA will be detailed below.)*

Forking creates your own version of PISA within your Github account.
You can freely create your own *branch*, modify the code, and then *add* and *commit* changes to that branch within your fork of PISA.
When you want to share your changes with `IceCubeOpenSource/pisa`, you can then submit a *pull request* to `IceCubeOpenSource/pisa` which can be merged by the PISA administrator (after the code is reviewed and tested, of course).

* Navigate to the [PISA github page](https://github.com/IceCubeOpenSource/pisa) and fork the repository by clicking on the ![fork](images/ForkButton.png) button.
* Clone the repository into the `$PISA` directory via one of the following commands (`<github username>` is your Github username):
  * either SSH access to repo:<br>
`git clone git@github.com:<github username>/pisa.git $PISA
`
  * or HTTPS access to repo:<br>
`git clone https://github.com/<github username>/pisa.git $PISA`


#### Using but not developing PISA: Just clone

If you just wish to pull changes from github (and not submit any changes back), you can just clone the sourcecode without creating a fork of the project.

* Clone the repository into the `$PISA` directory via one of the following commands:
  * either SSH access to repo:<br>
`git clone git@github.com:IceCubeOpenSource/pisa.git $PISA`
  * or HTTPS access to repo:<br>
`git clone https://github.com/IceCubeOpenSource/pisa.git $PISA`


### Ensure a clean install using virtualenv or conda env

It is absolutely discouraged to install PISA as a root (privileged) user.
PISA is not vetted for security vulnerabilities, so should always be installed and run as a regular (unprivileged) user.

It is suggested (but not required) that you install PISA within a virtual environment (or in a conda env if you're using Anaconda or Miniconda Python distributions).
This minimizes cross-contamination by PISA of a system-wide (or other) Python installation with conflicting required package versions, guarantees that you can install PISA as an unprivileged user, guarantees that PISA's dependencies are met, and allows for multiple versions of PISA to be installed simultaneously (each in a different virtualenv / conda env).

Note that it is also discouraged, but you _can_ install PISA as an unprivileged user using your system-wide Python install with the `--user` option to `pip`.
This is not quite as clean as a virtual environment, and the issue with coflicting package dependency versions remains.


### Install PISA

```bash
pip install -e $PISA[develop] -vvv
```
Explanation:
* First, note that this is ***not run as administrator***. It is discouraged to do so (and has not been tested this way).
* `-e $PISA` (or equivalently, `--editable $PISA`): Installs from source located at `$PISA` and  allows for changes to the source code within to be immediately propagated to your Python installation.
Within the Python library tree, all files under `pisa` are links to your source code, so changes within your source are seen directly by the Python installation. Note that major changes to your source code (file names or directory structure changing) will require re-installation, though, for the links to be updated (see below for the command for re-installing).
* `[develop]` Specify optional dependency groups. You can omit any or all of these if your system does not support them or if you do not need them.
* `-vvv` Be maximally verbose during the install. You'll see lots of messages, including warnings that are irrelevant, but if your installation fails, it's easiest to debug if you use `-vvv`.
* If a specific compiler is set by the `CC` environment variable (`export CC=<path>`), it will be used; otherwise, the `cc` command will be run on the system for compiling C-code.

__Notes:__
* You can work with your installation using the usual git commands (pull, push, etc.). However, these ***won't recompile*** any of the extension (i.e. pyx, _C/C++_) libraries. See below for how to reinstall PISA when you need these to recompile.


### Reinstall PISA

Sometimes a change within PISA requires re-installation (particularly if a compiled module changes, the below forces re-compilation).

```bash
pip install -e $PISA[develop] --force-reinstall -vvv
```

Note that if files change names or locations, though, the above can still not be enough.
In this case, the old files have to be removed manually (along with any associated `.pyc` files, as Python will use these even if the `.py` files have been removed).


### Compile the documentation

To compile a new version of the documentation to html (pdf and other formats are available by replacing `html` with `pdf`, etc.):
```bash
cd $PISA && sphinx-apidoc -f -o docs/source pisa
```

In case code structure has changed, rebuild the apidoc by executing
```bash
cd $PISA/docs && make html
```


### Test PISA

#### Unit Tests

Throughout the codebase there are `test_*.py` files and `test_*` functions within various `*.py` files that represent unit tests.
Unit tests are designed to ensure that the basic mechanisms of objects' functionality work.

These are all run, plus additional tests (takes about 15-20 minutes on a laptop) with the command
```bash
$PISA/pisa_tests/test_command_lines.sh
```

### Run a basic analysis

To make sure that an analysis can be run, try running an Asimov analysis of neutrino mass ordering (NMO) with the following (this takes about one minute on a laptop; note, though, that the result is not terribly accurate due to the use of coarse binning and low Monte Carlo statistics):
```bash
export PISA_FTYPE=fp64
$PISA/pisa/analysis/hypo_testing.py --logdir /tmp/nmo_test analysis \
    --h0-pipeline settings/pipeline/example.cfg \
    --h0-param-selections="ih" \
    --h1-param-selections="nh" \
    --data-param-selections="nh" \
    --data-is-mc \
    --min-method slsqp \
    --metric=chi2 \
    --pprint -v
```

The above command sets the null hypothesis (h0) to be the inverted hierarchy (ih) and the hypothesis to be tested (h1) to the normal hierarchy (nh).
Meanwhile, the Asimov dataset is derived from the normal hierarchy.

The significance for distinguishing NH from IH in this case (with the crude but fast settings specified) is shown by typing the follwoing command (which should output something close to 4.3):
```bash
hypo_testing_postprocess.py --asimov --detector "pingu_v39" --dir /tmp/nmo_test/hypo*
```<|MERGE_RESOLUTION|>--- conflicted
+++ resolved
@@ -111,11 +111,7 @@
   * Installed alongside PISA if you specify option `['develop']` to `pip`
 * [recommonmark](http://recommonmark.readthedocs.io/en/latest/) Translator to allow markdown docs/docstrings to be used; plugin for Sphinx. (Required to compile PISA's documentation.)
   * Installed alongside PISA if you specify option `['develop']` to `pip`
-<<<<<<< HEAD
-* [ROOT >= 6.12.04 with PyROOT](https://root.cern.ch) Necessary for `xsec.genie`, `unfold.roounfold` and `abs.pi_earth_absorption` services, and to read ROOT cross section files in the `crossSections` utils module. Due to a bug in ROOT's python support (documented here https://github.com/IceCubeOpenSource/pisa/issues/430), you need at least version 6.12.04 of ROOT.
-=======
 * [ROOT >= 6.12.04 with PyROOT](https://root.cern.ch) Necessary for `xsec.genie`, `unfold.roounfold` and `absorption.pi_earth_absorption` services, and to read ROOT cross section files in the `crossSections` utils module. Due to a bug in ROOT's python support (documented here https://github.com/IceCubeOpenSource/pisa/issues/430), you need at least version 6.12.04 of ROOT.
->>>>>>> a8f4a556
 * [Sphinx](http://www.sphinx-doc.org/en/stable/) version >= 1.3
   * Installed alongside PISA if you specify option `['develop']` to `pip`
 * [versioneer](https://github.com/warner/python-versioneer) Automatically get versions from git and make these embeddable and usable in code. Note that the install process is unique since it first places `versioneer.py` in the PISA root directory, and then updates source files within the repository to provide static and dynamic version info.
